--- conflicted
+++ resolved
@@ -21,11 +21,7 @@
   <parent>
     <groupId>org.apache.spark</groupId>
     <artifactId>spark-parent</artifactId>
-<<<<<<< HEAD
-    <version>1.2.0-candidate-csd-1-SNAPSHOT</version>
-=======
-    <version>1.2.1-SNAPSHOT</version>
->>>>>>> a0bb88e0
+    <version>1.2.0-csd-1-SNAPSHOT</version>
     <relativePath>../pom.xml</relativePath>
   </parent>
 
