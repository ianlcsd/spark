--- conflicted
+++ resolved
@@ -335,8 +335,6 @@
       .options(properties.asScala)
       .save()
   }
-<<<<<<< HEAD
-=======
 
   test("SPARK-18413: Use `numPartitions` JDBCOption") {
     val df = spark.createDataFrame(sparkContext.parallelize(arr2x2), schema2)
@@ -508,5 +506,4 @@
         "schema struct<name:string,id:int>"))
     }
   }
->>>>>>> 86cd3c08
 }