/*
 * Licensed to the Apache Software Foundation (ASF) under one or more
 * contributor license agreements.  See the NOTICE file distributed with
 * this work for additional information regarding copyright ownership.
 * The ASF licenses this file to You under the Apache License, Version 2.0
 * (the "License"); you may not use this file except in compliance with
 * the License.  You may obtain a copy of the License at
 *
 *    http://www.apache.org/licenses/LICENSE-2.0
 *
 * Unless required by applicable law or agreed to in writing, software
 * distributed under the License is distributed on an "AS IS" BASIS,
 * WITHOUT WARRANTIES OR CONDITIONS OF ANY KIND, either express or implied.
 * See the License for the specific language governing permissions and
 * limitations under the License.
 */

package org.apache.spark.sql

import java.io.File
import java.util.{Locale, TimeZone}

import scala.util.control.NonFatal

import org.apache.spark.sql.catalyst.planning.PhysicalOperation
import org.apache.spark.sql.catalyst.plans.logical._
import org.apache.spark.sql.catalyst.rules.RuleExecutor
import org.apache.spark.sql.catalyst.util.{fileToString, stringToFile}
<<<<<<< HEAD
=======
import org.apache.spark.sql.execution.command.DescribeTableCommand
>>>>>>> 86cd3c08
import org.apache.spark.sql.test.SharedSQLContext
import org.apache.spark.sql.types.StructType

/**
 * End-to-end test cases for SQL queries.
 *
 * Each case is loaded from a file in "spark/sql/core/src/test/resources/sql-tests/inputs".
 * Each case has a golden result file in "spark/sql/core/src/test/resources/sql-tests/results".
 *
 * To run the entire test suite:
 * {{{
 *   build/sbt "sql/test-only *SQLQueryTestSuite"
 * }}}
 *
 * To run a single test file upon change:
 * {{{
 *   build/sbt "~sql/test-only *SQLQueryTestSuite -- -z inline-table.sql"
 * }}}
 *
 * To re-generate golden files, run:
 * {{{
 *   SPARK_GENERATE_GOLDEN_FILES=1 build/sbt "sql/test-only *SQLQueryTestSuite"
 * }}}
 *
 * The format for input files is simple:
 *  1. A list of SQL queries separated by semicolon.
 *  2. Lines starting with -- are treated as comments and ignored.
 *
 * For example:
 * {{{
 *   -- this is a comment
 *   select 1, -1;
 *   select current_date;
 * }}}
 *
 * The format for golden result files look roughly like:
 * {{{
 *   -- some header information
 *
 *   -- !query 0
 *   select 1, -1
 *   -- !query 0 schema
 *   struct<...schema...>
 *   -- !query 0 output
 *   ... data row 1 ...
 *   ... data row 2 ...
 *   ...
 *
 *   -- !query 1
 *   ...
 * }}}
 */
class SQLQueryTestSuite extends QueryTest with SharedSQLContext {

  private val regenerateGoldenFiles: Boolean = System.getenv("SPARK_GENERATE_GOLDEN_FILES") == "1"

  private val baseResourcePath = {
    // If regenerateGoldenFiles is true, we must be running this in SBT and we use hard-coded
    // relative path. Otherwise, we use classloader's getResource to find the location.
    if (regenerateGoldenFiles) {
      java.nio.file.Paths.get("src", "test", "resources", "sql-tests").toFile
    } else {
      val res = getClass.getClassLoader.getResource("sql-tests")
      new File(res.getFile)
    }
  }

  private val inputFilePath = new File(baseResourcePath, "inputs").getAbsolutePath
  private val goldenFilePath = new File(baseResourcePath, "results").getAbsolutePath

  /** List of test cases to ignore, in lower cases. */
  private val blackList = Set(
    "blacklist.sql",  // Do NOT remove this one. It is here to test the blacklist functionality.
    ".DS_Store"       // A meta-file that may be created on Mac by Finder App.
                      // We should ignore this file from processing.
  )

  // Create all the test cases.
  listTestCases().foreach(createScalaTestCase)

  /** A test case. */
  private case class TestCase(name: String, inputFile: String, resultFile: String)

  /** A single SQL query's output. */
  private case class QueryOutput(sql: String, schema: String, output: String) {
    def toString(queryIndex: Int): String = {
      // We are explicitly not using multi-line string due to stripMargin removing "|" in output.
      s"-- !query $queryIndex\n" +
        sql + "\n" +
        s"-- !query $queryIndex schema\n" +
        schema + "\n" +
         s"-- !query $queryIndex output\n" +
        output
    }
  }

  private def createScalaTestCase(testCase: TestCase): Unit = {
    if (blackList.exists(t =>
        testCase.name.toLowerCase(Locale.ROOT).contains(t.toLowerCase(Locale.ROOT)))) {
      // Create a test case to ignore this case.
      ignore(testCase.name) { /* Do nothing */ }
    } else {
      // Create a test case to run this case.
      test(testCase.name) { runTest(testCase) }
    }
  }

  /** Run a test case. */
  private def runTest(testCase: TestCase): Unit = {
    val input = fileToString(new File(testCase.inputFile))

    // List of SQL queries to run
    val queries: Seq[String] = {
      val cleaned = input.split("\n").filterNot(_.startsWith("--")).mkString("\n")
      // note: this is not a robust way to split queries using semicolon, but works for now.
      cleaned.split("(?<=[^\\\\]);").map(_.trim).filter(_ != "").toSeq
    }

    // Create a local SparkSession to have stronger isolation between different test cases.
    // This does not isolate catalog changes.
    val localSparkSession = spark.newSession()
    loadTestData(localSparkSession)

    // Run the SQL queries preparing them for comparison.
    val outputs: Seq[QueryOutput] = queries.map { sql =>
      val (schema, output) = getNormalizedResult(localSparkSession, sql)
      // We might need to do some query canonicalization in the future.
      QueryOutput(
        sql = sql,
        schema = schema.catalogString,
        output = output.mkString("\n").trim)
    }

    if (regenerateGoldenFiles) {
      // Again, we are explicitly not using multi-line string due to stripMargin removing "|".
      val goldenOutput = {
        s"-- Automatically generated by ${getClass.getSimpleName}\n" +
        s"-- Number of queries: ${outputs.size}\n\n\n" +
        outputs.zipWithIndex.map{case (qr, i) => qr.toString(i)}.mkString("\n\n\n") + "\n"
      }
<<<<<<< HEAD
      val resultFile = new File(testCase.resultFile);
      val parent = resultFile.getParentFile();
=======
      val resultFile = new File(testCase.resultFile)
      val parent = resultFile.getParentFile
>>>>>>> 86cd3c08
      if (!parent.exists()) {
        assert(parent.mkdirs(), "Could not create directory: " + parent)
      }
      stringToFile(resultFile, goldenOutput)
    }

    // Read back the golden file.
    val expectedOutputs: Seq[QueryOutput] = {
      val goldenOutput = fileToString(new File(testCase.resultFile))
      val segments = goldenOutput.split("-- !query.+\n")

      // each query has 3 segments, plus the header
      assert(segments.size == outputs.size * 3 + 1,
        s"Expected ${outputs.size * 3 + 1} blocks in result file but got ${segments.size}. " +
        s"Try regenerate the result files.")
      Seq.tabulate(outputs.size) { i =>
        QueryOutput(
          sql = segments(i * 3 + 1).trim,
          schema = segments(i * 3 + 2).trim,
          output = segments(i * 3 + 3).trim
        )
      }
    }

    // Compare results.
    assertResult(expectedOutputs.size, s"Number of queries should be ${expectedOutputs.size}") {
      outputs.size
    }

    outputs.zip(expectedOutputs).zipWithIndex.foreach { case ((output, expected), i) =>
      assertResult(expected.sql, s"SQL query did not match for query #$i\n${expected.sql}") {
        output.sql
      }
      assertResult(expected.schema, s"Schema did not match for query #$i\n${expected.sql}") {
        output.schema
      }
      assertResult(expected.output, s"Result did not match for query #$i\n${expected.sql}") {
        output.output
      }
    }
  }

  /** Executes a query and returns the result as (schema of the output, normalized output). */
  private def getNormalizedResult(session: SparkSession, sql: String): (StructType, Seq[String]) = {
    // Returns true if the plan is supposed to be sorted.
    def needSort(plan: LogicalPlan): Boolean = plan match {
      case _: Join | _: Aggregate | _: Generate | _: Sample | _: Distinct => false
      case _: DescribeTableCommand => true
      case PhysicalOperation(_, _, Sort(_, true, _)) => true
      case _ => plan.children.iterator.exists(needSort)
    }

    try {
      val df = session.sql(sql)
      val schema = df.schema
<<<<<<< HEAD
      // Get answer, but also get rid of the #1234 expression ids that show up in explain plans
      val answer = df.queryExecution.hiveResultString().map(_.replaceAll("#\\d+", "#x"))
=======
      val notIncludedMsg = "[not included in comparison]"
      // Get answer, but also get rid of the #1234 expression ids that show up in explain plans
      val answer = df.queryExecution.hiveResultString().map(_.replaceAll("#\\d+", "#x")
        .replaceAll("Location.*/sql/core/", s"Location ${notIncludedMsg}sql/core/")
        .replaceAll("Created.*", s"Created $notIncludedMsg")
        .replaceAll("Last Access.*", s"Last Access $notIncludedMsg"))
>>>>>>> 86cd3c08

      // If the output is not pre-sorted, sort it.
      if (needSort(df.queryExecution.analyzed)) (schema, answer) else (schema, answer.sorted)

    } catch {
      case a: AnalysisException =>
        // Do not output the logical plan tree which contains expression IDs.
        // Also implement a crude way of masking expression IDs in the error message
        // with a generic pattern "###".
<<<<<<< HEAD
        (StructType(Seq.empty),
          Seq(a.getClass.getName, a.getSimpleMessage.replaceAll("#\\d+", "#x")))
=======
        val msg = if (a.plan.nonEmpty) a.getSimpleMessage else a.getMessage
        (StructType(Seq.empty), Seq(a.getClass.getName, msg.replaceAll("#\\d+", "#x")))
>>>>>>> 86cd3c08
      case NonFatal(e) =>
        // If there is an exception, put the exception class followed by the message.
        (StructType(Seq.empty), Seq(e.getClass.getName, e.getMessage))
    }
  }

  private def listTestCases(): Seq[TestCase] = {
    listFilesRecursively(new File(inputFilePath)).map { file =>
      val resultFile = file.getAbsolutePath.replace(inputFilePath, goldenFilePath) + ".out"
      val absPath = file.getAbsolutePath
      val testCaseName = absPath.stripPrefix(inputFilePath).stripPrefix(File.separator)
      TestCase(testCaseName, absPath, resultFile)
    }
  }

  /** Returns all the files (not directories) in a directory, recursively. */
  private def listFilesRecursively(path: File): Seq[File] = {
    val (dirs, files) = path.listFiles().partition(_.isDirectory)
    files ++ dirs.flatMap(listFilesRecursively)
  }

  /** Load built-in test tables into the SparkSession. */
  private def loadTestData(session: SparkSession): Unit = {
    import session.implicits._

    (1 to 100).map(i => (i, i.toString)).toDF("key", "value").createOrReplaceTempView("testdata")

    ((Seq(1, 2, 3), Seq(Seq(1, 2, 3))) :: (Seq(2, 3, 4), Seq(Seq(2, 3, 4))) :: Nil)
      .toDF("arraycol", "nestedarraycol")
      .createOrReplaceTempView("arraydata")

    (Tuple1(Map(1 -> "a1", 2 -> "b1", 3 -> "c1", 4 -> "d1", 5 -> "e1")) ::
      Tuple1(Map(1 -> "a2", 2 -> "b2", 3 -> "c2", 4 -> "d2")) ::
      Tuple1(Map(1 -> "a3", 2 -> "b3", 3 -> "c3")) ::
      Tuple1(Map(1 -> "a4", 2 -> "b4")) ::
      Tuple1(Map(1 -> "a5")) :: Nil)
      .toDF("mapcol")
      .createOrReplaceTempView("mapdata")
  }

  private val originalTimeZone = TimeZone.getDefault
  private val originalLocale = Locale.getDefault

  override def beforeAll(): Unit = {
    super.beforeAll()
    // Timezone is fixed to America/Los_Angeles for those timezone sensitive tests (timestamp_*)
    TimeZone.setDefault(TimeZone.getTimeZone("America/Los_Angeles"))
    // Add Locale setting
    Locale.setDefault(Locale.US)
    RuleExecutor.resetTime()
  }

  override def afterAll(): Unit = {
    try {
      TimeZone.setDefault(originalTimeZone)
      Locale.setDefault(originalLocale)

      // For debugging dump some statistics about how much time was spent in various optimizer rules
      logWarning(RuleExecutor.dumpTimeSpent())
    } finally {
      super.afterAll()
    }
  }
}<|MERGE_RESOLUTION|>--- conflicted
+++ resolved
@@ -26,10 +26,7 @@
 import org.apache.spark.sql.catalyst.plans.logical._
 import org.apache.spark.sql.catalyst.rules.RuleExecutor
 import org.apache.spark.sql.catalyst.util.{fileToString, stringToFile}
-<<<<<<< HEAD
-=======
 import org.apache.spark.sql.execution.command.DescribeTableCommand
->>>>>>> 86cd3c08
 import org.apache.spark.sql.test.SharedSQLContext
 import org.apache.spark.sql.types.StructType
 
@@ -170,13 +167,8 @@
         s"-- Number of queries: ${outputs.size}\n\n\n" +
         outputs.zipWithIndex.map{case (qr, i) => qr.toString(i)}.mkString("\n\n\n") + "\n"
       }
-<<<<<<< HEAD
-      val resultFile = new File(testCase.resultFile);
-      val parent = resultFile.getParentFile();
-=======
       val resultFile = new File(testCase.resultFile)
       val parent = resultFile.getParentFile
->>>>>>> 86cd3c08
       if (!parent.exists()) {
         assert(parent.mkdirs(), "Could not create directory: " + parent)
       }
@@ -232,17 +224,12 @@
     try {
       val df = session.sql(sql)
       val schema = df.schema
-<<<<<<< HEAD
-      // Get answer, but also get rid of the #1234 expression ids that show up in explain plans
-      val answer = df.queryExecution.hiveResultString().map(_.replaceAll("#\\d+", "#x"))
-=======
       val notIncludedMsg = "[not included in comparison]"
       // Get answer, but also get rid of the #1234 expression ids that show up in explain plans
       val answer = df.queryExecution.hiveResultString().map(_.replaceAll("#\\d+", "#x")
         .replaceAll("Location.*/sql/core/", s"Location ${notIncludedMsg}sql/core/")
         .replaceAll("Created.*", s"Created $notIncludedMsg")
         .replaceAll("Last Access.*", s"Last Access $notIncludedMsg"))
->>>>>>> 86cd3c08
 
       // If the output is not pre-sorted, sort it.
       if (needSort(df.queryExecution.analyzed)) (schema, answer) else (schema, answer.sorted)
@@ -252,13 +239,8 @@
         // Do not output the logical plan tree which contains expression IDs.
         // Also implement a crude way of masking expression IDs in the error message
         // with a generic pattern "###".
-<<<<<<< HEAD
-        (StructType(Seq.empty),
-          Seq(a.getClass.getName, a.getSimpleMessage.replaceAll("#\\d+", "#x")))
-=======
         val msg = if (a.plan.nonEmpty) a.getSimpleMessage else a.getMessage
         (StructType(Seq.empty), Seq(a.getClass.getName, msg.replaceAll("#\\d+", "#x")))
->>>>>>> 86cd3c08
       case NonFatal(e) =>
         // If there is an exception, put the exception class followed by the message.
         (StructType(Seq.empty), Seq(e.getClass.getName, e.getMessage))
