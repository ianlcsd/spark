/*
 * Licensed to the Apache Software Foundation (ASF) under one or more
 * contributor license agreements.  See the NOTICE file distributed with
 * this work for additional information regarding copyright ownership.
 * The ASF licenses this file to You under the Apache License, Version 2.0
 * (the "License"); you may not use this file except in compliance with
 * the License.  You may obtain a copy of the License at
 *
 *    http://www.apache.org/licenses/LICENSE-2.0
 *
 * Unless required by applicable law or agreed to in writing, software
 * distributed under the License is distributed on an "AS IS" BASIS,
 * WITHOUT WARRANTIES OR CONDITIONS OF ANY KIND, either express or implied.
 * See the License for the specific language governing permissions and
 * limitations under the License.
 */

package org.apache.spark.sql.test

import java.io.File
import java.net.URI
import java.nio.file.Files
import java.util.{Locale, UUID}

import scala.concurrent.duration._
import scala.language.implicitConversions
import scala.util.control.NonFatal

import org.apache.hadoop.fs.Path
import org.scalatest.BeforeAndAfterAll
import org.scalatest.concurrent.Eventually

import org.apache.spark.SparkFunSuite
import org.apache.spark.sql._
import org.apache.spark.sql.catalyst.analysis.NoSuchTableException
import org.apache.spark.sql.catalyst.catalog.SessionCatalog.DEFAULT_DATABASE
import org.apache.spark.sql.catalyst.FunctionIdentifier
import org.apache.spark.sql.catalyst.plans.logical.LogicalPlan
import org.apache.spark.sql.catalyst.util._
import org.apache.spark.sql.execution.FilterExec
import org.apache.spark.util.{UninterruptibleThread, Utils}

/**
 * Helper trait that should be extended by all SQL test suites.
 *
 * This allows subclasses to plugin a custom `SQLContext`. It comes with test data
 * prepared in advance as well as all implicit conversions used extensively by dataframes.
 * To use implicit methods, import `testImplicits._` instead of through the `SQLContext`.
 *
 * Subclasses should *not* create `SQLContext`s in the test suite constructor, which is
 * prone to leaving multiple overlapping [[org.apache.spark.SparkContext]]s in the same JVM.
 */
private[sql] trait SQLTestUtils
  extends SparkFunSuite with Eventually
  with BeforeAndAfterAll
  with SQLTestData { self =>

  protected def sparkContext = spark.sparkContext

  // Whether to materialize all test data before the first test is run
  private var loadTestDataBeforeTests = false

  // Shorthand for running a query using our SQLContext
  protected lazy val sql = spark.sql _

  /**
   * A helper object for importing SQL implicits.
   *
   * Note that the alternative of importing `spark.implicits._` is not possible here.
   * This is because we create the `SQLContext` immediately before the first test is run,
   * but the implicits import is needed in the constructor.
   */
  protected object testImplicits extends SQLImplicits {
    protected override def _sqlContext: SQLContext = self.spark.sqlContext
  }

  /**
   * Materialize the test data immediately after the `SQLContext` is set up.
   * This is necessary if the data is accessed by name but not through direct reference.
   */
  protected def setupTestData(): Unit = {
    loadTestDataBeforeTests = true
  }

  protected override def beforeAll(): Unit = {
    super.beforeAll()
    if (loadTestDataBeforeTests) {
      loadTestData()
    }
  }

  /**
   * Sets all SQL configurations specified in `pairs`, calls `f`, and then restore all SQL
   * configurations.
   *
   * @todo Probably this method should be moved to a more general place
   */
  protected def withSQLConf(pairs: (String, String)*)(f: => Unit): Unit = {
    val (keys, values) = pairs.unzip
    val currentValues = keys.map { key =>
      if (spark.conf.contains(key)) {
        Some(spark.conf.get(key))
      } else {
        None
      }
    }
    (keys, values).zipped.foreach(spark.conf.set)
    try f finally {
      keys.zip(currentValues).foreach {
        case (key, Some(value)) => spark.conf.set(key, value)
        case (key, None) => spark.conf.unset(key)
      }
    }
  }

  /**
   * Generates a temporary path without creating the actual file/directory, then pass it to `f`. If
   * a file/directory is created there by `f`, it will be delete after `f` returns.
   *
   * @todo Probably this method should be moved to a more general place
   */
  protected def withTempPath(f: File => Unit): Unit = {
    val path = Utils.createTempDir()
    path.delete()
    try f(path) finally Utils.deleteRecursively(path)
  }

  /**
<<<<<<< HEAD
=======
   * Copy file in jar's resource to a temp file, then pass it to `f`.
   * This function is used to make `f` can use the path of temp file(e.g. file:/), instead of
   * path of jar's resource which starts with 'jar:file:/'
   */
  protected def withResourceTempPath(resourcePath: String)(f: File => Unit): Unit = {
    val inputStream =
      Thread.currentThread().getContextClassLoader.getResourceAsStream(resourcePath)
    withTempDir { dir =>
      val tmpFile = new File(dir, "tmp")
      Files.copy(inputStream, tmpFile.toPath)
      f(tmpFile)
    }
  }

  /**
>>>>>>> 86cd3c08
   * Waits for all tasks on all executors to be finished.
   */
  protected def waitForTasksToFinish(): Unit = {
    eventually(timeout(10.seconds)) {
      assert(spark.sparkContext.statusTracker
        .getExecutorInfos.map(_.numRunningTasks()).sum == 0)
    }
  }
  /**
   * Creates a temporary directory, which is then passed to `f` and will be deleted after `f`
   * returns.
   *
   * @todo Probably this method should be moved to a more general place
   */
  protected def withTempDir(f: File => Unit): Unit = {
    val dir = Utils.createTempDir().getCanonicalFile
    try f(dir) finally {
      // wait for all tasks to finish before deleting files
      waitForTasksToFinish()
      Utils.deleteRecursively(dir)
    }
  }

  /**
   * Drops functions after calling `f`. A function is represented by (functionName, isTemporary).
   */
  protected def withUserDefinedFunction(functions: (String, Boolean)*)(f: => Unit): Unit = {
    try {
      f
    } catch {
      case cause: Throwable => throw cause
    } finally {
      // If the test failed part way, we don't want to mask the failure by failing to remove
      // temp tables that never got created.
      functions.foreach { case (functionName, isTemporary) =>
        val withTemporary = if (isTemporary) "TEMPORARY" else ""
        spark.sql(s"DROP $withTemporary FUNCTION IF EXISTS $functionName")
        assert(
          !spark.sessionState.catalog.functionExists(FunctionIdentifier(functionName)),
          s"Function $functionName should have been dropped. But, it still exists.")
      }
    }
  }

  /**
   * Drops temporary table `tableName` after calling `f`.
   */
  protected def withTempView(tableNames: String*)(f: => Unit): Unit = {
    try f finally {
      // If the test failed part way, we don't want to mask the failure by failing to remove
      // temp tables that never got created.
      try tableNames.foreach(spark.catalog.dropTempView) catch {
        case _: NoSuchTableException =>
      }
    }
  }

  /**
   * Drops table `tableName` after calling `f`.
   */
  protected def withTable(tableNames: String*)(f: => Unit): Unit = {
    try f finally {
      tableNames.foreach { name =>
        spark.sql(s"DROP TABLE IF EXISTS $name")
      }
    }
  }

  /**
   * Drops view `viewName` after calling `f`.
   */
  protected def withView(viewNames: String*)(f: => Unit): Unit = {
    try f finally {
      viewNames.foreach { name =>
        spark.sql(s"DROP VIEW IF EXISTS $name")
      }
    }
  }

  /**
   * Creates a temporary database and switches current database to it before executing `f`.  This
   * database is dropped after `f` returns.
   *
   * Note that this method doesn't switch current database before executing `f`.
   */
  protected def withTempDatabase(f: String => Unit): Unit = {
    val dbName = s"db_${UUID.randomUUID().toString.replace('-', '_')}"

    try {
      spark.sql(s"CREATE DATABASE $dbName")
    } catch { case cause: Throwable =>
      fail("Failed to create temporary database", cause)
    }

    try f(dbName) finally {
      if (spark.catalog.currentDatabase == dbName) {
        spark.sql(s"USE $DEFAULT_DATABASE")
      }
      spark.sql(s"DROP DATABASE $dbName CASCADE")
    }
  }

  /**
   * Drops database `dbName` after calling `f`.
   */
  protected def withDatabase(dbNames: String*)(f: => Unit): Unit = {
    try f finally {
      dbNames.foreach { name =>
        spark.sql(s"DROP DATABASE IF EXISTS $name")
      }
      spark.sql(s"USE $DEFAULT_DATABASE")
    }
  }

  /**
   * Enables Locale `language` before executing `f`, then switches back to the default locale of JVM
   * after `f` returns.
   */
  protected def withLocale(language: String)(f: => Unit): Unit = {
    val originalLocale = Locale.getDefault
    try {
      // Add Locale setting
      Locale.setDefault(new Locale(language))
      f
    } finally {
      Locale.setDefault(originalLocale)
    }
  }

  /**
   * Activates database `db` before executing `f`, then switches back to `default` database after
   * `f` returns.
   */
  protected def activateDatabase(db: String)(f: => Unit): Unit = {
    spark.sessionState.catalog.setCurrentDatabase(db)
    try f finally spark.sessionState.catalog.setCurrentDatabase("default")
  }

  /**
   * Strip Spark-side filtering in order to check if a datasource filters rows correctly.
   */
  protected def stripSparkFilter(df: DataFrame): DataFrame = {
    val schema = df.schema
    val withoutFilters = df.queryExecution.sparkPlan.transform {
      case FilterExec(_, child) => child
    }

    spark.internalCreateDataFrame(withoutFilters.execute(), schema)
  }

  /**
   * Turn a logical plan into a `DataFrame`. This should be removed once we have an easier
   * way to construct `DataFrame` directly out of local data without relying on implicits.
   */
  protected implicit def logicalPlanToSparkQuery(plan: LogicalPlan): DataFrame = {
    Dataset.ofRows(spark, plan)
  }

  /**
   * Disable stdout and stderr when running the test. To not output the logs to the console,
   * ConsoleAppender's `follow` should be set to `true` so that it will honors reassignments of
   * System.out or System.err. Otherwise, ConsoleAppender will still output to the console even if
   * we change System.out and System.err.
   */
  protected def testQuietly(name: String)(f: => Unit): Unit = {
    test(name) {
      quietly {
        f
      }
    }
  }

  /**
   * Run a test on a separate `UninterruptibleThread`.
   */
  protected def testWithUninterruptibleThread(name: String, quietly: Boolean = false)
    (body: => Unit): Unit = {
    val timeoutMillis = 10000
    @transient var ex: Throwable = null

    def runOnThread(): Unit = {
      val thread = new UninterruptibleThread(s"Testing thread for test $name") {
        override def run(): Unit = {
          try {
            body
          } catch {
            case NonFatal(e) =>
              ex = e
          }
        }
      }
      thread.setDaemon(true)
      thread.start()
      thread.join(timeoutMillis)
      if (thread.isAlive) {
        thread.interrupt()
        // If this interrupt does not work, then this thread is most likely running something that
        // is not interruptible. There is not much point to wait for the thread to termniate, and
        // we rather let the JVM terminate the thread on exit.
        fail(
          s"Test '$name' running on o.a.s.util.UninterruptibleThread timed out after" +
            s" $timeoutMillis ms")
      } else if (ex != null) {
        throw ex
      }
    }

    if (quietly) {
      testQuietly(name) { runOnThread() }
    } else {
      test(name) { runOnThread() }
    }
  }

  /**
   * This method is used to make the given path qualified, when a path
   * does not contain a scheme, this path will not be changed after the default
   * FileSystem is changed.
   */
  def makeQualifiedPath(path: String): URI = {
    val hadoopPath = new Path(path)
    val fs = hadoopPath.getFileSystem(spark.sessionState.newHadoopConf())
    fs.makeQualified(hadoopPath).toUri
  }
}

private[sql] object SQLTestUtils {

  def compareAnswers(
      sparkAnswer: Seq[Row],
      expectedAnswer: Seq[Row],
      sort: Boolean): Option[String] = {
    def prepareAnswer(answer: Seq[Row]): Seq[Row] = {
      // Converts data to types that we can do equality comparison using Scala collections.
      // For BigDecimal type, the Scala type has a better definition of equality test (similar to
      // Java's java.math.BigDecimal.compareTo).
      // For binary arrays, we convert it to Seq to avoid of calling java.util.Arrays.equals for
      // equality test.
      // This function is copied from Catalyst's QueryTest
      val converted: Seq[Row] = answer.map { s =>
        Row.fromSeq(s.toSeq.map {
          case d: java.math.BigDecimal => BigDecimal(d)
          case b: Array[Byte] => b.toSeq
          case o => o
        })
      }
      if (sort) {
        converted.sortBy(_.toString())
      } else {
        converted
      }
    }
    if (prepareAnswer(expectedAnswer) != prepareAnswer(sparkAnswer)) {
      val errorMessage =
        s"""
           | == Results ==
           | ${sideBySide(
          s"== Expected Answer - ${expectedAnswer.size} ==" +:
            prepareAnswer(expectedAnswer).map(_.toString()),
          s"== Actual Answer - ${sparkAnswer.size} ==" +:
            prepareAnswer(sparkAnswer).map(_.toString())).mkString("\n")}
      """.stripMargin
      Some(errorMessage)
    } else {
      None
    }
  }
}<|MERGE_RESOLUTION|>--- conflicted
+++ resolved
@@ -126,8 +126,6 @@
   }
 
   /**
-<<<<<<< HEAD
-=======
    * Copy file in jar's resource to a temp file, then pass it to `f`.
    * This function is used to make `f` can use the path of temp file(e.g. file:/), instead of
    * path of jar's resource which starts with 'jar:file:/'
@@ -143,7 +141,6 @@
   }
 
   /**
->>>>>>> 86cd3c08
    * Waits for all tasks on all executors to be finished.
    */
   protected def waitForTasksToFinish(): Unit = {
