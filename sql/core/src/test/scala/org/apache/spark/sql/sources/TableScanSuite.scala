--- conflicted
+++ resolved
@@ -206,10 +206,7 @@
     def hiveMetadata(dt: String): Metadata = {
       new MetadataBuilder().putString(HIVE_TYPE_STRING, dt).build()
     }
-<<<<<<< HEAD
-=======
-
->>>>>>> 86cd3c08
+
     val expectedSchema = StructType(
       StructField("string$%Field", StringType, true) ::
       StructField("binaryField", BinaryType, true) ::
