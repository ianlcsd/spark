/*
 * Licensed to the Apache Software Foundation (ASF) under one or more
 * contributor license agreements.  See the NOTICE file distributed with
 * this work for additional information regarding copyright ownership.
 * The ASF licenses this file to You under the Apache License, Version 2.0
 * (the "License"); you may not use this file except in compliance with
 * the License.  You may obtain a copy of the License at
 *
 *    http://www.apache.org/licenses/LICENSE-2.0
 *
 * Unless required by applicable law or agreed to in writing, software
 * distributed under the License is distributed on an "AS IS" BASIS,
 * WITHOUT WARRANTIES OR CONDITIONS OF ANY KIND, either express or implied.
 * See the License for the specific language governing permissions and
 * limitations under the License.
 */

package org.apache.spark.sql

import java.io.{Externalizable, ObjectInput, ObjectOutput}
import java.sql.{Date, Timestamp}

import org.apache.spark.sql.catalyst.encoders.{OuterScopes, RowEncoder}
import org.apache.spark.sql.catalyst.util.sideBySide
import org.apache.spark.sql.execution.{LogicalRDD, RDDScanExec, SortExec}
import org.apache.spark.sql.execution.exchange.{BroadcastExchangeExec, ShuffleExchange}
import org.apache.spark.sql.execution.streaming.MemoryStream
import org.apache.spark.sql.functions._
import org.apache.spark.sql.internal.SQLConf
import org.apache.spark.sql.test.SharedSQLContext
import org.apache.spark.sql.types._

case class TestDataPoint(x: Int, y: Double, s: String, t: TestDataPoint2)
case class TestDataPoint2(x: Int, s: String)

class DatasetSuite extends QueryTest with SharedSQLContext {
  import testImplicits._

  private implicit val ordering = Ordering.by((c: ClassData) => c.a -> c.b)

  test("checkAnswer should compare map correctly") {
    val data = Seq((1, "2", Map(1 -> 2, 2 -> 1)))
    checkAnswer(
      data.toDF(),
      Seq(Row(1, "2", Map(2 -> 1, 1 -> 2))))
  }

  test("toDS") {
    val data = Seq(("a", 1), ("b", 2), ("c", 3))
    checkDataset(
      data.toDS(),
      data: _*)
  }

  test("toDS with RDD") {
    val ds = sparkContext.makeRDD(Seq("a", "b", "c"), 3).toDS()
    checkDataset(
      ds.mapPartitions(_ => Iterator(1)),
      1, 1, 1)
  }

  test("emptyDataset") {
    val ds = spark.emptyDataset[Int]
    assert(ds.count() == 0L)
    assert(ds.collect() sameElements Array.empty[Int])
  }

  test("range") {
    assert(spark.range(10).map(_ + 1).reduce(_ + _) == 55)
    assert(spark.range(10).map{ case i: java.lang.Long => i + 1 }.reduce(_ + _) == 55)
    assert(spark.range(0, 10).map(_ + 1).reduce(_ + _) == 55)
    assert(spark.range(0, 10).map{ case i: java.lang.Long => i + 1 }.reduce(_ + _) == 55)
    assert(spark.range(0, 10, 1, 2).map(_ + 1).reduce(_ + _) == 55)
    assert(spark.range(0, 10, 1, 2).map{ case i: java.lang.Long => i + 1 }.reduce(_ + _) == 55)
  }

  test("SPARK-12404: Datatype Helper Serializability") {
    val ds = sparkContext.parallelize((
      new Timestamp(0),
      new Date(0),
      java.math.BigDecimal.valueOf(1),
      scala.math.BigDecimal(1)) :: Nil).toDS()

    ds.collect()
  }

  test("collect, first, and take should use encoders for serialization") {
    val item = NonSerializableCaseClass("abcd")
    val ds = Seq(item).toDS()
    assert(ds.collect().head == item)
    assert(ds.collectAsList().get(0) == item)
    assert(ds.first() == item)
    assert(ds.take(1).head == item)
    assert(ds.takeAsList(1).get(0) == item)
    assert(ds.toLocalIterator().next() === item)
  }

  test("coalesce, repartition") {
    val data = (1 to 100).map(i => ClassData(i.toString, i))
    val ds = data.toDS()

    intercept[IllegalArgumentException] {
      ds.coalesce(0)
    }

    intercept[IllegalArgumentException] {
      ds.repartition(0)
    }

    assert(ds.repartition(10).rdd.partitions.length == 10)
    checkDatasetUnorderly(
      ds.repartition(10),
      data: _*)

    assert(ds.coalesce(1).rdd.partitions.length == 1)
    checkDatasetUnorderly(
      ds.coalesce(1),
      data: _*)
  }

  test("as tuple") {
    val data = Seq(("a", 1), ("b", 2)).toDF("a", "b")
    checkDataset(
      data.as[(String, Int)],
      ("a", 1), ("b", 2))
  }

  test("as case class / collect") {
    val ds = Seq(("a", 1), ("b", 2), ("c", 3)).toDF("a", "b").as[ClassData]
    checkDataset(
      ds,
      ClassData("a", 1), ClassData("b", 2), ClassData("c", 3))
    assert(ds.collect().head == ClassData("a", 1))
  }

  test("as case class - reordered fields by name") {
    val ds = Seq((1, "a"), (2, "b"), (3, "c")).toDF("b", "a").as[ClassData]
    assert(ds.collect() === Array(ClassData("a", 1), ClassData("b", 2), ClassData("c", 3)))
  }

  test("as case class - take") {
    val ds = Seq((1, "a"), (2, "b"), (3, "c")).toDF("b", "a").as[ClassData]
    assert(ds.take(2) === Array(ClassData("a", 1), ClassData("b", 2)))
  }

  test("as seq of case class - reorder fields by name") {
    val df = spark.range(3).select(array(struct($"id".cast("int").as("b"), lit("a").as("a"))))
    val ds = df.as[Seq[ClassData]]
    assert(ds.collect() === Array(
      Seq(ClassData("a", 0)),
      Seq(ClassData("a", 1)),
      Seq(ClassData("a", 2))))
  }

  test("map") {
    val ds = Seq(("a", 1), ("b", 2), ("c", 3)).toDS()
    checkDataset(
      ds.map(v => (v._1, v._2 + 1)),
      ("a", 2), ("b", 3), ("c", 4))
  }

  test("map with type change with the exact matched number of attributes") {
    val ds = Seq(("a", 1), ("b", 2), ("c", 3)).toDS()

    checkDataset(
      ds.map(identity[(String, Int)])
        .as[OtherTuple]
        .map(identity[OtherTuple]),
      OtherTuple("a", 1), OtherTuple("b", 2), OtherTuple("c", 3))
  }

  test("map with type change with less attributes") {
    val ds = Seq(("a", 1, 3), ("b", 2, 4), ("c", 3, 5)).toDS()

    checkDataset(
      ds.as[OtherTuple]
        .map(identity[OtherTuple]),
      OtherTuple("a", 1), OtherTuple("b", 2), OtherTuple("c", 3))
  }

  test("map and group by with class data") {
    // We inject a group by here to make sure this test case is future proof
    // when we implement better pipelining and local execution mode.
    val ds: Dataset[(ClassData, Long)] = Seq(ClassData("one", 1), ClassData("two", 2)).toDS()
        .map(c => ClassData(c.a, c.b + 1))
        .groupByKey(p => p).count()

    checkDatasetUnorderly(
      ds,
      (ClassData("one", 2), 1L), (ClassData("two", 3), 1L))
  }

  test("select") {
    val ds = Seq(("a", 1), ("b", 2), ("c", 3)).toDS()
    checkDataset(
      ds.select(expr("_2 + 1").as[Int]),
      2, 3, 4)
  }

  test("SPARK-16853: select, case class and tuple") {
    val ds = Seq(("a", 1), ("b", 2), ("c", 3)).toDS()
    checkDataset(
      ds.select(expr("struct(_2, _2)").as[(Int, Int)]): Dataset[(Int, Int)],
      (1, 1), (2, 2), (3, 3))

    checkDataset(
      ds.select(expr("named_struct('a', _1, 'b', _2)").as[ClassData]): Dataset[ClassData],
      ClassData("a", 1), ClassData("b", 2), ClassData("c", 3))
  }

  test("select 2") {
    val ds = Seq(("a", 1), ("b", 2), ("c", 3)).toDS()
    checkDataset(
      ds.select(
        expr("_1").as[String],
        expr("_2").as[Int]) : Dataset[(String, Int)],
      ("a", 1), ("b", 2), ("c", 3))
  }

  test("select 2, primitive and tuple") {
    val ds = Seq(("a", 1), ("b", 2), ("c", 3)).toDS()
    checkDataset(
      ds.select(
        expr("_1").as[String],
        expr("struct(_2, _2)").as[(Int, Int)]),
      ("a", (1, 1)), ("b", (2, 2)), ("c", (3, 3)))
  }

  test("select 2, primitive and class") {
    val ds = Seq(("a", 1), ("b", 2), ("c", 3)).toDS()
    checkDataset(
      ds.select(
        expr("_1").as[String],
        expr("named_struct('a', _1, 'b', _2)").as[ClassData]),
      ("a", ClassData("a", 1)), ("b", ClassData("b", 2)), ("c", ClassData("c", 3)))
  }

  test("select 2, primitive and class, fields reordered") {
    val ds = Seq(("a", 1), ("b", 2), ("c", 3)).toDS()
    checkDataset(
      ds.select(
        expr("_1").as[String],
        expr("named_struct('b', _2, 'a', _1)").as[ClassData]),
      ("a", ClassData("a", 1)), ("b", ClassData("b", 2)), ("c", ClassData("c", 3)))
  }

  test("filter") {
    val ds = Seq(("a", 1), ("b", 2), ("c", 3)).toDS()
    checkDataset(
      ds.filter(_._1 == "b"),
      ("b", 2))
  }

  test("filter and then select") {
    val ds = Seq(("a", 1), ("b", 2), ("c", 3)).toDS()
    checkDataset(
      ds.filter(_._1 == "b").select(expr("_1").as[String]),
      "b")
  }

  test("SPARK-15632: typed filter should preserve the underlying logical schema") {
    val ds = spark.range(10)
    val ds2 = ds.filter(_ > 3)
    assert(ds.schema.equals(ds2.schema))
  }

  test("foreach") {
    val ds = Seq(("a", 1), ("b", 2), ("c", 3)).toDS()
    val acc = sparkContext.longAccumulator
    ds.foreach(v => acc.add(v._2))
    assert(acc.value == 6)
  }

  test("foreachPartition") {
    val ds = Seq(("a", 1), ("b", 2), ("c", 3)).toDS()
    val acc = sparkContext.longAccumulator
    ds.foreachPartition(_.foreach(v => acc.add(v._2)))
    assert(acc.value == 6)
  }

  test("reduce") {
    val ds = Seq(("a", 1), ("b", 2), ("c", 3)).toDS()
    assert(ds.reduce((a, b) => ("sum", a._2 + b._2)) == ("sum", 6))
  }

  test("joinWith, flat schema") {
    val ds1 = Seq(1, 2, 3).toDS().as("a")
    val ds2 = Seq(1, 2).toDS().as("b")

    checkDataset(
      ds1.joinWith(ds2, $"a.value" === $"b.value", "inner"),
      (1, 1), (2, 2))
  }

  test("joinWith tuple with primitive, expression") {
    val ds1 = Seq(1, 1, 2).toDS()
    val ds2 = Seq(("a", 1), ("b", 2)).toDS()

    checkDataset(
      ds1.joinWith(ds2, $"value" === $"_2"),
      (1, ("a", 1)), (1, ("a", 1)), (2, ("b", 2)))
  }

  test("joinWith class with primitive, toDF") {
    val ds1 = Seq(1, 1, 2).toDS()
    val ds2 = Seq(ClassData("a", 1), ClassData("b", 2)).toDS()

    checkAnswer(
      ds1.joinWith(ds2, $"value" === $"b").toDF().select($"_1", $"_2.a", $"_2.b"),
      Row(1, "a", 1) :: Row(1, "a", 1) :: Row(2, "b", 2) :: Nil)
  }

  test("multi-level joinWith") {
    val ds1 = Seq(("a", 1), ("b", 2)).toDS().as("a")
    val ds2 = Seq(("a", 1), ("b", 2)).toDS().as("b")
    val ds3 = Seq(("a", 1), ("b", 2)).toDS().as("c")

    checkDataset(
      ds1.joinWith(ds2, $"a._2" === $"b._2").as("ab").joinWith(ds3, $"ab._1._2" === $"c._2"),
      ((("a", 1), ("a", 1)), ("a", 1)),
      ((("b", 2), ("b", 2)), ("b", 2)))
  }

  test("groupBy function, keys") {
    val ds = Seq(("a", 1), ("b", 1)).toDS()
    val grouped = ds.groupByKey(v => (1, v._2))
    checkDatasetUnorderly(
      grouped.keys,
      (1, 1))
  }

  test("groupBy function, map") {
    val ds = Seq(("a", 10), ("a", 20), ("b", 1), ("b", 2), ("c", 1)).toDS()
    val grouped = ds.groupByKey(v => (v._1, "word"))
    val agged = grouped.mapGroups { case (g, iter) => (g._1, iter.map(_._2).sum) }

    checkDatasetUnorderly(
      agged,
      ("a", 30), ("b", 3), ("c", 1))
  }

  test("groupBy function, flatMap") {
    val ds = Seq(("a", 10), ("a", 20), ("b", 1), ("b", 2), ("c", 1)).toDS()
    val grouped = ds.groupByKey(v => (v._1, "word"))
    val agged = grouped.flatMapGroups { case (g, iter) =>
      Iterator(g._1, iter.map(_._2).sum.toString)
    }

    checkDatasetUnorderly(
      agged,
      "a", "30", "b", "3", "c", "1")
  }

  test("groupBy function, mapValues, flatMap") {
    val ds = Seq(("a", 10), ("a", 20), ("b", 1), ("b", 2), ("c", 1)).toDS()
    val keyValue = ds.groupByKey(_._1).mapValues(_._2)
    val agged = keyValue.mapGroups { case (g, iter) => (g, iter.sum) }
    checkDataset(agged, ("a", 30), ("b", 3), ("c", 1))

    val keyValue1 = ds.groupByKey(t => (t._1, "key")).mapValues(t => (t._2, "value"))
    val agged1 = keyValue1.mapGroups { case (g, iter) => (g._1, iter.map(_._1).sum) }
    checkDataset(agged, ("a", 30), ("b", 3), ("c", 1))
  }

  test("groupBy function, reduce") {
    val ds = Seq("abc", "xyz", "hello").toDS()
    val agged = ds.groupByKey(_.length).reduceGroups(_ + _)

    checkDatasetUnorderly(
      agged,
      3 -> "abcxyz", 5 -> "hello")
  }

  test("groupBy single field class, count") {
    val ds = Seq("abc", "xyz", "hello").toDS()
    val count = ds.groupByKey(s => Tuple1(s.length)).count()

    checkDataset(
      count,
      (Tuple1(3), 2L), (Tuple1(5), 1L)
    )
  }

  test("typed aggregation: expr") {
    val ds = Seq(("a", 10), ("a", 20), ("b", 1), ("b", 2), ("c", 1)).toDS()

    checkDatasetUnorderly(
      ds.groupByKey(_._1).agg(sum("_2").as[Long]),
      ("a", 30L), ("b", 3L), ("c", 1L))
  }

  test("typed aggregation: expr, expr") {
    val ds = Seq(("a", 10), ("a", 20), ("b", 1), ("b", 2), ("c", 1)).toDS()

    checkDatasetUnorderly(
      ds.groupByKey(_._1).agg(sum("_2").as[Long], sum($"_2" + 1).as[Long]),
      ("a", 30L, 32L), ("b", 3L, 5L), ("c", 1L, 2L))
  }

  test("typed aggregation: expr, expr, expr") {
    val ds = Seq(("a", 10), ("a", 20), ("b", 1), ("b", 2), ("c", 1)).toDS()

    checkDatasetUnorderly(
      ds.groupByKey(_._1).agg(sum("_2").as[Long], sum($"_2" + 1).as[Long], count("*")),
      ("a", 30L, 32L, 2L), ("b", 3L, 5L, 2L), ("c", 1L, 2L, 1L))
  }

  test("typed aggregation: expr, expr, expr, expr") {
    val ds = Seq(("a", 10), ("a", 20), ("b", 1), ("b", 2), ("c", 1)).toDS()

    checkDatasetUnorderly(
      ds.groupByKey(_._1).agg(
        sum("_2").as[Long],
        sum($"_2" + 1).as[Long],
        count("*").as[Long],
        avg("_2").as[Double]),
      ("a", 30L, 32L, 2L, 15.0), ("b", 3L, 5L, 2L, 1.5), ("c", 1L, 2L, 1L, 1.0))
  }

  test("cogroup") {
    val ds1 = Seq(1 -> "a", 3 -> "abc", 5 -> "hello", 3 -> "foo").toDS()
    val ds2 = Seq(2 -> "q", 3 -> "w", 5 -> "e", 5 -> "r").toDS()
    val cogrouped = ds1.groupByKey(_._1).cogroup(ds2.groupByKey(_._1)) { case (key, data1, data2) =>
      Iterator(key -> (data1.map(_._2).mkString + "#" + data2.map(_._2).mkString))
    }

    checkDatasetUnorderly(
      cogrouped,
      1 -> "a#", 2 -> "#q", 3 -> "abcfoo#w", 5 -> "hello#er")
  }

  test("cogroup with complex data") {
    val ds1 = Seq(1 -> ClassData("a", 1), 2 -> ClassData("b", 2)).toDS()
    val ds2 = Seq(2 -> ClassData("c", 3), 3 -> ClassData("d", 4)).toDS()
    val cogrouped = ds1.groupByKey(_._1).cogroup(ds2.groupByKey(_._1)) { case (key, data1, data2) =>
      Iterator(key -> (data1.map(_._2.a).mkString + data2.map(_._2.a).mkString))
    }

    checkDatasetUnorderly(
      cogrouped,
      1 -> "a", 2 -> "bc", 3 -> "d")
  }

  test("sample with replacement") {
    val n = 100
    val data = sparkContext.parallelize(1 to n, 2).toDS()
    checkDataset(
      data.sample(withReplacement = true, 0.05, seed = 13),
      5, 10, 52, 73)
  }

  test("sample without replacement") {
    val n = 100
    val data = sparkContext.parallelize(1 to n, 2).toDS()
    checkDataset(
      data.sample(withReplacement = false, 0.05, seed = 13),
      3, 17, 27, 58, 62)
  }

  test("SPARK-16686: Dataset.sample with seed results shouldn't depend on downstream usage") {
    val simpleUdf = udf((n: Int) => {
      require(n != 1, "simpleUdf shouldn't see id=1!")
      1
    })

    val df = Seq(
      (0, "string0"),
      (1, "string1"),
      (2, "string2"),
      (3, "string3"),
      (4, "string4"),
      (5, "string5"),
      (6, "string6"),
      (7, "string7"),
      (8, "string8"),
      (9, "string9")
    ).toDF("id", "stringData")
    val sampleDF = df.sample(false, 0.7, 50)
    // After sampling, sampleDF doesn't contain id=1.
    assert(!sampleDF.select("id").collect.contains(1))
    // simpleUdf should not encounter id=1.
    checkAnswer(sampleDF.select(simpleUdf($"id")), List.fill(sampleDF.count.toInt)(Row(1)))
  }

  test("SPARK-11436: we should rebind right encoder when join 2 datasets") {
    val ds1 = Seq("1", "2").toDS().as("a")
    val ds2 = Seq(2, 3).toDS().as("b")

    val joined = ds1.joinWith(ds2, $"a.value" === $"b.value")
    checkDataset(joined, ("2", 2))
  }

  test("self join") {
    val ds = Seq("1", "2").toDS().as("a")
    val joined = ds.joinWith(ds, lit(true), "cross")
    checkDataset(joined, ("1", "1"), ("1", "2"), ("2", "1"), ("2", "2"))
  }

  test("toString") {
    val ds = Seq((1, 2)).toDS()
    assert(ds.toString == "[_1: int, _2: int]")
  }

  test("Kryo encoder") {
    implicit val kryoEncoder = Encoders.kryo[KryoData]
    val ds = Seq(KryoData(1), KryoData(2)).toDS()

    assert(ds.groupByKey(p => p).count().collect().toSet ==
      Set((KryoData(1), 1L), (KryoData(2), 1L)))
  }

  test("Kryo encoder self join") {
    implicit val kryoEncoder = Encoders.kryo[KryoData]
    val ds = Seq(KryoData(1), KryoData(2)).toDS()
    assert(ds.joinWith(ds, lit(true), "cross").collect().toSet ==
      Set(
        (KryoData(1), KryoData(1)),
        (KryoData(1), KryoData(2)),
        (KryoData(2), KryoData(1)),
        (KryoData(2), KryoData(2))))
  }

  test("Kryo encoder: check the schema mismatch when converting DataFrame to Dataset") {
    implicit val kryoEncoder = Encoders.kryo[KryoData]
    val df = Seq((1)).toDF("a")
    val e = intercept[AnalysisException] {
      df.as[KryoData]
    }.message
    assert(e.contains("cannot cast IntegerType to BinaryType"))
  }

  test("Java encoder") {
    implicit val kryoEncoder = Encoders.javaSerialization[JavaData]
    val ds = Seq(JavaData(1), JavaData(2)).toDS()

    assert(ds.groupByKey(p => p).count().collect().toSet ==
      Set((JavaData(1), 1L), (JavaData(2), 1L)))
  }

  test("Java encoder self join") {
    implicit val kryoEncoder = Encoders.javaSerialization[JavaData]
    val ds = Seq(JavaData(1), JavaData(2)).toDS()
    assert(ds.joinWith(ds, lit(true), "cross").collect().toSet ==
      Set(
        (JavaData(1), JavaData(1)),
        (JavaData(1), JavaData(2)),
        (JavaData(2), JavaData(1)),
        (JavaData(2), JavaData(2))))
  }

  test("SPARK-14696: implicit encoders for boxed types") {
    assert(spark.range(1).map { i => i : java.lang.Long }.head == 0L)
  }

  test("SPARK-11894: Incorrect results are returned when using null") {
    val nullInt = null.asInstanceOf[java.lang.Integer]
    val ds1 = Seq((nullInt, "1"), (new java.lang.Integer(22), "2")).toDS()
    val ds2 = Seq((nullInt, "1"), (new java.lang.Integer(22), "2")).toDS()

    checkDataset(
      ds1.joinWith(ds2, lit(true), "cross"),
      ((nullInt, "1"), (nullInt, "1")),
      ((nullInt, "1"), (new java.lang.Integer(22), "2")),
      ((new java.lang.Integer(22), "2"), (nullInt, "1")),
      ((new java.lang.Integer(22), "2"), (new java.lang.Integer(22), "2")))
  }

  test("change encoder with compatible schema") {
    val ds = Seq(2 -> 2.toByte, 3 -> 3.toByte).toDF("a", "b").as[ClassData]
    assert(ds.collect().toSeq == Seq(ClassData("2", 2), ClassData("3", 3)))
  }

  test("verify mismatching field names fail with a good error") {
    val ds = Seq(ClassData("a", 1)).toDS()
    val e = intercept[AnalysisException] {
      ds.as[ClassData2]
    }
    assert(e.getMessage.contains("cannot resolve '`c`' given input columns: [a, b]"), e.getMessage)
  }

  test("runtime nullability check") {
    val schema = StructType(Seq(
      StructField("f", StructType(Seq(
        StructField("a", StringType, nullable = true),
        StructField("b", IntegerType, nullable = true)
      )), nullable = true)
    ))

    def buildDataset(rows: Row*): Dataset[NestedStruct] = {
      val rowRDD = spark.sparkContext.parallelize(rows)
      spark.createDataFrame(rowRDD, schema).as[NestedStruct]
    }

    checkDataset(
      buildDataset(Row(Row("hello", 1))),
      NestedStruct(ClassData("hello", 1))
    )

    // Shouldn't throw runtime exception when parent object (`ClassData`) is null
    assert(buildDataset(Row(null)).collect() === Array(NestedStruct(null)))

    val message = intercept[RuntimeException] {
      buildDataset(Row(Row("hello", null))).collect()
    }.getMessage

    assert(message.contains("Null value appeared in non-nullable field"))
  }

  test("SPARK-12478: top level null field") {
    val ds0 = Seq(NestedStruct(null)).toDS()
    checkDataset(ds0, NestedStruct(null))
    checkAnswer(ds0.toDF(), Row(null))

    val ds1 = Seq(DeepNestedStruct(NestedStruct(null))).toDS()
    checkDataset(ds1, DeepNestedStruct(NestedStruct(null)))
    checkAnswer(ds1.toDF(), Row(Row(null)))
  }

  test("support inner class in Dataset") {
    val outer = new OuterClass
    OuterScopes.addOuterScope(outer)
    val ds = Seq(outer.InnerClass("1"), outer.InnerClass("2")).toDS()
    checkDataset(ds.map(_.a), "1", "2")
  }

  test("grouping key and grouped value has field with same name") {
    val ds = Seq(ClassData("a", 1), ClassData("a", 2)).toDS()
    val agged = ds.groupByKey(d => ClassNullableData(d.a, null)).mapGroups {
      case (key, values) => key.a + values.map(_.b).sum
    }

    checkDataset(agged, "a3")
  }

  test("cogroup's left and right side has field with same name") {
    val left = Seq(ClassData("a", 1), ClassData("b", 2)).toDS()
    val right = Seq(ClassNullableData("a", 3), ClassNullableData("b", 4)).toDS()
    val cogrouped = left.groupByKey(_.a).cogroup(right.groupByKey(_.a)) {
      case (key, lData, rData) => Iterator(key + lData.map(_.b).sum + rData.map(_.b.toInt).sum)
    }

    checkDataset(cogrouped, "a13", "b24")
  }

  test("give nice error message when the real number of fields doesn't match encoder schema") {
    val ds = Seq(ClassData("a", 1), ClassData("b", 2)).toDS()

    val message = intercept[AnalysisException] {
      ds.as[(String, Int, Long)]
    }.message
    assert(message ==
      "Try to map struct<a:string,b:int> to Tuple3, " +
        "but failed as the number of fields does not line up.")

    val message2 = intercept[AnalysisException] {
      ds.as[Tuple1[String]]
    }.message
    assert(message2 ==
      "Try to map struct<a:string,b:int> to Tuple1, " +
        "but failed as the number of fields does not line up.")
  }

  test("SPARK-13440: Resolving option fields") {
    val df = Seq(1, 2, 3).toDS()
    val ds = df.as[Option[Int]]
    checkDataset(
      ds.filter(_ => true),
      Some(1), Some(2), Some(3))
  }

  test("SPARK-13540 Dataset of nested class defined in Scala object") {
    checkDataset(
      Seq(OuterObject.InnerClass("foo")).toDS(),
      OuterObject.InnerClass("foo"))
  }

  test("SPARK-14000: case class with tuple type field") {
    checkDataset(
      Seq(TupleClass((1, "a"))).toDS(),
      TupleClass(1, "a")
    )
  }

  test("isStreaming returns false for static Dataset") {
    val data = Seq(("a", 1), ("b", 2), ("c", 3)).toDS()
    assert(!data.isStreaming, "static Dataset returned true for 'isStreaming'.")
  }

  test("isStreaming returns true for streaming Dataset") {
    val data = MemoryStream[Int].toDS()
    assert(data.isStreaming, "streaming Dataset returned false for 'isStreaming'.")
  }

  test("isStreaming returns true after static and streaming Dataset join") {
    val static = Seq(("a", 1), ("b", 2), ("c", 3)).toDF("a", "b")
    val streaming = MemoryStream[Int].toDS().toDF("b")
    val df = streaming.join(static, Seq("b"))
    assert(df.isStreaming, "streaming Dataset returned false for 'isStreaming'.")
  }

  test("SPARK-14554: Dataset.map may generate wrong java code for wide table") {
    val wideDF = spark.range(10).select(Seq.tabulate(1000) {i => ('id + i).as(s"c$i")} : _*)
    // Make sure the generated code for this plan can compile and execute.
    checkDataset(wideDF.map(_.getLong(0)), 0L until 10 : _*)
  }

  test("SPARK-14838: estimating sizeInBytes in operators with ObjectProducer shouldn't fail") {
    val dataset = Seq(
      (0, 3, 54f),
      (0, 4, 44f),
      (0, 5, 42f),
      (1, 3, 39f),
      (1, 5, 33f),
      (1, 4, 26f),
      (2, 3, 51f),
      (2, 5, 45f),
      (2, 4, 30f)
    ).toDF("user", "item", "rating")

    val actual = dataset
      .select("user", "item")
      .as[(Int, Int)]
      .groupByKey(_._1)
      .mapGroups { case (src, ids) => (src, ids.map(_._2).toArray) }
      .toDF("id", "actual")

    dataset.join(actual, dataset("user") === actual("id")).collect()
  }

  test("SPARK-15097: implicits on dataset's spark can be imported") {
    val dataset = Seq(1, 2, 3).toDS()
    checkDataset(DatasetTransform.addOne(dataset), 2, 3, 4)
  }

  test("dataset.rdd with generic case class") {
    val ds = Seq(Generic(1, 1.0), Generic(2, 2.0)).toDS()
    val ds2 = ds.map(g => Generic(g.id, g.value))
    assert(ds.rdd.map(r => r.id).count === 2)
    assert(ds2.rdd.map(r => r.id).count === 2)

    val ds3 = ds.map(g => new java.lang.Long(g.id))
    assert(ds3.rdd.map(r => r).count === 2)
  }

  test("runtime null check for RowEncoder") {
    val schema = new StructType().add("i", IntegerType, nullable = false)
    val df = spark.range(10).map(l => {
      if (l % 5 == 0) {
        Row(null)
      } else {
        Row(l)
      }
    })(RowEncoder(schema))

    val message = intercept[Exception] {
      df.collect()
    }.getMessage
    assert(message.contains("The 0th field 'i' of input row cannot be null"))
  }

  test("row nullability mismatch") {
    val schema = new StructType().add("a", StringType, true).add("b", StringType, false)
    val rdd = spark.sparkContext.parallelize(Row(null, "123") :: Row("234", null) :: Nil)
    val message = intercept[Exception] {
      spark.createDataFrame(rdd, schema).collect()
    }.getMessage
    assert(message.contains("The 1th field 'b' of input row cannot be null"))
  }

  test("createTempView") {
    val dataset = Seq(1, 2, 3).toDS()
    dataset.createOrReplaceTempView("tempView")

    // Overrides the existing temporary view with same name
    // No exception should be thrown here.
    dataset.createOrReplaceTempView("tempView")

    // Throws AnalysisException if temp view with same name already exists
    val e = intercept[AnalysisException](
      dataset.createTempView("tempView"))
    intercept[AnalysisException](dataset.createTempView("tempView"))
    assert(e.message.contains("already exists"))
    dataset.sparkSession.catalog.dropTempView("tempView")
  }

  test("SPARK-15381: physical object operator should define `reference` correctly") {
    val df = Seq(1 -> 2).toDF("a", "b")
    checkAnswer(df.map(row => row)(RowEncoder(df.schema)).select("b", "a"), Row(2, 1))
  }

  private def checkShowString[T](ds: Dataset[T], expected: String): Unit = {
    val numRows = expected.split("\n").length - 4
    val actual = ds.showString(numRows, truncate = 20)

    if (expected != actual) {
      fail(
        "Dataset.showString() gives wrong result:\n\n" + sideBySide(
          "== Expected ==\n" + expected,
          "== Actual ==\n" + actual
        ).mkString("\n")
      )
    }
  }

  test("SPARK-15550 Dataset.show() should show contents of the underlying logical plan") {
    val df = Seq((1, "foo", "extra"), (2, "bar", "extra")).toDF("b", "a", "c")
    val ds = df.as[ClassData]
    val expected =
      """+---+---+-----+
        ||  b|  a|    c|
        |+---+---+-----+
        ||  1|foo|extra|
        ||  2|bar|extra|
        |+---+---+-----+
        |""".stripMargin

    checkShowString(ds, expected)
  }

  test("SPARK-15550 Dataset.show() should show inner nested products as rows") {
    val ds = Seq(
      NestedStruct(ClassData("foo", 1)),
      NestedStruct(ClassData("bar", 2))
    ).toDS()

    val expected =
      """+-------+
        ||      f|
        |+-------+
        ||[foo,1]|
        ||[bar,2]|
        |+-------+
        |""".stripMargin

    checkShowString(ds, expected)
  }

  test(
    "SPARK-15112: EmbedDeserializerInFilter should not optimize plan fragment that changes schema"
  ) {
    val ds = Seq(1 -> "foo", 2 -> "bar").toDF("b", "a").as[ClassData]

    assertResult(Seq(ClassData("foo", 1), ClassData("bar", 2))) {
      ds.collect().toSeq
    }

    assertResult(Seq(ClassData("bar", 2))) {
      ds.filter(_.b > 1).collect().toSeq
    }
  }

  test("mapped dataset should resolve duplicated attributes for self join") {
    val ds = Seq(1, 2, 3).toDS().map(_ + 1)
    val ds1 = ds.as("d1")
    val ds2 = ds.as("d2")

    checkDatasetUnorderly(ds1.joinWith(ds2, $"d1.value" === $"d2.value"), (2, 2), (3, 3), (4, 4))
    checkDatasetUnorderly(ds1.intersect(ds2), 2, 3, 4)
    checkDatasetUnorderly(ds1.except(ds1))
  }

  test("SPARK-15441: Dataset outer join") {
    val left = Seq(ClassData("a", 1), ClassData("b", 2)).toDS().as("left")
    val right = Seq(ClassData("x", 2), ClassData("y", 3)).toDS().as("right")
    val joined = left.joinWith(right, $"left.b" === $"right.b", "left")
    val result = joined.collect().toSet
    assert(result == Set(ClassData("a", 1) -> null, ClassData("b", 2) -> ClassData("x", 2)))
  }

  test("better error message when use java reserved keyword as field name") {
    val e = intercept[UnsupportedOperationException] {
      Seq(InvalidInJava(1)).toDS()
    }
    assert(e.getMessage.contains(
      "`abstract` is a reserved keyword and cannot be used as field name"))
  }

  test("Dataset should support flat input object to be null") {
    checkDataset(Seq("a", null).toDS(), "a", null)
  }

  test("Dataset should throw RuntimeException if top-level product input object is null") {
    val e = intercept[RuntimeException](Seq(ClassData("a", 1), null).toDS())
    assert(e.getMessage.contains("Null value appeared in non-nullable field"))
    assert(e.getMessage.contains("top level Product input object"))
  }

  test("dropDuplicates") {
    val ds = Seq(("a", 1), ("a", 2), ("b", 1), ("a", 1)).toDS()
    checkDataset(
      ds.dropDuplicates("_1"),
      ("a", 1), ("b", 1))
    checkDataset(
      ds.dropDuplicates("_2"),
      ("a", 1), ("a", 2))
    checkDataset(
      ds.dropDuplicates("_1", "_2"),
      ("a", 1), ("a", 2), ("b", 1))
  }

  test("dropDuplicates: columns with same column name") {
    val ds1 = Seq(("a", 1), ("a", 2), ("b", 1), ("a", 1)).toDS()
    val ds2 = Seq(("a", 1), ("a", 2), ("b", 1), ("a", 1)).toDS()
    // The dataset joined has two columns of the same name "_2".
    val joined = ds1.join(ds2, "_1").select(ds1("_2").as[Int], ds2("_2").as[Int])
    checkDataset(
      joined.dropDuplicates(),
      (1, 2), (1, 1), (2, 1), (2, 2))
  }

  test("SPARK-16097: Encoders.tuple should handle null object correctly") {
    val enc = Encoders.tuple(Encoders.tuple(Encoders.STRING, Encoders.STRING), Encoders.STRING)
    val data = Seq((("a", "b"), "c"), (null, "d"))
    val ds = spark.createDataset(data)(enc)
    checkDataset(ds, (("a", "b"), "c"), (null, "d"))
  }

  test("SPARK-16995: flat mapping on Dataset containing a column created with lit/expr") {
    val df = Seq("1").toDF("a")

    import df.sparkSession.implicits._

    checkDataset(
      df.withColumn("b", lit(0)).as[ClassData]
        .groupByKey(_.a).flatMapGroups { case (x, iter) => List[Int]() })
    checkDataset(
      df.withColumn("b", expr("0")).as[ClassData]
        .groupByKey(_.a).flatMapGroups { case (x, iter) => List[Int]() })
  }

  test("SPARK-18125: Spark generated code causes CompileException") {
    val data = Array(
      Route("a", "b", 1),
      Route("a", "b", 2),
      Route("a", "c", 2),
      Route("a", "d", 10),
      Route("b", "a", 1),
      Route("b", "a", 5),
      Route("b", "c", 6))
    val ds = sparkContext.parallelize(data).toDF.as[Route]

    val grped = ds.map(r => GroupedRoutes(r.src, r.dest, Seq(r)))
      .groupByKey(r => (r.src, r.dest))
      .reduceGroups { (g1: GroupedRoutes, g2: GroupedRoutes) =>
        GroupedRoutes(g1.src, g1.dest, g1.routes ++ g2.routes)
      }.map(_._2)

    val expected = Seq(
      GroupedRoutes("a", "d", Seq(Route("a", "d", 10))),
      GroupedRoutes("b", "c", Seq(Route("b", "c", 6))),
      GroupedRoutes("a", "b", Seq(Route("a", "b", 1), Route("a", "b", 2))),
      GroupedRoutes("b", "a", Seq(Route("b", "a", 1), Route("b", "a", 5))),
      GroupedRoutes("a", "c", Seq(Route("a", "c", 2)))
    )

    implicit def ordering[GroupedRoutes]: Ordering[GroupedRoutes] = new Ordering[GroupedRoutes] {
      override def compare(x: GroupedRoutes, y: GroupedRoutes): Int = {
        x.toString.compareTo(y.toString)
      }
    }

    checkDatasetUnorderly(grped, expected: _*)
  }

  test("SPARK-18189: Fix serialization issue in KeyValueGroupedDataset") {
    val resultValue = 12345
    val keyValueGrouped = Seq((1, 2), (3, 4)).toDS().groupByKey(_._1)
    val mapGroups = keyValueGrouped.mapGroups((k, v) => (k, 1))
    val broadcasted = spark.sparkContext.broadcast(resultValue)

    // Using broadcast triggers serialization issue in KeyValueGroupedDataset
    val dataset = mapGroups.map(_ => broadcasted.value)

    assert(dataset.collect() sameElements Array(resultValue, resultValue))
  }

<<<<<<< HEAD
=======
  test("SPARK-18284: Serializer should have correct nullable value") {
    val df1 = Seq(1, 2, 3, 4).toDF
    assert(df1.schema(0).nullable == false)
    val df2 = Seq(Integer.valueOf(1), Integer.valueOf(2)).toDF
    assert(df2.schema(0).nullable == true)

    val df3 = Seq(Seq(1, 2), Seq(3, 4)).toDF
    assert(df3.schema(0).nullable == true)
    assert(df3.schema(0).dataType.asInstanceOf[ArrayType].containsNull == false)
    val df4 = Seq(Seq("a", "b"), Seq("c", "d")).toDF
    assert(df4.schema(0).nullable == true)
    assert(df4.schema(0).dataType.asInstanceOf[ArrayType].containsNull == true)

    val df5 = Seq((0, 1.0), (2, 2.0)).toDF("id", "v")
    assert(df5.schema(0).nullable == false)
    assert(df5.schema(1).nullable == false)
    val df6 = Seq((0, 1.0, "a"), (2, 2.0, "b")).toDF("id", "v1", "v2")
    assert(df6.schema(0).nullable == false)
    assert(df6.schema(1).nullable == false)
    assert(df6.schema(2).nullable == true)

    val df7 = (Tuple1(Array(1, 2, 3)) :: Nil).toDF("a")
    assert(df7.schema(0).nullable == true)
    assert(df7.schema(0).dataType.asInstanceOf[ArrayType].containsNull == false)

    val df8 = (Tuple1(Array((null: Integer), (null: Integer))) :: Nil).toDF("a")
    assert(df8.schema(0).nullable == true)
    assert(df8.schema(0).dataType.asInstanceOf[ArrayType].containsNull == true)

    val df9 = (Tuple1(Map(2 -> 3)) :: Nil).toDF("m")
    assert(df9.schema(0).nullable == true)
    assert(df9.schema(0).dataType.asInstanceOf[MapType].valueContainsNull == false)

    val df10 = (Tuple1(Map(1 -> (null: Integer))) :: Nil).toDF("m")
    assert(df10.schema(0).nullable == true)
    assert(df10.schema(0).dataType.asInstanceOf[MapType].valueContainsNull == true)

    val df11 = Seq(TestDataPoint(1, 2.2, "a", null),
                   TestDataPoint(3, 4.4, "null", (TestDataPoint2(33, "b")))).toDF
    assert(df11.schema(0).nullable == false)
    assert(df11.schema(1).nullable == false)
    assert(df11.schema(2).nullable == true)
    assert(df11.schema(3).nullable == true)
    assert(df11.schema(3).dataType.asInstanceOf[StructType].fields(0).nullable == false)
    assert(df11.schema(3).dataType.asInstanceOf[StructType].fields(1).nullable == true)
  }

>>>>>>> 86cd3c08
  Seq(true, false).foreach { eager =>
    def testCheckpointing(testName: String)(f: => Unit): Unit = {
      test(s"Dataset.checkpoint() - $testName (eager = $eager)") {
        withTempDir { dir =>
          val originalCheckpointDir = spark.sparkContext.checkpointDir

          try {
            spark.sparkContext.setCheckpointDir(dir.getCanonicalPath)
            f
          } finally {
            // Since the original checkpointDir can be None, we need
            // to set the variable directly.
            spark.sparkContext.checkpointDir = originalCheckpointDir
          }
        }
      }
    }

    testCheckpointing("basic") {
      val ds = spark.range(10).repartition('id % 2).filter('id > 5).orderBy('id.desc)
      val cp = ds.checkpoint(eager)

      val logicalRDD = cp.logicalPlan match {
        case plan: LogicalRDD => plan
        case _ =>
          val treeString = cp.logicalPlan.treeString(verbose = true)
          fail(s"Expecting a LogicalRDD, but got\n$treeString")
      }

      val dsPhysicalPlan = ds.queryExecution.executedPlan
      val cpPhysicalPlan = cp.queryExecution.executedPlan

      assertResult(dsPhysicalPlan.outputPartitioning) { logicalRDD.outputPartitioning }
      assertResult(dsPhysicalPlan.outputOrdering) { logicalRDD.outputOrdering }

      assertResult(dsPhysicalPlan.outputPartitioning) { cpPhysicalPlan.outputPartitioning }
      assertResult(dsPhysicalPlan.outputOrdering) { cpPhysicalPlan.outputOrdering }

      // For a lazy checkpoint() call, the first check also materializes the checkpoint.
      checkDataset(cp, (9L to 6L by -1L).map(java.lang.Long.valueOf): _*)

      // Reads back from checkpointed data and check again.
      checkDataset(cp, (9L to 6L by -1L).map(java.lang.Long.valueOf): _*)
    }

    testCheckpointing("should preserve partitioning information") {
      val ds = spark.range(10).repartition('id % 2)
      val cp = ds.checkpoint(eager)

      val agg = cp.groupBy('id % 2).agg(count('id))

      agg.queryExecution.executedPlan.collectFirst {
        case ShuffleExchange(_, _: RDDScanExec, _) =>
        case BroadcastExchangeExec(_, _: RDDScanExec) =>
      }.foreach { _ =>
        fail(
          "No Exchange should be inserted above RDDScanExec since the checkpointed Dataset " +
            "preserves partitioning information:\n\n" + agg.queryExecution
        )
      }

      checkAnswer(agg, ds.groupBy('id % 2).agg(count('id)))
    }
  }

  test("identity map for primitive arrays") {
    val arrayByte = Array(1.toByte, 2.toByte, 3.toByte)
    val arrayInt = Array(1, 2, 3)
    val arrayLong = Array(1.toLong, 2.toLong, 3.toLong)
    val arrayDouble = Array(1.1, 2.2, 3.3)
    val arrayString = Array("a", "b", "c")
    val dsByte = sparkContext.parallelize(Seq(arrayByte), 1).toDS.map(e => e)
    val dsInt = sparkContext.parallelize(Seq(arrayInt), 1).toDS.map(e => e)
    val dsLong = sparkContext.parallelize(Seq(arrayLong), 1).toDS.map(e => e)
    val dsDouble = sparkContext.parallelize(Seq(arrayDouble), 1).toDS.map(e => e)
    val dsString = sparkContext.parallelize(Seq(arrayString), 1).toDS.map(e => e)
    checkDataset(dsByte, arrayByte)
    checkDataset(dsInt, arrayInt)
    checkDataset(dsLong, arrayLong)
    checkDataset(dsDouble, arrayDouble)
    checkDataset(dsString, arrayString)
  }

  test("SPARK-18251: the type of Dataset can't be Option of Product type") {
    checkDataset(Seq(Some(1), None).toDS(), Some(1), None)

    val e = intercept[UnsupportedOperationException] {
      Seq(Some(1 -> "a"), None).toDS()
    }
    assert(e.getMessage.contains("Cannot create encoder for Option of Product type"))
  }

  test ("SPARK-17460: the sizeInBytes in Statistics shouldn't overflow to a negative number") {
    // Since the sizeInBytes in Statistics could exceed the limit of an Int, we should use BigInt
    // instead of Int for avoiding possible overflow.
    val ds = (0 to 10000).map( i =>
      (i, Seq((i, Seq((i, "This is really not that long of a string")))))).toDS()
<<<<<<< HEAD
    val sizeInBytes = ds.logicalPlan.statistics.sizeInBytes
=======
    val sizeInBytes = ds.logicalPlan.stats(sqlConf).sizeInBytes
>>>>>>> 86cd3c08
    // sizeInBytes is 2404280404, before the fix, it overflows to a negative number
    assert(sizeInBytes > 0)
  }

  test("SPARK-18717: code generation works for both scala.collection.Map" +
    " and scala.collection.imutable.Map") {
    val ds = Seq(WithImmutableMap("hi", Map(42L -> "foo"))).toDS
    checkDataset(ds.map(t => t), WithImmutableMap("hi", Map(42L -> "foo")))

    val ds2 = Seq(WithMap("hi", Map(42L -> "foo"))).toDS
    checkDataset(ds2.map(t => t), WithMap("hi", Map(42L -> "foo")))
  }

<<<<<<< HEAD
=======
  test("SPARK-18746: add implicit encoder for BigDecimal, date, timestamp") {
    // For this implicit encoder, 18 is the default scale
    assert(spark.range(1).map { x => new java.math.BigDecimal(1) }.head ==
      new java.math.BigDecimal(1).setScale(18))

    assert(spark.range(1).map { x => scala.math.BigDecimal(1, 18) }.head ==
      scala.math.BigDecimal(1, 18))

    assert(spark.range(1).map { x => new java.sql.Date(2016, 12, 12) }.head ==
      new java.sql.Date(2016, 12, 12))

    assert(spark.range(1).map { x => new java.sql.Timestamp(100000) }.head ==
      new java.sql.Timestamp(100000))
  }

  test("SPARK-19896: cannot have circular references in in case class") {
    val errMsg1 = intercept[UnsupportedOperationException] {
      Seq(CircularReferenceClassA(null)).toDS
    }
    assert(errMsg1.getMessage.startsWith("cannot have circular references in class, but got the " +
      "circular reference of class"))
    val errMsg2 = intercept[UnsupportedOperationException] {
      Seq(CircularReferenceClassC(null)).toDS
    }
    assert(errMsg2.getMessage.startsWith("cannot have circular references in class, but got the " +
      "circular reference of class"))
    val errMsg3 = intercept[UnsupportedOperationException] {
      Seq(CircularReferenceClassD(null)).toDS
    }
    assert(errMsg3.getMessage.startsWith("cannot have circular references in class, but got the " +
      "circular reference of class"))
  }

>>>>>>> 86cd3c08
  test("SPARK-20125: option of map") {
    val ds = Seq(WithMapInOption(Some(Map(1 -> 1)))).toDS()
    checkDataset(ds, WithMapInOption(Some(Map(1 -> 1))))
  }
<<<<<<< HEAD
=======

  test("SPARK-20399: do not unescaped regex pattern when ESCAPED_STRING_LITERALS is enabled") {
    withSQLConf(SQLConf.ESCAPED_STRING_LITERALS.key -> "true") {
      val data = Seq("\u0020\u0021\u0023", "abc")
      val df = data.toDF()
      val rlike1 = df.filter("value rlike '^\\x20[\\x20-\\x23]+$'")
      val rlike2 = df.filter($"value".rlike("^\\x20[\\x20-\\x23]+$"))
      val rlike3 = df.filter("value rlike '^\\\\x20[\\\\x20-\\\\x23]+$'")
      checkAnswer(rlike1, rlike2)
      assert(rlike3.count() == 0)
    }
  }
>>>>>>> 86cd3c08
}

case class WithImmutableMap(id: String, map_test: scala.collection.immutable.Map[Long, String])
case class WithMap(id: String, map_test: scala.collection.Map[Long, String])
case class WithMapInOption(m: Option[scala.collection.Map[Int, Int]])

case class Generic[T](id: T, value: Double)

case class OtherTuple(_1: String, _2: Int)

case class TupleClass(data: (Int, String))

class OuterClass extends Serializable {
  case class InnerClass(a: String)
}

object OuterObject {
  case class InnerClass(a: String)
}

case class ClassData(a: String, b: Int)
case class ClassData2(c: String, d: Int)
case class ClassNullableData(a: String, b: Integer)

case class NestedStruct(f: ClassData)
case class DeepNestedStruct(f: NestedStruct)

case class InvalidInJava(`abstract`: Int)

/**
 * A class used to test serialization using encoders. This class throws exceptions when using
 * Java serialization -- so the only way it can be "serialized" is through our encoders.
 */
case class NonSerializableCaseClass(value: String) extends Externalizable {
  override def readExternal(in: ObjectInput): Unit = {
    throw new UnsupportedOperationException
  }

  override def writeExternal(out: ObjectOutput): Unit = {
    throw new UnsupportedOperationException
  }
}

/** Used to test Kryo encoder. */
class KryoData(val a: Int) {
  override def equals(other: Any): Boolean = {
    a == other.asInstanceOf[KryoData].a
  }
  override def hashCode: Int = a
  override def toString: String = s"KryoData($a)"
}

object KryoData {
  def apply(a: Int): KryoData = new KryoData(a)
}

/** Used to test Java encoder. */
class JavaData(val a: Int) extends Serializable {
  override def equals(other: Any): Boolean = {
    a == other.asInstanceOf[JavaData].a
  }
  override def hashCode: Int = a
  override def toString: String = s"JavaData($a)"
}

object JavaData {
  def apply(a: Int): JavaData = new JavaData(a)
}

/** Used to test importing dataset.spark.implicits._ */
object DatasetTransform {
  def addOne(ds: Dataset[Int]): Dataset[Int] = {
    import ds.sparkSession.implicits._
    ds.map(_ + 1)
  }
}

case class Route(src: String, dest: String, cost: Int)
<<<<<<< HEAD
case class GroupedRoutes(src: String, dest: String, routes: Seq[Route])
=======
case class GroupedRoutes(src: String, dest: String, routes: Seq[Route])

case class CircularReferenceClassA(cls: CircularReferenceClassB)
case class CircularReferenceClassB(cls: CircularReferenceClassA)
case class CircularReferenceClassC(ar: Array[CircularReferenceClassC])
case class CircularReferenceClassD(map: Map[String, CircularReferenceClassE])
case class CircularReferenceClassE(id: String, list: List[CircularReferenceClassD])
>>>>>>> 86cd3c08
<|MERGE_RESOLUTION|>--- conflicted
+++ resolved
@@ -974,8 +974,6 @@
     assert(dataset.collect() sameElements Array(resultValue, resultValue))
   }
 
-<<<<<<< HEAD
-=======
   test("SPARK-18284: Serializer should have correct nullable value") {
     val df1 = Seq(1, 2, 3, 4).toDF
     assert(df1.schema(0).nullable == false)
@@ -1023,7 +1021,6 @@
     assert(df11.schema(3).dataType.asInstanceOf[StructType].fields(1).nullable == true)
   }
 
->>>>>>> 86cd3c08
   Seq(true, false).foreach { eager =>
     def testCheckpointing(testName: String)(f: => Unit): Unit = {
       test(s"Dataset.checkpoint() - $testName (eager = $eager)") {
@@ -1121,11 +1118,7 @@
     // instead of Int for avoiding possible overflow.
     val ds = (0 to 10000).map( i =>
       (i, Seq((i, Seq((i, "This is really not that long of a string")))))).toDS()
-<<<<<<< HEAD
-    val sizeInBytes = ds.logicalPlan.statistics.sizeInBytes
-=======
     val sizeInBytes = ds.logicalPlan.stats(sqlConf).sizeInBytes
->>>>>>> 86cd3c08
     // sizeInBytes is 2404280404, before the fix, it overflows to a negative number
     assert(sizeInBytes > 0)
   }
@@ -1139,8 +1132,6 @@
     checkDataset(ds2.map(t => t), WithMap("hi", Map(42L -> "foo")))
   }
 
-<<<<<<< HEAD
-=======
   test("SPARK-18746: add implicit encoder for BigDecimal, date, timestamp") {
     // For this implicit encoder, 18 is the default scale
     assert(spark.range(1).map { x => new java.math.BigDecimal(1) }.head ==
@@ -1174,13 +1165,10 @@
       "circular reference of class"))
   }
 
->>>>>>> 86cd3c08
   test("SPARK-20125: option of map") {
     val ds = Seq(WithMapInOption(Some(Map(1 -> 1)))).toDS()
     checkDataset(ds, WithMapInOption(Some(Map(1 -> 1))))
   }
-<<<<<<< HEAD
-=======
 
   test("SPARK-20399: do not unescaped regex pattern when ESCAPED_STRING_LITERALS is enabled") {
     withSQLConf(SQLConf.ESCAPED_STRING_LITERALS.key -> "true") {
@@ -1193,7 +1181,6 @@
       assert(rlike3.count() == 0)
     }
   }
->>>>>>> 86cd3c08
 }
 
 case class WithImmutableMap(id: String, map_test: scala.collection.immutable.Map[Long, String])
@@ -1272,14 +1259,10 @@
 }
 
 case class Route(src: String, dest: String, cost: Int)
-<<<<<<< HEAD
-case class GroupedRoutes(src: String, dest: String, routes: Seq[Route])
-=======
 case class GroupedRoutes(src: String, dest: String, routes: Seq[Route])
 
 case class CircularReferenceClassA(cls: CircularReferenceClassB)
 case class CircularReferenceClassB(cls: CircularReferenceClassA)
 case class CircularReferenceClassC(ar: Array[CircularReferenceClassC])
 case class CircularReferenceClassD(map: Map[String, CircularReferenceClassE])
-case class CircularReferenceClassE(id: String, list: List[CircularReferenceClassD])
->>>>>>> 86cd3c08
+case class CircularReferenceClassE(id: String, list: List[CircularReferenceClassD])