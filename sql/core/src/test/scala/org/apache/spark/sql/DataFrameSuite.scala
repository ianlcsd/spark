--- conflicted
+++ resolved
@@ -29,10 +29,7 @@
 import org.apache.spark.SparkException
 import org.apache.spark.sql.catalyst.TableIdentifier
 import org.apache.spark.sql.catalyst.plans.logical.{Filter, OneRowRelation, Project, Union}
-<<<<<<< HEAD
-=======
 import org.apache.spark.sql.catalyst.util.DateTimeUtils
->>>>>>> 86cd3c08
 import org.apache.spark.sql.execution.{FilterExec, QueryExecution}
 import org.apache.spark.sql.execution.aggregate.HashAggregateExec
 import org.apache.spark.sql.execution.exchange.{BroadcastExchangeExec, ReusedExchangeExec, ShuffleExchange}
@@ -1673,82 +1670,6 @@
     checkAnswer(joinedDf.join(df3, "a"), Row(3, 0, 4, 1))
   }
 
-  private def verifyNullabilityInFilterExec(
-      df: DataFrame,
-      expr: String,
-      expectedNonNullableColumns: Seq[String]): Unit = {
-    val dfWithFilter = df.where(s"isnotnull($expr)").selectExpr(expr)
-    // In the logical plan, all the output columns of input dataframe are nullable
-    dfWithFilter.queryExecution.optimizedPlan.collect {
-      case e: Filter => assert(e.output.forall(_.nullable))
-    }
-
-    dfWithFilter.queryExecution.executedPlan.collect {
-      // When the child expression in isnotnull is null-intolerant (i.e. any null input will
-      // result in null output), the involved columns are converted to not nullable;
-      // otherwise, no change should be made.
-      case e: FilterExec =>
-        assert(e.output.forall { o =>
-          if (expectedNonNullableColumns.contains(o.name)) !o.nullable else o.nullable
-        })
-    }
-  }
-
-  test("SPARK-17957: no change on nullability in FilterExec output") {
-    val df = sparkContext.parallelize(Seq(
-      null.asInstanceOf[java.lang.Integer] -> new java.lang.Integer(3),
-      new java.lang.Integer(1) -> null.asInstanceOf[java.lang.Integer],
-      new java.lang.Integer(2) -> new java.lang.Integer(4))).toDF()
-
-    verifyNullabilityInFilterExec(df,
-      expr = "Rand()", expectedNonNullableColumns = Seq.empty[String])
-    verifyNullabilityInFilterExec(df,
-      expr = "coalesce(_1, _2)", expectedNonNullableColumns = Seq.empty[String])
-    verifyNullabilityInFilterExec(df,
-      expr = "coalesce(_1, 0) + Rand()", expectedNonNullableColumns = Seq.empty[String])
-    verifyNullabilityInFilterExec(df,
-      expr = "cast(coalesce(cast(coalesce(_1, _2) as double), 0.0) as int)",
-      expectedNonNullableColumns = Seq.empty[String])
-  }
-
-  test("SPARK-17957: set nullability to false in FilterExec output") {
-    val df = sparkContext.parallelize(Seq(
-      null.asInstanceOf[java.lang.Integer] -> new java.lang.Integer(3),
-      new java.lang.Integer(1) -> null.asInstanceOf[java.lang.Integer],
-      new java.lang.Integer(2) -> new java.lang.Integer(4))).toDF()
-
-    verifyNullabilityInFilterExec(df,
-      expr = "_1 + _2 * 3", expectedNonNullableColumns = Seq("_1", "_2"))
-    verifyNullabilityInFilterExec(df,
-      expr = "_1 + _2", expectedNonNullableColumns = Seq("_1", "_2"))
-    verifyNullabilityInFilterExec(df,
-      expr = "_1", expectedNonNullableColumns = Seq("_1"))
-    // `constructIsNotNullConstraints` infers the IsNotNull(_2) from IsNotNull(_2 + Rand())
-    // Thus, we are able to set nullability of _2 to false.
-    // If IsNotNull(_2) is not given from `constructIsNotNullConstraints`, the impl of
-    // isNullIntolerant in `FilterExec` needs an update for more advanced inference.
-    verifyNullabilityInFilterExec(df,
-      expr = "_2 + Rand()", expectedNonNullableColumns = Seq("_2"))
-    verifyNullabilityInFilterExec(df,
-      expr = "_2 * 3 + coalesce(_1, 0)", expectedNonNullableColumns = Seq("_2"))
-    verifyNullabilityInFilterExec(df,
-      expr = "cast((_1 + _2) as boolean)", expectedNonNullableColumns = Seq("_1", "_2"))
-  }
-
-  test("SPARK-17897: Fixed IsNotNull Constraint Inference Rule") {
-    val data = Seq[java.lang.Integer](1, null).toDF("key")
-    checkAnswer(data.filter(!$"key".isNotNull), Row(null))
-    checkAnswer(data.filter(!(- $"key").isNotNull), Row(null))
-  }
-
-  test("SPARK-17957: outer join + na.fill") {
-    val df1 = Seq((1, 2), (2, 3)).toDF("a", "b")
-    val df2 = Seq((2, 5), (3, 4)).toDF("a", "c")
-    val joinedDf = df1.join(df2, Seq("a"), "outer").na.fill(0)
-    val df3 = Seq((3, 1)).toDF("a", "d")
-    checkAnswer(joinedDf.join(df3, "a"), Row(3, 0, 4, 1))
-  }
-
   test("SPARK-17123: Performing set operations that combine non-scala native types") {
     val dates = Seq(
       (new Date(0), BigDecimal.valueOf(1), new Timestamp(2)),
@@ -1773,14 +1694,11 @@
     assert(df.filter($"array1" === $"array2").count() == 1)
   }
 
-<<<<<<< HEAD
-=======
   test("SPARK-17913: compare long and string type column may return confusing result") {
     val df = Seq(123L -> "123", 19157170390056973L -> "19157170390056971").toDF("i", "j")
     checkAnswer(df.select($"i" === $"j"), Row(true) :: Row(false) :: Nil)
   }
 
->>>>>>> 86cd3c08
   test("SPARK-19691 Calculating percentile of decimal column fails with ClassCastException") {
     val df = spark.range(1).selectExpr("CAST(id as DECIMAL) as x").selectExpr("percentile(x, 0.5)")
     checkAnswer(df, Row(BigDecimal(0.0)) :: Nil)
@@ -1794,12 +1712,6 @@
     val e2 = intercept[AnalysisException](df.except(df))
     assert(e2.message.contains(
       "Cannot have map type columns in DataFrame which calls set operations"))
-<<<<<<< HEAD
-    withTempView("v") {
-      df.createOrReplaceTempView("v")
-      val e3 = intercept[AnalysisException](sql("SELECT DISTINCT m FROM v"))
-      assert(e3.message.contains(
-=======
     val e3 = intercept[AnalysisException](df.distinct())
     assert(e3.message.contains(
       "Cannot have map type columns in DataFrame which calls set operations"))
@@ -1807,7 +1719,6 @@
       df.createOrReplaceTempView("v")
       val e4 = intercept[AnalysisException](sql("SELECT DISTINCT m FROM v"))
       assert(e4.message.contains(
->>>>>>> 86cd3c08
         "Cannot have map type columns in DataFrame which calls set operations"))
     }
   }
@@ -1821,8 +1732,6 @@
       .filter($"x1".isNotNull || !$"y".isin("a!"))
       .count
   }
-<<<<<<< HEAD
-=======
 
   testQuietly("SPARK-19372: Filter can be executed w/o generated code due to JVM code size limit") {
     val N = 400
@@ -1844,5 +1753,4 @@
       assert(df1.join(df2, $"t1.i" === $"t2.i").cache().count() == 1)
     }
   }
->>>>>>> 86cd3c08
 }