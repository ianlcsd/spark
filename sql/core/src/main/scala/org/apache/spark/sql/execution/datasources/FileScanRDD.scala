/*
 * Licensed to the Apache Software Foundation (ASF) under one or more
 * contributor license agreements.  See the NOTICE file distributed with
 * this work for additional information regarding copyright ownership.
 * The ASF licenses this file to You under the Apache License, Version 2.0
 * (the "License"); you may not use this file except in compliance with
 * the License.  You may obtain a copy of the License at
 *
 *    http://www.apache.org/licenses/LICENSE-2.0
 *
 * Unless required by applicable law or agreed to in writing, software
 * distributed under the License is distributed on an "AS IS" BASIS,
 * WITHOUT WARRANTIES OR CONDITIONS OF ANY KIND, either express or implied.
 * See the License for the specific language governing permissions and
 * limitations under the License.
 */

package org.apache.spark.sql.execution.datasources

import java.io.{FileNotFoundException, IOException}

import scala.collection.mutable

import org.apache.spark.{Partition => RDDPartition, TaskContext, TaskKilledException}
import org.apache.spark.deploy.SparkHadoopUtil
import org.apache.spark.rdd.{InputFileBlockHolder, RDD}
import org.apache.spark.sql.SparkSession
import org.apache.spark.sql.catalyst.InternalRow
import org.apache.spark.sql.execution.vectorized.ColumnarBatch
import org.apache.spark.util.NextIterator

/**
 * A part (i.e. "block") of a single file that should be read, along with partition column values
 * that need to be prepended to each row.
 *
 * @param partitionValues value of partition columns to be prepended to each row.
 * @param filePath path of the file to read
 * @param start the beginning offset (in bytes) of the block.
 * @param length number of bytes to read.
 * @param locations locality information (list of nodes that have the data).
 */
case class PartitionedFile(
    partitionValues: InternalRow,
    filePath: String,
    start: Long,
    length: Long,
    @transient locations: Array[String] = Array.empty) {
  override def toString: String = {
    s"path: $filePath, range: $start-${start + length}, partition values: $partitionValues"
  }
}

/**
 * A collection of file blocks that should be read as a single task
 * (possibly from multiple partitioned directories).
 */
case class FilePartition(index: Int, files: Seq[PartitionedFile]) extends RDDPartition

/**
 * An RDD that scans a list of file partitions.
 */
class FileScanRDD(
    @transient private val sparkSession: SparkSession,
    readFunction: (PartitionedFile) => Iterator[InternalRow],
    @transient val filePartitions: Seq[FilePartition])
  extends RDD[InternalRow](sparkSession.sparkContext, Nil) {

  private val ignoreCorruptFiles = sparkSession.sessionState.conf.ignoreCorruptFiles

  override def compute(split: RDDPartition, context: TaskContext): Iterator[InternalRow] = {
    val iterator = new Iterator[Object] with AutoCloseable {
      private val inputMetrics = context.taskMetrics().inputMetrics
      private val existingBytesRead = inputMetrics.bytesRead

      // Find a function that will return the FileSystem bytes read by this thread. Do this before
      // apply readFunction, because it might read some bytes.
      private val getBytesReadCallback =
        SparkHadoopUtil.get.getFSBytesReadOnThreadCallback()

      // We get our input bytes from thread-local Hadoop FileSystem statistics.
      // If we do a coalesce, however, we are likely to compute multiple partitions in the same
      // task and in the same thread, in which case we need to avoid override values written by
      // previous partitions (SPARK-13071).
      private def updateBytesRead(): Unit = {
        inputMetrics.setBytesRead(existingBytesRead + getBytesReadCallback())
      }

      // If we can't get the bytes read from the FS stats, fall back to the file size,
      // which may be inaccurate.
      private def updateBytesReadWithFileSize(): Unit = {
        if (currentFile != null) {
          inputMetrics.incBytesRead(currentFile.length)
        }
      }

      private[this] val files = split.asInstanceOf[FilePartition].files.toIterator
      private[this] var currentFile: PartitionedFile = null
      private[this] var currentIterator: Iterator[Object] = null

      def hasNext: Boolean = {
        // Kill the task in case it has been marked as killed. This logic is from
        // InterruptibleIterator, but we inline it here instead of wrapping the iterator in order
        // to avoid performance overhead.
<<<<<<< HEAD
        if (context.isInterrupted()) {
          throw new TaskKilledException
        }
=======
        context.killTaskIfInterrupted()
>>>>>>> 86cd3c08
        (currentIterator != null && currentIterator.hasNext) || nextIterator()
      }
      def next(): Object = {
        val nextElement = currentIterator.next()
        // TODO: we should have a better separation of row based and batch based scan, so that we
        // don't need to run this `if` for every record.
        if (nextElement.isInstanceOf[ColumnarBatch]) {
          inputMetrics.incRecordsRead(nextElement.asInstanceOf[ColumnarBatch].numRows())
        } else {
          inputMetrics.incRecordsRead(1)
        }
        if (inputMetrics.recordsRead % SparkHadoopUtil.UPDATE_INPUT_METRICS_INTERVAL_RECORDS == 0) {
          updateBytesRead()
        }
        nextElement
      }

      private def readCurrentFile(): Iterator[InternalRow] = {
        try {
          readFunction(currentFile)
        } catch {
          case e: FileNotFoundException =>
            throw new FileNotFoundException(
              e.getMessage + "\n" +
                "It is possible the underlying files have been updated. " +
                "You can explicitly invalidate the cache in Spark by " +
                "running 'REFRESH TABLE tableName' command in SQL or " +
                "by recreating the Dataset/DataFrame involved.")
        }
      }

      /** Advances to the next file. Returns true if a new non-empty iterator is available. */
      private def nextIterator(): Boolean = {
        updateBytesReadWithFileSize()
        if (files.hasNext) {
          currentFile = files.next()
          logInfo(s"Reading File $currentFile")
<<<<<<< HEAD
          InputFileNameHolder.setInputFileName(currentFile.filePath)

          try {
            if (ignoreCorruptFiles) {
              currentIterator = new NextIterator[Object] {
                private val internalIter = {
                  try {
                    // The readFunction may read files before consuming the iterator.
                    // E.g., vectorized Parquet reader.
                    readFunction(currentFile)
                  } catch {
                    case e @(_: RuntimeException | _: IOException) =>
                      logWarning(s"Skipped the rest content in the corrupted file: $currentFile", e)
                      Iterator.empty
                  }
                }

                override def getNext(): AnyRef = {
                  try {
                    if (internalIter.hasNext) {
                      internalIter.next()
                    } else {
                      finished = true
                      null
                    }
                  } catch {
                    case e: IOException =>
                      logWarning(s"Skipped the rest content in the corrupted file: $currentFile", e)
                      finished = true
                      null
=======
          // Sets InputFileBlockHolder for the file block's information
          InputFileBlockHolder.set(currentFile.filePath, currentFile.start, currentFile.length)

          if (ignoreCorruptFiles) {
            currentIterator = new NextIterator[Object] {
              // The readFunction may read some bytes before consuming the iterator, e.g.,
              // vectorized Parquet reader. Here we use lazy val to delay the creation of
              // iterator so that we will throw exception in `getNext`.
              private lazy val internalIter = readCurrentFile()

              override def getNext(): AnyRef = {
                try {
                  if (internalIter.hasNext) {
                    internalIter.next()
                  } else {
                    finished = true
                    null
>>>>>>> 86cd3c08
                  }
                } catch {
                  // Throw FileNotFoundException even `ignoreCorruptFiles` is true
                  case e: FileNotFoundException => throw e
                  case e @ (_: RuntimeException | _: IOException) =>
                    logWarning(
                      s"Skipped the rest of the content in the corrupted file: $currentFile", e)
                    finished = true
                    null
                }
              }

              override def close(): Unit = {}
            }
<<<<<<< HEAD
          } catch {
            case e: IOException if ignoreCorruptFiles =>
              logWarning(s"Skipped the rest content in the corrupted file: $currentFile", e)
              currentIterator = Iterator.empty
            case e: java.io.FileNotFoundException =>
              throw new java.io.FileNotFoundException(
                e.getMessage + "\n" +
                  "It is possible the underlying files have been updated. " +
                  "You can explicitly invalidate the cache in Spark by " +
                  "running 'REFRESH TABLE tableName' command in SQL or " +
                  "by recreating the Dataset/DataFrame involved."
              )
=======
          } else {
            currentIterator = readCurrentFile()
>>>>>>> 86cd3c08
          }

          hasNext
        } else {
          currentFile = null
          InputFileBlockHolder.unset()
          false
        }
      }

      override def close(): Unit = {
        updateBytesRead()
        updateBytesReadWithFileSize()
        InputFileBlockHolder.unset()
      }
    }

    // Register an on-task-completion callback to close the input stream.
    context.addTaskCompletionListener(_ => iterator.close())

    iterator.asInstanceOf[Iterator[InternalRow]] // This is an erasure hack.
  }

  override protected def getPartitions: Array[RDDPartition] = filePartitions.toArray

  override protected def getPreferredLocations(split: RDDPartition): Seq[String] = {
    val files = split.asInstanceOf[FilePartition].files

    // Computes total number of bytes can be retrieved from each host.
    val hostToNumBytes = mutable.HashMap.empty[String, Long]
    files.foreach { file =>
      file.locations.filter(_ != "localhost").foreach { host =>
        hostToNumBytes(host) = hostToNumBytes.getOrElse(host, 0L) + file.length
      }
    }

    // Takes the first 3 hosts with the most data to be retrieved
    hostToNumBytes.toSeq.sortBy {
      case (host, numBytes) => numBytes
    }.reverse.take(3).map {
      case (host, numBytes) => host
    }
  }
}<|MERGE_RESOLUTION|>--- conflicted
+++ resolved
@@ -101,13 +101,7 @@
         // Kill the task in case it has been marked as killed. This logic is from
         // InterruptibleIterator, but we inline it here instead of wrapping the iterator in order
         // to avoid performance overhead.
-<<<<<<< HEAD
-        if (context.isInterrupted()) {
-          throw new TaskKilledException
-        }
-=======
         context.killTaskIfInterrupted()
->>>>>>> 86cd3c08
         (currentIterator != null && currentIterator.hasNext) || nextIterator()
       }
       def next(): Object = {
@@ -145,38 +139,6 @@
         if (files.hasNext) {
           currentFile = files.next()
           logInfo(s"Reading File $currentFile")
-<<<<<<< HEAD
-          InputFileNameHolder.setInputFileName(currentFile.filePath)
-
-          try {
-            if (ignoreCorruptFiles) {
-              currentIterator = new NextIterator[Object] {
-                private val internalIter = {
-                  try {
-                    // The readFunction may read files before consuming the iterator.
-                    // E.g., vectorized Parquet reader.
-                    readFunction(currentFile)
-                  } catch {
-                    case e @(_: RuntimeException | _: IOException) =>
-                      logWarning(s"Skipped the rest content in the corrupted file: $currentFile", e)
-                      Iterator.empty
-                  }
-                }
-
-                override def getNext(): AnyRef = {
-                  try {
-                    if (internalIter.hasNext) {
-                      internalIter.next()
-                    } else {
-                      finished = true
-                      null
-                    }
-                  } catch {
-                    case e: IOException =>
-                      logWarning(s"Skipped the rest content in the corrupted file: $currentFile", e)
-                      finished = true
-                      null
-=======
           // Sets InputFileBlockHolder for the file block's information
           InputFileBlockHolder.set(currentFile.filePath, currentFile.start, currentFile.length)
 
@@ -194,7 +156,6 @@
                   } else {
                     finished = true
                     null
->>>>>>> 86cd3c08
                   }
                 } catch {
                   // Throw FileNotFoundException even `ignoreCorruptFiles` is true
@@ -209,23 +170,8 @@
 
               override def close(): Unit = {}
             }
-<<<<<<< HEAD
-          } catch {
-            case e: IOException if ignoreCorruptFiles =>
-              logWarning(s"Skipped the rest content in the corrupted file: $currentFile", e)
-              currentIterator = Iterator.empty
-            case e: java.io.FileNotFoundException =>
-              throw new java.io.FileNotFoundException(
-                e.getMessage + "\n" +
-                  "It is possible the underlying files have been updated. " +
-                  "You can explicitly invalidate the cache in Spark by " +
-                  "running 'REFRESH TABLE tableName' command in SQL or " +
-                  "by recreating the Dataset/DataFrame involved."
-              )
-=======
           } else {
             currentIterator = readCurrentFile()
->>>>>>> 86cd3c08
           }
 
           hasNext
