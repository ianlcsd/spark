--- conflicted
+++ resolved
@@ -60,8 +60,6 @@
       }
       (keyValueOutput, runFunc)
 
-<<<<<<< HEAD
-=======
     case Some((SQLConf.Replaced.MAPREDUCE_JOB_REDUCES, Some(value))) =>
       val runFunc = (sparkSession: SparkSession) => {
         logWarning(
@@ -79,7 +77,6 @@
       }
       (keyValueOutput, runFunc)
 
->>>>>>> 86cd3c08
     case Some((key @ SetCommand.VariableName(name), Some(value))) =>
       val runFunc = (sparkSession: SparkSession) => {
         sparkSession.conf.set(name, value)
