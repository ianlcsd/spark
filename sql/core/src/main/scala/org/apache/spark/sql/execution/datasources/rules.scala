/*
 * Licensed to the Apache Software Foundation (ASF) under one or more
 * contributor license agreements.  See the NOTICE file distributed with
 * this work for additional information regarding copyright ownership.
 * The ASF licenses this file to You under the Apache License, Version 2.0
 * (the "License"); you may not use this file except in compliance with
 * the License.  You may obtain a copy of the License at
 *
 *    http://www.apache.org/licenses/LICENSE-2.0
 *
 * Unless required by applicable law or agreed to in writing, software
 * distributed under the License is distributed on an "AS IS" BASIS,
 * WITHOUT WARRANTIES OR CONDITIONS OF ANY KIND, either express or implied.
 * See the License for the specific language governing permissions and
 * limitations under the License.
 */

package org.apache.spark.sql.execution.datasources

<<<<<<< HEAD
import scala.util.control.NonFatal

import org.apache.spark.sql.{AnalysisException, SaveMode, SparkSession}
import org.apache.spark.sql.catalyst.analysis._
import org.apache.spark.sql.catalyst.catalog.{CatalogRelation, CatalogTable, CatalogUtils, SessionCatalog}
import org.apache.spark.sql.catalyst.expressions.{Alias, Attribute, Cast, RowOrdering}
import org.apache.spark.sql.catalyst.plans.logical
=======
import java.util.Locale

import org.apache.spark.sql.{AnalysisException, SaveMode, SparkSession}
import org.apache.spark.sql.catalyst.analysis._
import org.apache.spark.sql.catalyst.catalog._
import org.apache.spark.sql.catalyst.expressions.{Alias, Attribute, RowOrdering}
>>>>>>> 86cd3c08
import org.apache.spark.sql.catalyst.plans.logical._
import org.apache.spark.sql.catalyst.rules.Rule
import org.apache.spark.sql.execution.command.DDLUtils
import org.apache.spark.sql.internal.SQLConf
import org.apache.spark.sql.sources.InsertableRelation
import org.apache.spark.sql.types.{AtomicType, StructType}

/**
 * Try to replaces [[UnresolvedRelation]]s if the plan is for direct query on files.
 */
class ResolveSQLOnFile(sparkSession: SparkSession) extends Rule[LogicalPlan] {
  private def maybeSQLFile(u: UnresolvedRelation): Boolean = {
    sparkSession.sessionState.conf.runSQLonFile && u.tableIdentifier.database.isDefined
  }

  def apply(plan: LogicalPlan): LogicalPlan = plan resolveOperators {
    case u: UnresolvedRelation if maybeSQLFile(u) =>
      try {
        val dataSource = DataSource(
          sparkSession,
          paths = u.tableIdentifier.table :: Nil,
          className = u.tableIdentifier.database.get)

        // `dataSource.providingClass` may throw ClassNotFoundException, then the outer try-catch
        // will catch it and return the original plan, so that the analyzer can report table not
        // found later.
        val isFileFormat = classOf[FileFormat].isAssignableFrom(dataSource.providingClass)
        if (!isFileFormat ||
            dataSource.className.toLowerCase(Locale.ROOT) == DDLUtils.HIVE_PROVIDER) {
          throw new AnalysisException("Unsupported data source type for direct query on files: " +
            s"${u.tableIdentifier.database.get}")
        }
        LogicalRelation(dataSource.resolveRelation())
      } catch {
        case _: ClassNotFoundException => u
        case e: Exception =>
          // the provider is valid, but failed to create a logical plan
          u.failAnalysis(e.getMessage)
      }
  }
}

/**
 * Preprocess [[CreateTable]], to do some normalization and checking.
 */
case class PreprocessTableCreation(sparkSession: SparkSession) extends Rule[LogicalPlan] {
  // catalog is a def and not a val/lazy val as the latter would introduce a circular reference
  private def catalog = sparkSession.sessionState.catalog

  def apply(plan: LogicalPlan): LogicalPlan = plan transform {
    // When we CREATE TABLE without specifying the table schema, we should fail the query if
    // bucketing information is specified, as we can't infer bucketing from data files currently.
    // Since the runtime inferred partition columns could be different from what user specified,
    // we fail the query if the partitioning information is specified.
    case c @ CreateTable(tableDesc, _, None) if tableDesc.schema.isEmpty =>
      if (tableDesc.bucketSpec.isDefined) {
        failAnalysis("Cannot specify bucketing information if the table schema is not specified " +
          "when creating and will be inferred at runtime")
      }
      if (tableDesc.partitionColumnNames.nonEmpty) {
        failAnalysis("It is not allowed to specify partition columns when the table schema is " +
          "not defined. When the table schema is not provided, schema and partition columns " +
          "will be inferred.")
      }
      c

    // When we append data to an existing table, check if the given provider, partition columns,
    // bucket spec, etc. match the existing table, and adjust the columns order of the given query
    // if necessary.
    case c @ CreateTable(tableDesc, SaveMode.Append, Some(query))
        if query.resolved && catalog.tableExists(tableDesc.identifier) =>
      // This is guaranteed by the parser and `DataFrameWriter`
      assert(tableDesc.provider.isDefined)

      val db = tableDesc.identifier.database.getOrElse(catalog.getCurrentDatabase)
      val tableIdentWithDB = tableDesc.identifier.copy(database = Some(db))
      val tableName = tableIdentWithDB.unquotedString
      val existingTable = catalog.getTableMetadata(tableIdentWithDB)

      if (existingTable.tableType == CatalogTableType.VIEW) {
        throw new AnalysisException("Saving data into a view is not allowed.")
      }

      // Check if the specified data source match the data source of the existing table.
      val existingProvider = DataSource.lookupDataSource(existingTable.provider.get)
      val specifiedProvider = DataSource.lookupDataSource(tableDesc.provider.get)
      // TODO: Check that options from the resolved relation match the relation that we are
      // inserting into (i.e. using the same compression).
      if (existingProvider != specifiedProvider) {
        throw new AnalysisException(s"The format of the existing table $tableName is " +
          s"`${existingProvider.getSimpleName}`. It doesn't match the specified format " +
          s"`${specifiedProvider.getSimpleName}`.")
      }

      if (query.schema.length != existingTable.schema.length) {
        throw new AnalysisException(
          s"The column number of the existing table $tableName" +
            s"(${existingTable.schema.catalogString}) doesn't match the data schema" +
            s"(${query.schema.catalogString})")
      }

      val resolver = sparkSession.sessionState.conf.resolver
      val tableCols = existingTable.schema.map(_.name)

      // As we are inserting into an existing table, we should respect the existing schema, preserve
      // the case and adjust the column order of the given DataFrame according to it, or throw
      // an exception if the column names do not match.
      val adjustedColumns = tableCols.map { col =>
        query.resolve(Seq(col), resolver).map(Alias(_, col)()).getOrElse {
          val inputColumns = query.schema.map(_.name).mkString(", ")
          throw new AnalysisException(
            s"cannot resolve '$col' given input columns: [$inputColumns]")
        }
      }

      // Check if the specified partition columns match the existing table.
      val specifiedPartCols = CatalogUtils.normalizePartCols(
        tableName, tableCols, tableDesc.partitionColumnNames, resolver)
      if (specifiedPartCols != existingTable.partitionColumnNames) {
        val existingPartCols = existingTable.partitionColumnNames.mkString(", ")
        throw new AnalysisException(
          s"""
             |Specified partitioning does not match that of the existing table $tableName.
             |Specified partition columns: [${specifiedPartCols.mkString(", ")}]
             |Existing partition columns: [$existingPartCols]
          """.stripMargin)
      }

      // Check if the specified bucketing match the existing table.
      val specifiedBucketSpec = tableDesc.bucketSpec.map { bucketSpec =>
        CatalogUtils.normalizeBucketSpec(tableName, tableCols, bucketSpec, resolver)
      }
      if (specifiedBucketSpec != existingTable.bucketSpec) {
        val specifiedBucketString =
          specifiedBucketSpec.map(_.toString).getOrElse("not bucketed")
        val existingBucketString =
          existingTable.bucketSpec.map(_.toString).getOrElse("not bucketed")
        throw new AnalysisException(
          s"""
             |Specified bucketing does not match that of the existing table $tableName.
             |Specified bucketing: $specifiedBucketString
             |Existing bucketing: $existingBucketString
          """.stripMargin)
      }

      c.copy(
        tableDesc = existingTable,
        query = Some(Project(adjustedColumns, query)))

    // Here we normalize partition, bucket and sort column names, w.r.t. the case sensitivity
    // config, and do various checks:
    //   * column names in table definition can't be duplicated.
    //   * partition, bucket and sort column names must exist in table definition.
    //   * partition, bucket and sort column names can't be duplicated.
    //   * can't use all table columns as partition columns.
    //   * partition columns' type must be AtomicType.
    //   * sort columns' type must be orderable.
    //   * reorder table schema or output of query plan, to put partition columns at the end.
    case c @ CreateTable(tableDesc, _, query) if query.forall(_.resolved) =>
      if (query.isDefined) {
        assert(tableDesc.schema.isEmpty,
          "Schema may not be specified in a Create Table As Select (CTAS) statement")

        val analyzedQuery = query.get
        val normalizedTable = normalizeCatalogTable(analyzedQuery.schema, tableDesc)

        val output = analyzedQuery.output
        val partitionAttrs = normalizedTable.partitionColumnNames.map { partCol =>
          output.find(_.name == partCol).get
        }
        val newOutput = output.filterNot(partitionAttrs.contains) ++ partitionAttrs
        val reorderedQuery = if (newOutput == output) {
          analyzedQuery
        } else {
          Project(newOutput, analyzedQuery)
        }

        c.copy(tableDesc = normalizedTable, query = Some(reorderedQuery))
      } else {
        val normalizedTable = normalizeCatalogTable(tableDesc.schema, tableDesc)

        val partitionSchema = normalizedTable.partitionColumnNames.map { partCol =>
          normalizedTable.schema.find(_.name == partCol).get
        }

        val reorderedSchema =
          StructType(normalizedTable.schema.filterNot(partitionSchema.contains) ++ partitionSchema)

        c.copy(tableDesc = normalizedTable.copy(schema = reorderedSchema))
      }
  }

  private def normalizeCatalogTable(schema: StructType, table: CatalogTable): CatalogTable = {
    val columnNames = if (sparkSession.sessionState.conf.caseSensitiveAnalysis) {
      schema.map(_.name)
    } else {
      schema.map(_.name.toLowerCase)
    }
    checkDuplication(columnNames, "table definition of " + table.identifier)

    val normalizedPartCols = normalizePartitionColumns(schema, table)
    val normalizedBucketSpec = normalizeBucketSpec(schema, table)

    normalizedBucketSpec.foreach { spec =>
      for (bucketCol <- spec.bucketColumnNames if normalizedPartCols.contains(bucketCol)) {
        throw new AnalysisException(s"bucketing column '$bucketCol' should not be part of " +
          s"partition columns '${normalizedPartCols.mkString(", ")}'")
      }
      for (sortCol <- spec.sortColumnNames if normalizedPartCols.contains(sortCol)) {
        throw new AnalysisException(s"bucket sorting column '$sortCol' should not be part of " +
          s"partition columns '${normalizedPartCols.mkString(", ")}'")
      }
    }

    table.copy(partitionColumnNames = normalizedPartCols, bucketSpec = normalizedBucketSpec)
  }

<<<<<<< HEAD
  private def checkPartitionColumns(schema: StructType, tableDesc: CatalogTable): CatalogTable = {
    val normalizedPartitionCols = CatalogUtils.normalizePartCols(
      tableName = tableDesc.identifier.unquotedString,
      tableCols = schema.map(_.name),
      partCols = tableDesc.partitionColumnNames,
=======
  private def normalizePartitionColumns(schema: StructType, table: CatalogTable): Seq[String] = {
    val normalizedPartitionCols = CatalogUtils.normalizePartCols(
      tableName = table.identifier.unquotedString,
      tableCols = schema.map(_.name),
      partCols = table.partitionColumnNames,
>>>>>>> 86cd3c08
      resolver = sparkSession.sessionState.conf.resolver)

    checkDuplication(normalizedPartitionCols, "partition")

    if (schema.nonEmpty && normalizedPartitionCols.length == schema.length) {
<<<<<<< HEAD
      if (tableDesc.provider.get == DDLUtils.HIVE_PROVIDER) {
=======
      if (DDLUtils.isHiveTable(table)) {
>>>>>>> 86cd3c08
        // When we hit this branch, it means users didn't specify schema for the table to be
        // created, as we always include partition columns in table schema for hive serde tables.
        // The real schema will be inferred at hive metastore by hive serde, plus the given
        // partition columns, so we should not fail the analysis here.
      } else {
        failAnalysis("Cannot use all columns for partition columns")
      }

    }

    schema.filter(f => normalizedPartitionCols.contains(f.name)).map(_.dataType).foreach {
      case _: AtomicType => // OK
      case other => failAnalysis(s"Cannot use ${other.simpleString} for partition column")
    }

    normalizedPartitionCols
  }

<<<<<<< HEAD
  private def checkBucketColumns(schema: StructType, tableDesc: CatalogTable): CatalogTable = {
    tableDesc.bucketSpec match {
      case Some(bucketSpec) =>
        val normalizedBucketing = CatalogUtils.normalizeBucketSpec(
          tableName = tableDesc.identifier.unquotedString,
          tableCols = schema.map(_.name),
          bucketSpec = bucketSpec,
          resolver = sparkSession.sessionState.conf.resolver)
        checkDuplication(normalizedBucketing.bucketColumnNames, "bucket")
        checkDuplication(normalizedBucketing.sortColumnNames, "sort")

        normalizedBucketing.sortColumnNames.map(schema(_)).map(_.dataType).foreach {
=======
  private def normalizeBucketSpec(schema: StructType, table: CatalogTable): Option[BucketSpec] = {
    table.bucketSpec match {
      case Some(bucketSpec) =>
        val normalizedBucketSpec = CatalogUtils.normalizeBucketSpec(
          tableName = table.identifier.unquotedString,
          tableCols = schema.map(_.name),
          bucketSpec = bucketSpec,
          resolver = sparkSession.sessionState.conf.resolver)
        checkDuplication(normalizedBucketSpec.bucketColumnNames, "bucket")
        checkDuplication(normalizedBucketSpec.sortColumnNames, "sort")

        normalizedBucketSpec.sortColumnNames.map(schema(_)).map(_.dataType).foreach {
>>>>>>> 86cd3c08
          case dt if RowOrdering.isOrderable(dt) => // OK
          case other => failAnalysis(s"Cannot use ${other.simpleString} for sorting column")
        }

<<<<<<< HEAD
        tableDesc.copy(bucketSpec = Some(normalizedBucketing))
=======
        Some(normalizedBucketSpec)
>>>>>>> 86cd3c08

      case None => None
    }
  }

  private def checkDuplication(colNames: Seq[String], colType: String): Unit = {
    if (colNames.distinct.length != colNames.length) {
      val duplicateColumns = colNames.groupBy(identity).collect {
        case (x, ys) if ys.length > 1 => x
      }
      failAnalysis(s"Found duplicate column(s) in $colType: ${duplicateColumns.mkString(", ")}")
    }
  }

  private def failAnalysis(msg: String) = throw new AnalysisException(msg)
}

/**
 * Preprocess the [[InsertIntoTable]] plan. Throws exception if the number of columns mismatch, or
 * specified partition columns are different from the existing partition columns in the target
 * table. It also does data type casting and field renaming, to make sure that the columns to be
 * inserted have the correct data type and fields have the correct names.
 */
case class PreprocessTableInsertion(conf: SQLConf) extends Rule[LogicalPlan] with CastSupport {
  private def preprocess(
      insert: InsertIntoTable,
      tblName: String,
      partColNames: Seq[String]): InsertIntoTable = {

    val normalizedPartSpec = PartitioningUtils.normalizePartitionSpec(
      insert.partition, partColNames, tblName, conf.resolver)

    val staticPartCols = normalizedPartSpec.filter(_._2.isDefined).keySet
    val expectedColumns = insert.table.output.filterNot(a => staticPartCols.contains(a.name))

    if (expectedColumns.length != insert.query.schema.length) {
      throw new AnalysisException(
        s"$tblName requires that the data to be inserted have the same number of columns as the " +
          s"target table: target table has ${insert.table.output.size} column(s) but the " +
          s"inserted data has ${insert.query.output.length + staticPartCols.size} column(s), " +
          s"including ${staticPartCols.size} partition column(s) having constant value(s).")
    }

    if (normalizedPartSpec.nonEmpty) {
      if (normalizedPartSpec.size != partColNames.length) {
        throw new AnalysisException(
          s"""
             |Requested partitioning does not match the table $tblName:
             |Requested partitions: ${normalizedPartSpec.keys.mkString(",")}
             |Table partitions: ${partColNames.mkString(",")}
           """.stripMargin)
      }

      castAndRenameChildOutput(insert.copy(partition = normalizedPartSpec), expectedColumns)
    } else {
      // All partition columns are dynamic because the InsertIntoTable command does
      // not explicitly specify partitioning columns.
      castAndRenameChildOutput(insert, expectedColumns)
        .copy(partition = partColNames.map(_ -> None).toMap)
    }
  }

  private def castAndRenameChildOutput(
      insert: InsertIntoTable,
      expectedOutput: Seq[Attribute]): InsertIntoTable = {
    val newChildOutput = expectedOutput.zip(insert.query.output).map {
      case (expected, actual) =>
        if (expected.dataType.sameType(actual.dataType) &&
            expected.name == actual.name &&
            expected.metadata == actual.metadata) {
          actual
        } else {
          // Renaming is needed for handling the following cases like
          // 1) Column names/types do not match, e.g., INSERT INTO TABLE tab1 SELECT 1, 2
          // 2) Target tables have column metadata
          Alias(cast(actual, expected.dataType), expected.name)(
            explicitMetadata = Option(expected.metadata))
        }
    }

    if (newChildOutput == insert.query.output) {
      insert
    } else {
      insert.copy(query = Project(newChildOutput, insert.query))
    }
  }

  def apply(plan: LogicalPlan): LogicalPlan = plan transform {
    case i @ InsertIntoTable(table, _, query, _, _) if table.resolved && query.resolved =>
      table match {
        case relation: CatalogRelation =>
          val metadata = relation.tableMeta
          preprocess(i, metadata.identifier.quotedString, metadata.partitionColumnNames)
        case LogicalRelation(h: HadoopFsRelation, _, catalogTable) =>
          val tblName = catalogTable.map(_.identifier.quotedString).getOrElse("unknown")
          preprocess(i, tblName, h.partitionSchema.map(_.name))
        case LogicalRelation(_: InsertableRelation, _, catalogTable) =>
          val tblName = catalogTable.map(_.identifier.quotedString).getOrElse("unknown")
          preprocess(i, tblName, Nil)
        case _ => i
      }
  }
}

/**
 * A rule to check whether the functions are supported only when Hive support is enabled
 */
object HiveOnlyCheck extends (LogicalPlan => Unit) {
  def apply(plan: LogicalPlan): Unit = {
    plan.foreach {
<<<<<<< HEAD
      case CreateTable(tableDesc, _, Some(_))
          if tableDesc.provider.get == DDLUtils.HIVE_PROVIDER =>
        throw new AnalysisException("Hive support is required to use CREATE Hive TABLE AS SELECT")

=======
      case CreateTable(tableDesc, _, _) if DDLUtils.isHiveTable(tableDesc) =>
        throw new AnalysisException("Hive support is required to CREATE Hive TABLE (AS SELECT)")
>>>>>>> 86cd3c08
      case _ => // OK
    }
  }
}

/**
 * A rule to do various checks before inserting into or writing to a data source table.
 */
object PreWriteCheck extends (LogicalPlan => Unit) {

  def failAnalysis(msg: String): Unit = { throw new AnalysisException(msg) }

  def apply(plan: LogicalPlan): Unit = {
    plan.foreach {
<<<<<<< HEAD
      case c @ CreateTable(tableDesc, mode, query) if c.resolved =>
        if (query.isDefined &&
          mode == SaveMode.Overwrite &&
          catalog.tableExists(tableDesc.identifier)) {
          // Need to remove SubQuery operator.
          EliminateSubqueryAliases(catalog.lookupRelation(tableDesc.identifier)) match {
            // Only do the check if the table is a data source table
            // (the relation is a BaseRelation).
            case LogicalRelation(dest: BaseRelation, _, _) =>
              // Get all input data source relations of the query.
              val srcRelations = query.get.collect {
                case LogicalRelation(src: BaseRelation, _, _) => src
              }
              if (srcRelations.contains(dest)) {
                failAnalysis(
                  s"Cannot overwrite table ${tableDesc.identifier} that is also being read from")
              }
            case _ => // OK
          }
        }

      case logical.InsertIntoTable(
          l @ LogicalRelation(t: InsertableRelation, _, _), partition, query, _, _) =>
        // Right now, we do not support insert into a data source table with partition specs.
        if (partition.nonEmpty) {
          failAnalysis(s"Insert into a partition is not allowed because $l is not partitioned.")
        } else {
          // Get all input data source relations of the query.
          val srcRelations = query.collect {
            case LogicalRelation(src: BaseRelation, _, _) => src
          }
          if (srcRelations.contains(t)) {
            failAnalysis(
              "Cannot insert overwrite into table that is also being read from.")
          } else {
            // OK
          }
        }

      case logical.InsertIntoTable(
        LogicalRelation(r: HadoopFsRelation, _, _), part, query, _, _) =>
        // We need to make sure the partition columns specified by users do match partition
        // columns of the relation.
        val existingPartitionColumns = r.partitionSchema.fieldNames.toSet
        val specifiedPartitionColumns = part.keySet
        if (existingPartitionColumns != specifiedPartitionColumns) {
          failAnalysis("Specified partition columns " +
            s"(${specifiedPartitionColumns.mkString(", ")}) " +
            "do not match the partition columns of the table. Please use " +
            s"(${existingPartitionColumns.mkString(", ")}) as the partition columns.")
=======
      case InsertIntoTable(l @ LogicalRelation(relation, _, _), partition, query, _, _) =>
        // Get all input data source relations of the query.
        val srcRelations = query.collect {
          case LogicalRelation(src, _, _) => src
        }
        if (srcRelations.contains(relation)) {
          failAnalysis("Cannot insert into table that is also being read from.")
>>>>>>> 86cd3c08
        } else {
          // OK
        }

        relation match {
          case _: HadoopFsRelation => // OK

          // Right now, we do not support insert into a non-file-based data source table with
          // partition specs.
          case _: InsertableRelation if partition.nonEmpty =>
            failAnalysis(s"Insert into a partition is not allowed because $l is not partitioned.")

          case _ => failAnalysis(s"$relation does not allow insertion.")
        }

      case InsertIntoTable(t, _, _, _, _)
        if !t.isInstanceOf[LeafNode] ||
          t.isInstanceOf[Range] ||
          t == OneRowRelation ||
          t.isInstanceOf[LocalRelation] =>
        failAnalysis(s"Inserting into an RDD-based table is not allowed.")

      case _ => // OK
    }
  }
}<|MERGE_RESOLUTION|>--- conflicted
+++ resolved
@@ -17,22 +17,12 @@
 
 package org.apache.spark.sql.execution.datasources
 
-<<<<<<< HEAD
-import scala.util.control.NonFatal
-
-import org.apache.spark.sql.{AnalysisException, SaveMode, SparkSession}
-import org.apache.spark.sql.catalyst.analysis._
-import org.apache.spark.sql.catalyst.catalog.{CatalogRelation, CatalogTable, CatalogUtils, SessionCatalog}
-import org.apache.spark.sql.catalyst.expressions.{Alias, Attribute, Cast, RowOrdering}
-import org.apache.spark.sql.catalyst.plans.logical
-=======
 import java.util.Locale
 
 import org.apache.spark.sql.{AnalysisException, SaveMode, SparkSession}
 import org.apache.spark.sql.catalyst.analysis._
 import org.apache.spark.sql.catalyst.catalog._
 import org.apache.spark.sql.catalyst.expressions.{Alias, Attribute, RowOrdering}
->>>>>>> 86cd3c08
 import org.apache.spark.sql.catalyst.plans.logical._
 import org.apache.spark.sql.catalyst.rules.Rule
 import org.apache.spark.sql.execution.command.DDLUtils
@@ -250,29 +240,17 @@
     table.copy(partitionColumnNames = normalizedPartCols, bucketSpec = normalizedBucketSpec)
   }
 
-<<<<<<< HEAD
-  private def checkPartitionColumns(schema: StructType, tableDesc: CatalogTable): CatalogTable = {
-    val normalizedPartitionCols = CatalogUtils.normalizePartCols(
-      tableName = tableDesc.identifier.unquotedString,
-      tableCols = schema.map(_.name),
-      partCols = tableDesc.partitionColumnNames,
-=======
   private def normalizePartitionColumns(schema: StructType, table: CatalogTable): Seq[String] = {
     val normalizedPartitionCols = CatalogUtils.normalizePartCols(
       tableName = table.identifier.unquotedString,
       tableCols = schema.map(_.name),
       partCols = table.partitionColumnNames,
->>>>>>> 86cd3c08
       resolver = sparkSession.sessionState.conf.resolver)
 
     checkDuplication(normalizedPartitionCols, "partition")
 
     if (schema.nonEmpty && normalizedPartitionCols.length == schema.length) {
-<<<<<<< HEAD
-      if (tableDesc.provider.get == DDLUtils.HIVE_PROVIDER) {
-=======
       if (DDLUtils.isHiveTable(table)) {
->>>>>>> 86cd3c08
         // When we hit this branch, it means users didn't specify schema for the table to be
         // created, as we always include partition columns in table schema for hive serde tables.
         // The real schema will be inferred at hive metastore by hive serde, plus the given
@@ -291,20 +269,6 @@
     normalizedPartitionCols
   }
 
-<<<<<<< HEAD
-  private def checkBucketColumns(schema: StructType, tableDesc: CatalogTable): CatalogTable = {
-    tableDesc.bucketSpec match {
-      case Some(bucketSpec) =>
-        val normalizedBucketing = CatalogUtils.normalizeBucketSpec(
-          tableName = tableDesc.identifier.unquotedString,
-          tableCols = schema.map(_.name),
-          bucketSpec = bucketSpec,
-          resolver = sparkSession.sessionState.conf.resolver)
-        checkDuplication(normalizedBucketing.bucketColumnNames, "bucket")
-        checkDuplication(normalizedBucketing.sortColumnNames, "sort")
-
-        normalizedBucketing.sortColumnNames.map(schema(_)).map(_.dataType).foreach {
-=======
   private def normalizeBucketSpec(schema: StructType, table: CatalogTable): Option[BucketSpec] = {
     table.bucketSpec match {
       case Some(bucketSpec) =>
@@ -317,16 +281,11 @@
         checkDuplication(normalizedBucketSpec.sortColumnNames, "sort")
 
         normalizedBucketSpec.sortColumnNames.map(schema(_)).map(_.dataType).foreach {
->>>>>>> 86cd3c08
           case dt if RowOrdering.isOrderable(dt) => // OK
           case other => failAnalysis(s"Cannot use ${other.simpleString} for sorting column")
         }
 
-<<<<<<< HEAD
-        tableDesc.copy(bucketSpec = Some(normalizedBucketing))
-=======
         Some(normalizedBucketSpec)
->>>>>>> 86cd3c08
 
       case None => None
     }
@@ -437,15 +396,8 @@
 object HiveOnlyCheck extends (LogicalPlan => Unit) {
   def apply(plan: LogicalPlan): Unit = {
     plan.foreach {
-<<<<<<< HEAD
-      case CreateTable(tableDesc, _, Some(_))
-          if tableDesc.provider.get == DDLUtils.HIVE_PROVIDER =>
-        throw new AnalysisException("Hive support is required to use CREATE Hive TABLE AS SELECT")
-
-=======
       case CreateTable(tableDesc, _, _) if DDLUtils.isHiveTable(tableDesc) =>
         throw new AnalysisException("Hive support is required to CREATE Hive TABLE (AS SELECT)")
->>>>>>> 86cd3c08
       case _ => // OK
     }
   }
@@ -460,58 +412,6 @@
 
   def apply(plan: LogicalPlan): Unit = {
     plan.foreach {
-<<<<<<< HEAD
-      case c @ CreateTable(tableDesc, mode, query) if c.resolved =>
-        if (query.isDefined &&
-          mode == SaveMode.Overwrite &&
-          catalog.tableExists(tableDesc.identifier)) {
-          // Need to remove SubQuery operator.
-          EliminateSubqueryAliases(catalog.lookupRelation(tableDesc.identifier)) match {
-            // Only do the check if the table is a data source table
-            // (the relation is a BaseRelation).
-            case LogicalRelation(dest: BaseRelation, _, _) =>
-              // Get all input data source relations of the query.
-              val srcRelations = query.get.collect {
-                case LogicalRelation(src: BaseRelation, _, _) => src
-              }
-              if (srcRelations.contains(dest)) {
-                failAnalysis(
-                  s"Cannot overwrite table ${tableDesc.identifier} that is also being read from")
-              }
-            case _ => // OK
-          }
-        }
-
-      case logical.InsertIntoTable(
-          l @ LogicalRelation(t: InsertableRelation, _, _), partition, query, _, _) =>
-        // Right now, we do not support insert into a data source table with partition specs.
-        if (partition.nonEmpty) {
-          failAnalysis(s"Insert into a partition is not allowed because $l is not partitioned.")
-        } else {
-          // Get all input data source relations of the query.
-          val srcRelations = query.collect {
-            case LogicalRelation(src: BaseRelation, _, _) => src
-          }
-          if (srcRelations.contains(t)) {
-            failAnalysis(
-              "Cannot insert overwrite into table that is also being read from.")
-          } else {
-            // OK
-          }
-        }
-
-      case logical.InsertIntoTable(
-        LogicalRelation(r: HadoopFsRelation, _, _), part, query, _, _) =>
-        // We need to make sure the partition columns specified by users do match partition
-        // columns of the relation.
-        val existingPartitionColumns = r.partitionSchema.fieldNames.toSet
-        val specifiedPartitionColumns = part.keySet
-        if (existingPartitionColumns != specifiedPartitionColumns) {
-          failAnalysis("Specified partition columns " +
-            s"(${specifiedPartitionColumns.mkString(", ")}) " +
-            "do not match the partition columns of the table. Please use " +
-            s"(${existingPartitionColumns.mkString(", ")}) as the partition columns.")
-=======
       case InsertIntoTable(l @ LogicalRelation(relation, _, _), partition, query, _, _) =>
         // Get all input data source relations of the query.
         val srcRelations = query.collect {
@@ -519,7 +419,6 @@
         }
         if (srcRelations.contains(relation)) {
           failAnalysis("Cannot insert into table that is also being read from.")
->>>>>>> 86cd3c08
         } else {
           // OK
         }
