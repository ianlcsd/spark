/*
 * Licensed to the Apache Software Foundation (ASF) under one or more
 * contributor license agreements.  See the NOTICE file distributed with
 * this work for additional information regarding copyright ownership.
 * The ASF licenses this file to You under the Apache License, Version 2.0
 * (the "License"); you may not use this file except in compliance with
 * the License.  You may obtain a copy of the License at
 *
 *    http://www.apache.org/licenses/LICENSE-2.0
 *
 * Unless required by applicable law or agreed to in writing, software
 * distributed under the License is distributed on an "AS IS" BASIS,
 * WITHOUT WARRANTIES OR CONDITIONS OF ANY KIND, either express or implied.
 * See the License for the specific language governing permissions and
 * limitations under the License.
 */

package org.apache.spark.sql.expressions

import org.apache.spark.annotation.InterfaceStability
import org.apache.spark.sql.Column
import org.apache.spark.sql.catalyst.expressions._

/**
 * A window specification that defines the partitioning, ordering, and frame boundaries.
 *
 * Use the static methods in [[Window]] to create a [[WindowSpec]].
 *
 * @since 1.4.0
 */
@InterfaceStability.Stable
class WindowSpec private[sql](
    partitionSpec: Seq[Expression],
    orderSpec: Seq[SortOrder],
    frame: WindowFrame) {

  /**
   * Defines the partitioning columns in a [[WindowSpec]].
   * @since 1.4.0
   */
  @scala.annotation.varargs
  def partitionBy(colName: String, colNames: String*): WindowSpec = {
    partitionBy((colName +: colNames).map(Column(_)): _*)
  }

  /**
   * Defines the partitioning columns in a [[WindowSpec]].
   * @since 1.4.0
   */
  @scala.annotation.varargs
  def partitionBy(cols: Column*): WindowSpec = {
    new WindowSpec(cols.map(_.expr), orderSpec, frame)
  }

  /**
   * Defines the ordering columns in a [[WindowSpec]].
   * @since 1.4.0
   */
  @scala.annotation.varargs
  def orderBy(colName: String, colNames: String*): WindowSpec = {
    orderBy((colName +: colNames).map(Column(_)): _*)
  }

  /**
   * Defines the ordering columns in a [[WindowSpec]].
   * @since 1.4.0
   */
  @scala.annotation.varargs
  def orderBy(cols: Column*): WindowSpec = {
    val sortOrder: Seq[SortOrder] = cols.map { col =>
      col.expr match {
        case expr: SortOrder =>
          expr
        case expr: Expression =>
          SortOrder(expr, Ascending)
      }
    }
    new WindowSpec(partitionSpec, sortOrder, frame)
  }

  /**
   * Defines the frame boundaries, from `start` (inclusive) to `end` (inclusive).
   *
   * Both `start` and `end` are relative positions from the current row. For example, "0" means
   * "current row", while "-1" means the row before the current row, and "5" means the fifth row
   * after the current row.
   *
   * We recommend users use `Window.unboundedPreceding`, `Window.unboundedFollowing`,
<<<<<<< HEAD
   * and `[Window.currentRow` to specify special boundary values, rather than using integral
=======
   * and `Window.currentRow` to specify special boundary values, rather than using integral
>>>>>>> 86cd3c08
   * values directly.
   *
   * A row based boundary is based on the position of the row within the partition.
   * An offset indicates the number of rows above or below the current row, the frame for the
   * current row starts or ends. For instance, given a row based sliding frame with a lower bound
   * offset of -1 and a upper bound offset of +2. The frame for row with index 5 would range from
   * index 4 to index 6.
   *
   * {{{
   *   import org.apache.spark.sql.expressions.Window
   *   val df = Seq((1, "a"), (1, "a"), (2, "a"), (1, "b"), (2, "b"), (3, "b"))
   *     .toDF("id", "category")
<<<<<<< HEAD
   *   df.withColumn("sum",
   *       sum('id) over Window.partitionBy('category).orderBy('id).rowsBetween(0,1))
   *     .show()
=======
   *   val byCategoryOrderedById =
   *     Window.partitionBy('category).orderBy('id).rowsBetween(Window.currentRow, 1)
   *   df.withColumn("sum", sum('id) over byCategoryOrderedById).show()
>>>>>>> 86cd3c08
   *
   *   +---+--------+---+
   *   | id|category|sum|
   *   +---+--------+---+
   *   |  1|       b|  3|
   *   |  2|       b|  5|
   *   |  3|       b|  3|
   *   |  1|       a|  2|
   *   |  1|       a|  3|
   *   |  2|       a|  2|
   *   +---+--------+---+
   * }}}
   *
   * @param start boundary start, inclusive. The frame is unbounded if this is
   *              the minimum long value (`Window.unboundedPreceding`).
   * @param end boundary end, inclusive. The frame is unbounded if this is the
<<<<<<< HEAD
   *            maximum long value  (`Window.unboundedFollowing`).
=======
   *            maximum long value (`Window.unboundedFollowing`).
>>>>>>> 86cd3c08
   * @since 1.4.0
   */
  // Note: when updating the doc for this method, also update Window.rowsBetween.
  def rowsBetween(start: Long, end: Long): WindowSpec = {
    between(RowFrame, start, end)
  }

  /**
   * Defines the frame boundaries, from `start` (inclusive) to `end` (inclusive).
   *
   * Both `start` and `end` are relative from the current row. For example, "0" means "current row",
   * while "-1" means one off before the current row, and "5" means the five off after the
   * current row.
   *
   * We recommend users use `Window.unboundedPreceding`, `Window.unboundedFollowing`,
<<<<<<< HEAD
   * and `[Window.currentRow` to specify special boundary values, rather than using integral
=======
   * and `Window.currentRow` to specify special boundary values, rather than using integral
>>>>>>> 86cd3c08
   * values directly.
   *
   * A range based boundary is based on the actual value of the ORDER BY
   * expression(s). An offset is used to alter the value of the ORDER BY expression, for
   * instance if the current order by expression has a value of 10 and the lower bound offset
   * is -3, the resulting lower bound for the current row will be 10 - 3 = 7. This however puts a
   * number of constraints on the ORDER BY expressions: there can be only one expression and this
   * expression must have a numerical data type. An exception can be made when the offset is 0,
   * because no value modification is needed, in this case multiple and non-numeric ORDER BY
   * expression are allowed.
   *
   * {{{
   *   import org.apache.spark.sql.expressions.Window
   *   val df = Seq((1, "a"), (1, "a"), (2, "a"), (1, "b"), (2, "b"), (3, "b"))
   *     .toDF("id", "category")
<<<<<<< HEAD
   *   df.withColumn("sum",
   *       sum('id) over Window.partitionBy('category).orderBy('id).rangeBetween(0,1))
   *     .show()
=======
   *   val byCategoryOrderedById =
   *     Window.partitionBy('category).orderBy('id).rangeBetween(Window.currentRow, 1)
   *   df.withColumn("sum", sum('id) over byCategoryOrderedById).show()
>>>>>>> 86cd3c08
   *
   *   +---+--------+---+
   *   | id|category|sum|
   *   +---+--------+---+
   *   |  1|       b|  3|
   *   |  2|       b|  5|
   *   |  3|       b|  3|
   *   |  1|       a|  4|
   *   |  1|       a|  4|
   *   |  2|       a|  2|
   *   +---+--------+---+
   * }}}
   *
   * @param start boundary start, inclusive. The frame is unbounded if this is
   *              the minimum long value (`Window.unboundedPreceding`).
   * @param end boundary end, inclusive. The frame is unbounded if this is the
<<<<<<< HEAD
   *            maximum long value  (`Window.unboundedFollowing`).
=======
   *            maximum long value (`Window.unboundedFollowing`).
>>>>>>> 86cd3c08
   * @since 1.4.0
   */
  // Note: when updating the doc for this method, also update Window.rangeBetween.
  def rangeBetween(start: Long, end: Long): WindowSpec = {
    between(RangeFrame, start, end)
  }

  private def between(typ: FrameType, start: Long, end: Long): WindowSpec = {
    val boundaryStart = start match {
      case 0 => CurrentRow
      case Long.MinValue => UnboundedPreceding
      case x if x < 0 => ValuePreceding(-start.toInt)
      case x if x > 0 => ValueFollowing(start.toInt)
    }

    val boundaryEnd = end match {
      case 0 => CurrentRow
      case Long.MaxValue => UnboundedFollowing
      case x if x < 0 => ValuePreceding(-end.toInt)
      case x if x > 0 => ValueFollowing(end.toInt)
    }

    new WindowSpec(
      partitionSpec,
      orderSpec,
      SpecifiedWindowFrame(typ, boundaryStart, boundaryEnd))
  }

  /**
   * Converts this [[WindowSpec]] into a [[Column]] with an aggregate expression.
   */
  private[sql] def withAggregate(aggregate: Column): Column = {
    val spec = WindowSpecDefinition(partitionSpec, orderSpec, frame)
    new Column(WindowExpression(aggregate.expr, spec))
  }
}<|MERGE_RESOLUTION|>--- conflicted
+++ resolved
@@ -86,11 +86,7 @@
    * after the current row.
    *
    * We recommend users use `Window.unboundedPreceding`, `Window.unboundedFollowing`,
-<<<<<<< HEAD
-   * and `[Window.currentRow` to specify special boundary values, rather than using integral
-=======
    * and `Window.currentRow` to specify special boundary values, rather than using integral
->>>>>>> 86cd3c08
    * values directly.
    *
    * A row based boundary is based on the position of the row within the partition.
@@ -103,15 +99,9 @@
    *   import org.apache.spark.sql.expressions.Window
    *   val df = Seq((1, "a"), (1, "a"), (2, "a"), (1, "b"), (2, "b"), (3, "b"))
    *     .toDF("id", "category")
-<<<<<<< HEAD
-   *   df.withColumn("sum",
-   *       sum('id) over Window.partitionBy('category).orderBy('id).rowsBetween(0,1))
-   *     .show()
-=======
    *   val byCategoryOrderedById =
    *     Window.partitionBy('category).orderBy('id).rowsBetween(Window.currentRow, 1)
    *   df.withColumn("sum", sum('id) over byCategoryOrderedById).show()
->>>>>>> 86cd3c08
    *
    *   +---+--------+---+
    *   | id|category|sum|
@@ -128,11 +118,7 @@
    * @param start boundary start, inclusive. The frame is unbounded if this is
    *              the minimum long value (`Window.unboundedPreceding`).
    * @param end boundary end, inclusive. The frame is unbounded if this is the
-<<<<<<< HEAD
-   *            maximum long value  (`Window.unboundedFollowing`).
-=======
    *            maximum long value (`Window.unboundedFollowing`).
->>>>>>> 86cd3c08
    * @since 1.4.0
    */
   // Note: when updating the doc for this method, also update Window.rowsBetween.
@@ -148,11 +134,7 @@
    * current row.
    *
    * We recommend users use `Window.unboundedPreceding`, `Window.unboundedFollowing`,
-<<<<<<< HEAD
-   * and `[Window.currentRow` to specify special boundary values, rather than using integral
-=======
    * and `Window.currentRow` to specify special boundary values, rather than using integral
->>>>>>> 86cd3c08
    * values directly.
    *
    * A range based boundary is based on the actual value of the ORDER BY
@@ -168,15 +150,9 @@
    *   import org.apache.spark.sql.expressions.Window
    *   val df = Seq((1, "a"), (1, "a"), (2, "a"), (1, "b"), (2, "b"), (3, "b"))
    *     .toDF("id", "category")
-<<<<<<< HEAD
-   *   df.withColumn("sum",
-   *       sum('id) over Window.partitionBy('category).orderBy('id).rangeBetween(0,1))
-   *     .show()
-=======
    *   val byCategoryOrderedById =
    *     Window.partitionBy('category).orderBy('id).rangeBetween(Window.currentRow, 1)
    *   df.withColumn("sum", sum('id) over byCategoryOrderedById).show()
->>>>>>> 86cd3c08
    *
    *   +---+--------+---+
    *   | id|category|sum|
@@ -193,11 +169,7 @@
    * @param start boundary start, inclusive. The frame is unbounded if this is
    *              the minimum long value (`Window.unboundedPreceding`).
    * @param end boundary end, inclusive. The frame is unbounded if this is the
-<<<<<<< HEAD
-   *            maximum long value  (`Window.unboundedFollowing`).
-=======
    *            maximum long value (`Window.unboundedFollowing`).
->>>>>>> 86cd3c08
    * @since 1.4.0
    */
   // Note: when updating the doc for this method, also update Window.rangeBetween.
