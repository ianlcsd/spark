/*
* Licensed to the Apache Software Foundation (ASF) under one or more
* contributor license agreements.  See the NOTICE file distributed with
* this work for additional information regarding copyright ownership.
* The ASF licenses this file to You under the Apache License, Version 2.0
* (the "License"); you may not use this file except in compliance with
* the License.  You may obtain a copy of the License at
*
*    http://www.apache.org/licenses/LICENSE-2.0
*
* Unless required by applicable law or agreed to in writing, software
* distributed under the License is distributed on an "AS IS" BASIS,
* WITHOUT WARRANTIES OR CONDITIONS OF ANY KIND, either express or implied.
* See the License for the specific language governing permissions and
* limitations under the License.
*/

package org.apache.spark.sql

import scala.language.implicitConversions

import org.apache.spark.annotation.InterfaceStability
import org.apache.spark.internal.Logging
import org.apache.spark.sql.catalyst.analysis._
import org.apache.spark.sql.catalyst.encoders.{encoderFor, ExpressionEncoder}
import org.apache.spark.sql.catalyst.expressions._
import org.apache.spark.sql.catalyst.expressions.aggregate.AggregateExpression
import org.apache.spark.sql.catalyst.parser.CatalystSqlParser
import org.apache.spark.sql.catalyst.util.usePrettyExpression
import org.apache.spark.sql.execution.aggregate.TypedAggregateExpression
import org.apache.spark.sql.expressions.Window
import org.apache.spark.sql.functions.lit
import org.apache.spark.sql.types._

private[sql] object Column {

  def apply(colName: String): Column = new Column(colName)

  def apply(expr: Expression): Column = new Column(expr)

  def unapply(col: Column): Option[Expression] = Some(col.expr)

  private[sql] def generateAlias(e: Expression): String = {
    e match {
      case a: AggregateExpression if a.aggregateFunction.isInstanceOf[TypedAggregateExpression] =>
        a.aggregateFunction.toString
      case expr => usePrettyExpression(expr).sql
    }
  }
}

/**
 * A [[Column]] where an [[Encoder]] has been given for the expected input and return type.
 * To create a [[TypedColumn]], use the `as` function on a [[Column]].
 *
 * @tparam T The input type expected for this expression.  Can be `Any` if the expression is type
 *           checked by the analyzer instead of the compiler (i.e. `expr("sum(...)")`).
 * @tparam U The output type of this column.
 *
 * @since 1.6.0
 */
@InterfaceStability.Stable
class TypedColumn[-T, U](
    expr: Expression,
    private[sql] val encoder: ExpressionEncoder[U])
  extends Column(expr) {

  /**
   * Inserts the specific input type and schema into any expressions that are expected to operate
   * on a decoded object.
   */
  private[sql] def withInputType(
      inputEncoder: ExpressionEncoder[_],
      inputAttributes: Seq[Attribute]): TypedColumn[T, U] = {
    val unresolvedDeserializer = UnresolvedDeserializer(inputEncoder.deserializer, inputAttributes)
    val newExpr = expr transform {
      case ta: TypedAggregateExpression if ta.inputDeserializer.isEmpty =>
        ta.withInputInfo(
          deser = unresolvedDeserializer,
          cls = inputEncoder.clsTag.runtimeClass,
          schema = inputEncoder.schema)
    }
    new TypedColumn[T, U](newExpr, encoder)
  }

  /**
   * Gives the [[TypedColumn]] a name (alias).
   * If the current `TypedColumn` has metadata associated with it, this metadata will be propagated
   * to the new column.
   *
   * @group expr_ops
   * @since 2.0.0
   */
  override def name(alias: String): TypedColumn[T, U] =
    new TypedColumn[T, U](super.name(alias).expr, encoder)

}

/**
 * A column that will be computed based on the data in a `DataFrame`.
 *
 * A new column can be constructed based on the input columns present in a DataFrame:
 *
 * {{{
 *   df("columnName")            // On a specific `df` DataFrame.
 *   col("columnName")           // A generic column no yet associated with a DataFrame.
 *   col("columnName.field")     // Extracting a struct field
 *   col("`a.column.with.dots`") // Escape `.` in column names.
 *   $"columnName"               // Scala short hand for a named column.
 * }}}
 *
 * [[Column]] objects can be composed to form complex expressions:
 *
 * {{{
 *   $"a" + 1
 *   $"a" === $"b"
 * }}}
 *
<<<<<<< HEAD
 * @note The internal Catalyst expression can be accessed via "expr", but this method is for
=======
 * @note The internal Catalyst expression can be accessed via [[expr]], but this method is for
>>>>>>> 86cd3c08
 * debugging purposes only and can change in any future Spark releases.
 *
 * @groupname java_expr_ops Java-specific expression operators
 * @groupname expr_ops Expression operators
 * @groupname df_ops DataFrame functions
 * @groupname Ungrouped Support functions for DataFrames
 *
 * @since 1.3.0
 */
@InterfaceStability.Stable
class Column(val expr: Expression) extends Logging {

  def this(name: String) = this(name match {
    case "*" => UnresolvedStar(None)
    case _ if name.endsWith(".*") =>
      val parts = UnresolvedAttribute.parseAttributeName(name.substring(0, name.length - 2))
      UnresolvedStar(Some(parts))
    case _ => UnresolvedAttribute.quotedString(name)
  })

  override def toString: String = usePrettyExpression(expr).sql

  override def equals(that: Any): Boolean = that match {
    case that: Column => that.expr.equals(this.expr)
    case _ => false
  }

  override def hashCode: Int = this.expr.hashCode()

  /** Creates a column based on the given expression. */
  private def withExpr(newExpr: Expression): Column = new Column(newExpr)

  /**
   * Returns the expression for this column either with an existing or auto assigned name.
   */
  private[sql] def named: NamedExpression = expr match {
    // Wrap UnresolvedAttribute with UnresolvedAlias, as when we resolve UnresolvedAttribute, we
    // will remove intermediate Alias for ExtractValue chain, and we need to alias it again to
    // make it a NamedExpression.
    case u: UnresolvedAttribute => UnresolvedAlias(u)

    case u: UnresolvedExtractValue => UnresolvedAlias(u)

    case expr: NamedExpression => expr

    // Leave an unaliased generator with an empty list of names since the analyzer will generate
    // the correct defaults after the nested expression's type has been resolved.
    case g: Generator => MultiAlias(g, Nil)

    case func: UnresolvedFunction => UnresolvedAlias(func, Some(Column.generateAlias))

    // If we have a top level Cast, there is a chance to give it a better alias, if there is a
    // NamedExpression under this Cast.
    case c: Cast =>
      c.transformUp {
        case c @ Cast(_: NamedExpression, _, _) => UnresolvedAlias(c)
      } match {
        case ne: NamedExpression => ne
        case other => Alias(expr, usePrettyExpression(expr).sql)()
      }

    case a: AggregateExpression if a.aggregateFunction.isInstanceOf[TypedAggregateExpression] =>
      UnresolvedAlias(a, Some(Column.generateAlias))

    // Wait until the struct is resolved. This will generate a nicer looking alias.
    case struct: CreateNamedStructLike => UnresolvedAlias(struct)

    case expr: Expression => Alias(expr, usePrettyExpression(expr).sql)()
  }

  /**
   * Provides a type hint about the expected return value of this column.  This information can
   * be used by operations such as `select` on a [[Dataset]] to automatically convert the
   * results into the correct JVM types.
   * @since 1.6.0
   */
  def as[U : Encoder]: TypedColumn[Any, U] = new TypedColumn[Any, U](expr, encoderFor[U])

  /**
   * Extracts a value or values from a complex type.
   * The following types of extraction are supported:
   *
   *  - Given an Array, an integer ordinal can be used to retrieve a single value.
   *  - Given a Map, a key of the correct type can be used to retrieve an individual value.
   *  - Given a Struct, a string fieldName can be used to extract that field.
   *  - Given an Array of Structs, a string fieldName can be used to extract filed
   *    of every struct in that array, and return an Array of fields
   *
   * @group expr_ops
   * @since 1.4.0
   */
  def apply(extraction: Any): Column = withExpr {
    UnresolvedExtractValue(expr, lit(extraction).expr)
  }

  /**
   * Unary minus, i.e. negate the expression.
   * {{{
   *   // Scala: select the amount column and negates all values.
   *   df.select( -df("amount") )
   *
   *   // Java:
   *   import static org.apache.spark.sql.functions.*;
   *   df.select( negate(col("amount") );
   * }}}
   *
   * @group expr_ops
   * @since 1.3.0
   */
  def unary_- : Column = withExpr { UnaryMinus(expr) }

  /**
   * Inversion of boolean expression, i.e. NOT.
   * {{{
   *   // Scala: select rows that are not active (isActive === false)
   *   df.filter( !df("isActive") )
   *
   *   // Java:
   *   import static org.apache.spark.sql.functions.*;
   *   df.filter( not(df.col("isActive")) );
   * }}}
   *
   * @group expr_ops
   * @since 1.3.0
   */
  def unary_! : Column = withExpr { Not(expr) }

  /**
   * Equality test.
   * {{{
   *   // Scala:
   *   df.filter( df("colA") === df("colB") )
   *
   *   // Java
   *   import static org.apache.spark.sql.functions.*;
   *   df.filter( col("colA").equalTo(col("colB")) );
   * }}}
   *
   * @group expr_ops
   * @since 1.3.0
   */
  def === (other: Any): Column = withExpr {
    val right = lit(other).expr
    if (this.expr == right) {
      logWarning(
        s"Constructing trivially true equals predicate, '${this.expr} = $right'. " +
          "Perhaps you need to use aliases.")
    }
    EqualTo(expr, right)
  }

  /**
   * Equality test.
   * {{{
   *   // Scala:
   *   df.filter( df("colA") === df("colB") )
   *
   *   // Java
   *   import static org.apache.spark.sql.functions.*;
   *   df.filter( col("colA").equalTo(col("colB")) );
   * }}}
   *
   * @group expr_ops
   * @since 1.3.0
   */
  def equalTo(other: Any): Column = this === other

  /**
   * Inequality test.
   * {{{
   *   // Scala:
   *   df.select( df("colA") =!= df("colB") )
   *   df.select( !(df("colA") === df("colB")) )
   *
   *   // Java:
   *   import static org.apache.spark.sql.functions.*;
   *   df.filter( col("colA").notEqual(col("colB")) );
   * }}}
   *
   * @group expr_ops
   * @since 2.0.0
    */
  def =!= (other: Any): Column = withExpr{ Not(EqualTo(expr, lit(other).expr)) }

  /**
   * Inequality test.
   * {{{
   *   // Scala:
   *   df.select( df("colA") !== df("colB") )
   *   df.select( !(df("colA") === df("colB")) )
   *
   *   // Java:
   *   import static org.apache.spark.sql.functions.*;
   *   df.filter( col("colA").notEqual(col("colB")) );
   * }}}
   *
   * @group expr_ops
   * @since 1.3.0
    */
  @deprecated("!== does not have the same precedence as ===, use =!= instead", "2.0.0")
  def !== (other: Any): Column = this =!= other

  /**
   * Inequality test.
   * {{{
   *   // Scala:
   *   df.select( df("colA") !== df("colB") )
   *   df.select( !(df("colA") === df("colB")) )
   *
   *   // Java:
   *   import static org.apache.spark.sql.functions.*;
   *   df.filter( col("colA").notEqual(col("colB")) );
   * }}}
   *
   * @group java_expr_ops
   * @since 1.3.0
   */
  def notEqual(other: Any): Column = withExpr { Not(EqualTo(expr, lit(other).expr)) }

  /**
   * Greater than.
   * {{{
   *   // Scala: The following selects people older than 21.
   *   people.select( people("age") > 21 )
   *
   *   // Java:
   *   import static org.apache.spark.sql.functions.*;
   *   people.select( people("age").gt(21) );
   * }}}
   *
   * @group expr_ops
   * @since 1.3.0
   */
  def > (other: Any): Column = withExpr { GreaterThan(expr, lit(other).expr) }

  /**
   * Greater than.
   * {{{
   *   // Scala: The following selects people older than 21.
   *   people.select( people("age") > lit(21) )
   *
   *   // Java:
   *   import static org.apache.spark.sql.functions.*;
   *   people.select( people("age").gt(21) );
   * }}}
   *
   * @group java_expr_ops
   * @since 1.3.0
   */
  def gt(other: Any): Column = this > other

  /**
   * Less than.
   * {{{
   *   // Scala: The following selects people younger than 21.
   *   people.select( people("age") < 21 )
   *
   *   // Java:
   *   people.select( people("age").lt(21) );
   * }}}
   *
   * @group expr_ops
   * @since 1.3.0
   */
  def < (other: Any): Column = withExpr { LessThan(expr, lit(other).expr) }

  /**
   * Less than.
   * {{{
   *   // Scala: The following selects people younger than 21.
   *   people.select( people("age") < 21 )
   *
   *   // Java:
   *   people.select( people("age").lt(21) );
   * }}}
   *
   * @group java_expr_ops
   * @since 1.3.0
   */
  def lt(other: Any): Column = this < other

  /**
   * Less than or equal to.
   * {{{
   *   // Scala: The following selects people age 21 or younger than 21.
   *   people.select( people("age") <= 21 )
   *
   *   // Java:
   *   people.select( people("age").leq(21) );
   * }}}
   *
   * @group expr_ops
   * @since 1.3.0
   */
  def <= (other: Any): Column = withExpr { LessThanOrEqual(expr, lit(other).expr) }

  /**
   * Less than or equal to.
   * {{{
   *   // Scala: The following selects people age 21 or younger than 21.
   *   people.select( people("age") <= 21 )
   *
   *   // Java:
   *   people.select( people("age").leq(21) );
   * }}}
   *
   * @group java_expr_ops
   * @since 1.3.0
   */
  def leq(other: Any): Column = this <= other

  /**
   * Greater than or equal to an expression.
   * {{{
   *   // Scala: The following selects people age 21 or older than 21.
   *   people.select( people("age") >= 21 )
   *
   *   // Java:
   *   people.select( people("age").geq(21) )
   * }}}
   *
   * @group expr_ops
   * @since 1.3.0
   */
  def >= (other: Any): Column = withExpr { GreaterThanOrEqual(expr, lit(other).expr) }

  /**
   * Greater than or equal to an expression.
   * {{{
   *   // Scala: The following selects people age 21 or older than 21.
   *   people.select( people("age") >= 21 )
   *
   *   // Java:
   *   people.select( people("age").geq(21) )
   * }}}
   *
   * @group java_expr_ops
   * @since 1.3.0
   */
  def geq(other: Any): Column = this >= other

  /**
   * Equality test that is safe for null values.
   *
   * @group expr_ops
   * @since 1.3.0
   */
  def <=> (other: Any): Column = withExpr { EqualNullSafe(expr, lit(other).expr) }

  /**
   * Equality test that is safe for null values.
   *
   * @group java_expr_ops
   * @since 1.3.0
   */
  def eqNullSafe(other: Any): Column = this <=> other

  /**
   * Evaluates a list of conditions and returns one of multiple possible result expressions.
   * If otherwise is not defined at the end, null is returned for unmatched conditions.
   *
   * {{{
   *   // Example: encoding gender string column into integer.
   *
   *   // Scala:
   *   people.select(when(people("gender") === "male", 0)
   *     .when(people("gender") === "female", 1)
   *     .otherwise(2))
   *
   *   // Java:
   *   people.select(when(col("gender").equalTo("male"), 0)
   *     .when(col("gender").equalTo("female"), 1)
   *     .otherwise(2))
   * }}}
   *
   * @group expr_ops
   * @since 1.4.0
   */
  def when(condition: Column, value: Any): Column = this.expr match {
    case CaseWhen(branches, None) =>
      withExpr { CaseWhen(branches :+ (condition.expr, lit(value).expr)) }
    case CaseWhen(branches, Some(_)) =>
      throw new IllegalArgumentException(
        "when() cannot be applied once otherwise() is applied")
    case _ =>
      throw new IllegalArgumentException(
        "when() can only be applied on a Column previously generated by when() function")
  }

  /**
   * Evaluates a list of conditions and returns one of multiple possible result expressions.
   * If otherwise is not defined at the end, null is returned for unmatched conditions.
   *
   * {{{
   *   // Example: encoding gender string column into integer.
   *
   *   // Scala:
   *   people.select(when(people("gender") === "male", 0)
   *     .when(people("gender") === "female", 1)
   *     .otherwise(2))
   *
   *   // Java:
   *   people.select(when(col("gender").equalTo("male"), 0)
   *     .when(col("gender").equalTo("female"), 1)
   *     .otherwise(2))
   * }}}
   *
   * @group expr_ops
   * @since 1.4.0
   */
  def otherwise(value: Any): Column = this.expr match {
    case CaseWhen(branches, None) =>
      withExpr { CaseWhen(branches, Option(lit(value).expr)) }
    case CaseWhen(branches, Some(_)) =>
      throw new IllegalArgumentException(
        "otherwise() can only be applied once on a Column previously generated by when()")
    case _ =>
      throw new IllegalArgumentException(
        "otherwise() can only be applied on a Column previously generated by when()")
  }

  /**
   * True if the current column is between the lower bound and upper bound, inclusive.
   *
   * @group java_expr_ops
   * @since 1.4.0
   */
  def between(lowerBound: Any, upperBound: Any): Column = {
    (this >= lowerBound) && (this <= upperBound)
  }

  /**
   * True if the current expression is NaN.
   *
   * @group expr_ops
   * @since 1.5.0
   */
  def isNaN: Column = withExpr { IsNaN(expr) }

  /**
   * True if the current expression is null.
   *
   * @group expr_ops
   * @since 1.3.0
   */
  def isNull: Column = withExpr { IsNull(expr) }

  /**
   * True if the current expression is NOT null.
   *
   * @group expr_ops
   * @since 1.3.0
   */
  def isNotNull: Column = withExpr { IsNotNull(expr) }

  /**
   * Boolean OR.
   * {{{
   *   // Scala: The following selects people that are in school or employed.
   *   people.filter( people("inSchool") || people("isEmployed") )
   *
   *   // Java:
   *   people.filter( people("inSchool").or(people("isEmployed")) );
   * }}}
   *
   * @group expr_ops
   * @since 1.3.0
   */
  def || (other: Any): Column = withExpr { Or(expr, lit(other).expr) }

  /**
   * Boolean OR.
   * {{{
   *   // Scala: The following selects people that are in school or employed.
   *   people.filter( people("inSchool") || people("isEmployed") )
   *
   *   // Java:
   *   people.filter( people("inSchool").or(people("isEmployed")) );
   * }}}
   *
   * @group java_expr_ops
   * @since 1.3.0
   */
  def or(other: Column): Column = this || other

  /**
   * Boolean AND.
   * {{{
   *   // Scala: The following selects people that are in school and employed at the same time.
   *   people.select( people("inSchool") && people("isEmployed") )
   *
   *   // Java:
   *   people.select( people("inSchool").and(people("isEmployed")) );
   * }}}
   *
   * @group expr_ops
   * @since 1.3.0
   */
  def && (other: Any): Column = withExpr { And(expr, lit(other).expr) }

  /**
   * Boolean AND.
   * {{{
   *   // Scala: The following selects people that are in school and employed at the same time.
   *   people.select( people("inSchool") && people("isEmployed") )
   *
   *   // Java:
   *   people.select( people("inSchool").and(people("isEmployed")) );
   * }}}
   *
   * @group java_expr_ops
   * @since 1.3.0
   */
  def and(other: Column): Column = this && other

  /**
   * Sum of this expression and another expression.
   * {{{
   *   // Scala: The following selects the sum of a person's height and weight.
   *   people.select( people("height") + people("weight") )
   *
   *   // Java:
   *   people.select( people("height").plus(people("weight")) );
   * }}}
   *
   * @group expr_ops
   * @since 1.3.0
   */
  def + (other: Any): Column = withExpr { Add(expr, lit(other).expr) }

  /**
   * Sum of this expression and another expression.
   * {{{
   *   // Scala: The following selects the sum of a person's height and weight.
   *   people.select( people("height") + people("weight") )
   *
   *   // Java:
   *   people.select( people("height").plus(people("weight")) );
   * }}}
   *
   * @group java_expr_ops
   * @since 1.3.0
   */
  def plus(other: Any): Column = this + other

  /**
   * Subtraction. Subtract the other expression from this expression.
   * {{{
   *   // Scala: The following selects the difference between people's height and their weight.
   *   people.select( people("height") - people("weight") )
   *
   *   // Java:
   *   people.select( people("height").minus(people("weight")) );
   * }}}
   *
   * @group expr_ops
   * @since 1.3.0
   */
  def - (other: Any): Column = withExpr { Subtract(expr, lit(other).expr) }

  /**
   * Subtraction. Subtract the other expression from this expression.
   * {{{
   *   // Scala: The following selects the difference between people's height and their weight.
   *   people.select( people("height") - people("weight") )
   *
   *   // Java:
   *   people.select( people("height").minus(people("weight")) );
   * }}}
   *
   * @group java_expr_ops
   * @since 1.3.0
   */
  def minus(other: Any): Column = this - other

  /**
   * Multiplication of this expression and another expression.
   * {{{
   *   // Scala: The following multiplies a person's height by their weight.
   *   people.select( people("height") * people("weight") )
   *
   *   // Java:
   *   people.select( people("height").multiply(people("weight")) );
   * }}}
   *
   * @group expr_ops
   * @since 1.3.0
   */
  def * (other: Any): Column = withExpr { Multiply(expr, lit(other).expr) }

  /**
   * Multiplication of this expression and another expression.
   * {{{
   *   // Scala: The following multiplies a person's height by their weight.
   *   people.select( people("height") * people("weight") )
   *
   *   // Java:
   *   people.select( people("height").multiply(people("weight")) );
   * }}}
   *
   * @group java_expr_ops
   * @since 1.3.0
   */
  def multiply(other: Any): Column = this * other

  /**
   * Division this expression by another expression.
   * {{{
   *   // Scala: The following divides a person's height by their weight.
   *   people.select( people("height") / people("weight") )
   *
   *   // Java:
   *   people.select( people("height").divide(people("weight")) );
   * }}}
   *
   * @group expr_ops
   * @since 1.3.0
   */
  def / (other: Any): Column = withExpr { Divide(expr, lit(other).expr) }

  /**
   * Division this expression by another expression.
   * {{{
   *   // Scala: The following divides a person's height by their weight.
   *   people.select( people("height") / people("weight") )
   *
   *   // Java:
   *   people.select( people("height").divide(people("weight")) );
   * }}}
   *
   * @group java_expr_ops
   * @since 1.3.0
   */
  def divide(other: Any): Column = this / other

  /**
   * Modulo (a.k.a. remainder) expression.
   *
   * @group expr_ops
   * @since 1.3.0
   */
  def % (other: Any): Column = withExpr { Remainder(expr, lit(other).expr) }

  /**
   * Modulo (a.k.a. remainder) expression.
   *
   * @group java_expr_ops
   * @since 1.3.0
   */
  def mod(other: Any): Column = this % other

  /**
   * A boolean expression that is evaluated to true if the value of this expression is contained
   * by the evaluated values of the arguments.
   *
   * @group expr_ops
   * @since 1.5.0
   */
  @scala.annotation.varargs
  def isin(list: Any*): Column = withExpr { In(expr, list.map(lit(_).expr)) }

  /**
   * SQL like expression.
   *
   * @group expr_ops
   * @since 1.3.0
   */
  def like(literal: String): Column = withExpr { Like(expr, lit(literal).expr) }

  /**
   * SQL RLIKE expression (LIKE with Regex).
   *
   * @group expr_ops
   * @since 1.3.0
   */
  def rlike(literal: String): Column = withExpr { RLike(expr, lit(literal).expr) }

  /**
   * An expression that gets an item at position `ordinal` out of an array,
   * or gets a value by key `key` in a `MapType`.
   *
   * @group expr_ops
   * @since 1.3.0
   */
  def getItem(key: Any): Column = withExpr { UnresolvedExtractValue(expr, Literal(key)) }

  /**
   * An expression that gets a field by name in a `StructType`.
   *
   * @group expr_ops
   * @since 1.3.0
   */
  def getField(fieldName: String): Column = withExpr {
    UnresolvedExtractValue(expr, Literal(fieldName))
  }

  /**
   * An expression that returns a substring.
   * @param startPos expression for the starting position.
   * @param len expression for the length of the substring.
   *
   * @group expr_ops
   * @since 1.3.0
   */
  def substr(startPos: Column, len: Column): Column = withExpr {
    Substring(expr, startPos.expr, len.expr)
  }

  /**
   * An expression that returns a substring.
   * @param startPos starting position.
   * @param len length of the substring.
   *
   * @group expr_ops
   * @since 1.3.0
   */
  def substr(startPos: Int, len: Int): Column = withExpr {
    Substring(expr, lit(startPos).expr, lit(len).expr)
  }

  /**
   * Contains the other element.
   *
   * @group expr_ops
   * @since 1.3.0
   */
  def contains(other: Any): Column = withExpr { Contains(expr, lit(other).expr) }

  /**
   * String starts with.
   *
   * @group expr_ops
   * @since 1.3.0
   */
  def startsWith(other: Column): Column = withExpr { StartsWith(expr, lit(other).expr) }

  /**
   * String starts with another string literal.
   *
   * @group expr_ops
   * @since 1.3.0
   */
  def startsWith(literal: String): Column = this.startsWith(lit(literal))

  /**
   * String ends with.
   *
   * @group expr_ops
   * @since 1.3.0
   */
  def endsWith(other: Column): Column = withExpr { EndsWith(expr, lit(other).expr) }

  /**
   * String ends with another string literal.
   *
   * @group expr_ops
   * @since 1.3.0
   */
  def endsWith(literal: String): Column = this.endsWith(lit(literal))

  /**
   * Gives the column an alias. Same as `as`.
   * {{{
   *   // Renames colA to colB in select output.
   *   df.select($"colA".alias("colB"))
   * }}}
   *
   * @group expr_ops
   * @since 1.4.0
   */
  def alias(alias: String): Column = name(alias)

  /**
   * Gives the column an alias.
   * {{{
   *   // Renames colA to colB in select output.
   *   df.select($"colA".as("colB"))
   * }}}
   *
   * If the current column has metadata associated with it, this metadata will be propagated
   * to the new column.  If this not desired, use `as` with explicitly empty metadata.
   *
   * @group expr_ops
   * @since 1.3.0
   */
  def as(alias: String): Column = name(alias)

  /**
   * (Scala-specific) Assigns the given aliases to the results of a table generating function.
   * {{{
   *   // Renames colA to colB in select output.
   *   df.select(explode($"myMap").as("key" :: "value" :: Nil))
   * }}}
   *
   * @group expr_ops
   * @since 1.4.0
   */
  def as(aliases: Seq[String]): Column = withExpr { MultiAlias(expr, aliases) }

  /**
   * Assigns the given aliases to the results of a table generating function.
   * {{{
   *   // Renames colA to colB in select output.
   *   df.select(explode($"myMap").as("key" :: "value" :: Nil))
   * }}}
   *
   * @group expr_ops
   * @since 1.4.0
   */
  def as(aliases: Array[String]): Column = withExpr { MultiAlias(expr, aliases) }

  /**
   * Gives the column an alias.
   * {{{
   *   // Renames colA to colB in select output.
   *   df.select($"colA".as('colB))
   * }}}
   *
   * If the current column has metadata associated with it, this metadata will be propagated
   * to the new column.  If this not desired, use `as` with explicitly empty metadata.
   *
   * @group expr_ops
   * @since 1.3.0
   */
  def as(alias: Symbol): Column = name(alias.name)

  /**
   * Gives the column an alias with metadata.
   * {{{
   *   val metadata: Metadata = ...
   *   df.select($"colA".as("colB", metadata))
   * }}}
   *
   * @group expr_ops
   * @since 1.3.0
   */
  def as(alias: String, metadata: Metadata): Column = withExpr {
    Alias(expr, alias)(explicitMetadata = Some(metadata))
  }

  /**
   * Gives the column a name (alias).
   * {{{
   *   // Renames colA to colB in select output.
   *   df.select($"colA".name("colB"))
   * }}}
   *
   * If the current column has metadata associated with it, this metadata will be propagated
   * to the new column.  If this not desired, use `as` with explicitly empty metadata.
   *
   * @group expr_ops
   * @since 2.0.0
   */
  def name(alias: String): Column = withExpr {
    expr match {
      case ne: NamedExpression => Alias(expr, alias)(explicitMetadata = Some(ne.metadata))
      case other => Alias(other, alias)()
    }
  }

  /**
   * Casts the column to a different data type.
   * {{{
   *   // Casts colA to IntegerType.
   *   import org.apache.spark.sql.types.IntegerType
   *   df.select(df("colA").cast(IntegerType))
   *
   *   // equivalent to
   *   df.select(df("colA").cast("int"))
   * }}}
   *
   * @group expr_ops
   * @since 1.3.0
   */
  def cast(to: DataType): Column = withExpr { Cast(expr, to) }

  /**
   * Casts the column to a different data type, using the canonical string representation
   * of the type. The supported types are: `string`, `boolean`, `byte`, `short`, `int`, `long`,
   * `float`, `double`, `decimal`, `date`, `timestamp`.
   * {{{
   *   // Casts colA to integer.
   *   df.select(df("colA").cast("int"))
   * }}}
   *
   * @group expr_ops
   * @since 1.3.0
   */
  def cast(to: String): Column = cast(CatalystSqlParser.parseDataType(to))

  /**
   * Returns an ordering used in sorting.
   * {{{
   *   // Scala
   *   df.sort(df("age").desc)
   *
   *   // Java
   *   df.sort(df.col("age").desc());
   * }}}
   *
   * @group expr_ops
   * @since 1.3.0
   */
  def desc: Column = withExpr { SortOrder(expr, Descending) }

  /**
   * Returns a descending ordering used in sorting, where null values appear before non-null values.
   * {{{
   *   // Scala: sort a DataFrame by age column in descending order and null values appearing first.
   *   df.sort(df("age").desc_nulls_first)
   *
   *   // Java
   *   df.sort(df.col("age").desc_nulls_first());
   * }}}
   *
   * @group expr_ops
   * @since 2.1.0
   */
  def desc_nulls_first: Column = withExpr { SortOrder(expr, Descending, NullsFirst, Set.empty) }

  /**
   * Returns a descending ordering used in sorting, where null values appear after non-null values.
   * {{{
   *   // Scala: sort a DataFrame by age column in descending order and null values appearing last.
   *   df.sort(df("age").desc_nulls_last)
   *
   *   // Java
   *   df.sort(df.col("age").desc_nulls_last());
   * }}}
   *
   * @group expr_ops
   * @since 2.1.0
   */
  def desc_nulls_last: Column = withExpr { SortOrder(expr, Descending, NullsLast, Set.empty) }

  /**
   * Returns an ascending ordering used in sorting.
   * {{{
   *   // Scala: sort a DataFrame by age column in ascending order.
   *   df.sort(df("age").asc)
   *
   *   // Java
   *   df.sort(df.col("age").asc());
   * }}}
   *
   * @group expr_ops
   * @since 1.3.0
   */
  def asc: Column = withExpr { SortOrder(expr, Ascending) }

  /**
   * Returns an ascending ordering used in sorting, where null values appear before non-null values.
   * {{{
   *   // Scala: sort a DataFrame by age column in ascending order and null values appearing first.
   *   df.sort(df("age").asc_nulls_last)
   *
   *   // Java
   *   df.sort(df.col("age").asc_nulls_last());
   * }}}
   *
   * @group expr_ops
   * @since 2.1.0
   */
  def asc_nulls_first: Column = withExpr { SortOrder(expr, Ascending, NullsFirst, Set.empty) }

  /**
   * Returns an ordering used in sorting, where null values appear after non-null values.
   * {{{
   *   // Scala: sort a DataFrame by age column in ascending order and null values appearing last.
   *   df.sort(df("age").asc_nulls_last)
   *
   *   // Java
   *   df.sort(df.col("age").asc_nulls_last());
   * }}}
   *
   * @group expr_ops
   * @since 2.1.0
   */
  def asc_nulls_last: Column = withExpr { SortOrder(expr, Ascending, NullsLast, Set.empty) }

  /**
   * Prints the expression to the console for debugging purposes.
   *
   * @group df_ops
   * @since 1.3.0
   */
  def explain(extended: Boolean): Unit = {
    // scalastyle:off println
    if (extended) {
      println(expr)
    } else {
      println(expr.sql)
    }
    // scalastyle:on println
  }

  /**
   * Compute bitwise OR of this expression with another expression.
   * {{{
   *   df.select($"colA".bitwiseOR($"colB"))
   * }}}
   *
   * @group expr_ops
   * @since 1.4.0
   */
  def bitwiseOR(other: Any): Column = withExpr { BitwiseOr(expr, lit(other).expr) }

  /**
   * Compute bitwise AND of this expression with another expression.
   * {{{
   *   df.select($"colA".bitwiseAND($"colB"))
   * }}}
   *
   * @group expr_ops
   * @since 1.4.0
   */
  def bitwiseAND(other: Any): Column = withExpr { BitwiseAnd(expr, lit(other).expr) }

  /**
   * Compute bitwise XOR of this expression with another expression.
   * {{{
   *   df.select($"colA".bitwiseXOR($"colB"))
   * }}}
   *
   * @group expr_ops
   * @since 1.4.0
   */
  def bitwiseXOR(other: Any): Column = withExpr { BitwiseXor(expr, lit(other).expr) }

  /**
   * Define a windowing column.
   *
   * {{{
   *   val w = Window.partitionBy("name").orderBy("id")
   *   df.select(
   *     sum("price").over(w.rangeBetween(Window.unboundedPreceding, 2)),
   *     avg("price").over(w.rowsBetween(Window.currentRow, 4))
   *   )
   * }}}
   *
   * @group expr_ops
   * @since 1.4.0
   */
  def over(window: expressions.WindowSpec): Column = window.withAggregate(this)

  /**
   * Define a empty analytic clause. In this case the analytic function is applied
   * and presented for all rows in the result set.
   *
   * {{{
   *   df.select(
   *     sum("price").over(),
   *     avg("price").over()
   *   )
   * }}}
   *
   * @group expr_ops
   * @since 2.0.0
   */
  def over(): Column = over(Window.spec)

}


/**
 * A convenient class used for constructing schema.
 *
 * @since 1.3.0
 */
@InterfaceStability.Stable
class ColumnName(name: String) extends Column(name) {

  /**
   * Creates a new `StructField` of type boolean.
   * @since 1.3.0
   */
  def boolean: StructField = StructField(name, BooleanType)

  /**
   * Creates a new `StructField` of type byte.
   * @since 1.3.0
   */
  def byte: StructField = StructField(name, ByteType)

  /**
   * Creates a new `StructField` of type short.
   * @since 1.3.0
   */
  def short: StructField = StructField(name, ShortType)

  /**
   * Creates a new `StructField` of type int.
   * @since 1.3.0
   */
  def int: StructField = StructField(name, IntegerType)

  /**
   * Creates a new `StructField` of type long.
   * @since 1.3.0
   */
  def long: StructField = StructField(name, LongType)

  /**
   * Creates a new `StructField` of type float.
   * @since 1.3.0
   */
  def float: StructField = StructField(name, FloatType)

  /**
   * Creates a new `StructField` of type double.
   * @since 1.3.0
   */
  def double: StructField = StructField(name, DoubleType)

  /**
   * Creates a new `StructField` of type string.
   * @since 1.3.0
   */
  def string: StructField = StructField(name, StringType)

  /**
   * Creates a new `StructField` of type date.
   * @since 1.3.0
   */
  def date: StructField = StructField(name, DateType)

  /**
   * Creates a new `StructField` of type decimal.
   * @since 1.3.0
   */
  def decimal: StructField = StructField(name, DecimalType.USER_DEFAULT)

  /**
   * Creates a new `StructField` of type decimal.
   * @since 1.3.0
   */
  def decimal(precision: Int, scale: Int): StructField =
    StructField(name, DecimalType(precision, scale))

  /**
   * Creates a new `StructField` of type timestamp.
   * @since 1.3.0
   */
  def timestamp: StructField = StructField(name, TimestampType)

  /**
   * Creates a new `StructField` of type binary.
   * @since 1.3.0
   */
  def binary: StructField = StructField(name, BinaryType)

  /**
   * Creates a new `StructField` of type array.
   * @since 1.3.0
   */
  def array(dataType: DataType): StructField = StructField(name, ArrayType(dataType))

  /**
   * Creates a new `StructField` of type map.
   * @since 1.3.0
   */
  def map(keyType: DataType, valueType: DataType): StructField =
    map(MapType(keyType, valueType))

  def map(mapType: MapType): StructField = StructField(name, mapType)

  /**
   * Creates a new `StructField` of type struct.
   * @since 1.3.0
   */
  def struct(fields: StructField*): StructField = struct(StructType(fields))

  /**
   * Creates a new `StructField` of type struct.
   * @since 1.3.0
   */
  def struct(structType: StructType): StructField = StructField(name, structType)
}<|MERGE_RESOLUTION|>--- conflicted
+++ resolved
@@ -116,11 +116,7 @@
  *   $"a" === $"b"
  * }}}
  *
-<<<<<<< HEAD
- * @note The internal Catalyst expression can be accessed via "expr", but this method is for
-=======
  * @note The internal Catalyst expression can be accessed via [[expr]], but this method is for
->>>>>>> 86cd3c08
  * debugging purposes only and can change in any future Spark releases.
  *
  * @groupname java_expr_ops Java-specific expression operators
