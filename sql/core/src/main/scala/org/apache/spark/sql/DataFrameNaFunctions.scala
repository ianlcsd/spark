--- conflicted
+++ resolved
@@ -129,11 +129,7 @@
   /**
    * Returns a new `DataFrame` that replaces null or NaN values in numeric columns with `value`.
    *
-<<<<<<< HEAD
-   * @since 2.1.1
-=======
    * @since 2.2.0
->>>>>>> 86cd3c08
    */
   def fill(value: Long): DataFrame = fill(value, df.columns)
 
@@ -154,11 +150,7 @@
    * Returns a new `DataFrame` that replaces null or NaN values in specified numeric columns.
    * If a specified column is not a numeric column, it is ignored.
    *
-<<<<<<< HEAD
-   * @since 2.1.1
-=======
    * @since 2.2.0
->>>>>>> 86cd3c08
    */
   def fill(value: Long, cols: Array[String]): DataFrame = fill(value, cols.toSeq)
 
@@ -174,11 +166,7 @@
    * (Scala-specific) Returns a new `DataFrame` that replaces null or NaN values in specified
    * numeric columns. If a specified column is not a numeric column, it is ignored.
    *
-<<<<<<< HEAD
-   * @since 2.1.1
-=======
    * @since 2.2.0
->>>>>>> 86cd3c08
    */
   def fill(value: Long, cols: Seq[String]): DataFrame = fillValue(value, cols)
 
