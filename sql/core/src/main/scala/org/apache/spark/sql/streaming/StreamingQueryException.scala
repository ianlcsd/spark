/*
 * Licensed to the Apache Software Foundation (ASF) under one or more
 * contributor license agreements.  See the NOTICE file distributed with
 * this work for additional information regarding copyright ownership.
 * The ASF licenses this file to You under the Apache License, Version 2.0
 * (the "License"); you may not use this file except in compliance with
 * the License.  You may obtain a copy of the License at
 *
 *    http://www.apache.org/licenses/LICENSE-2.0
 *
 * Unless required by applicable law or agreed to in writing, software
 * distributed under the License is distributed on an "AS IS" BASIS,
 * WITHOUT WARRANTIES OR CONDITIONS OF ANY KIND, either express or implied.
 * See the License for the specific language governing permissions and
 * limitations under the License.
 */

package org.apache.spark.sql.streaming

<<<<<<< HEAD
import org.apache.spark.annotation.{Experimental, InterfaceStability}
=======
import org.apache.spark.annotation.InterfaceStability
>>>>>>> 86cd3c08

/**
 * Exception that stopped a [[StreamingQuery]]. Use `cause` get the actual exception
 * that caused the failure.
 * @param message     Message of this exception
 * @param cause       Internal cause of this exception
 * @param startOffset Starting offset in json of the range of data in which exception occurred
 * @param endOffset   Ending offset in json of the range of data in exception occurred
 * @since 2.0.0
 */
<<<<<<< HEAD
@Experimental
=======
>>>>>>> 86cd3c08
@InterfaceStability.Evolving
class StreamingQueryException private[sql](
    private val queryDebugString: String,
    val message: String,
    val cause: Throwable,
    val startOffset: String,
    val endOffset: String)
  extends Exception(message, cause) {

  /** Time when the exception occurred */
  val time: Long = System.currentTimeMillis

  override def toString(): String =
    s"""${classOf[StreamingQueryException].getName}: ${cause.getMessage}
       |$queryDebugString""".stripMargin
}<|MERGE_RESOLUTION|>--- conflicted
+++ resolved
@@ -17,11 +17,7 @@
 
 package org.apache.spark.sql.streaming
 
-<<<<<<< HEAD
-import org.apache.spark.annotation.{Experimental, InterfaceStability}
-=======
 import org.apache.spark.annotation.InterfaceStability
->>>>>>> 86cd3c08
 
 /**
  * Exception that stopped a [[StreamingQuery]]. Use `cause` get the actual exception
@@ -32,10 +28,6 @@
  * @param endOffset   Ending offset in json of the range of data in exception occurred
  * @since 2.0.0
  */
-<<<<<<< HEAD
-@Experimental
-=======
->>>>>>> 86cd3c08
 @InterfaceStability.Evolving
 class StreamingQueryException private[sql](
     private val queryDebugString: String,
