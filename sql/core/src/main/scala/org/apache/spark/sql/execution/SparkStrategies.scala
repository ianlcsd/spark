--- conflicted
+++ resolved
@@ -295,29 +295,15 @@
         execution.PhysicalRDD(Nil, singleRowRdd) :: Nil
       case logical.Repartition(expressions, child) =>
         execution.Exchange(HashPartitioning(expressions, numPartitions), planLater(child)) :: Nil
-<<<<<<< HEAD
-      case e @ EvaluatePython(udf, child) =>
-        BatchPythonEvaluation(udf, e.output, planLater(child)) :: Nil
-      case SparkLogicalPlan(existingPlan) => existingPlan :: Nil
-=======
       case e @ EvaluatePython(udf, child, _) =>
         BatchPythonEvaluation(udf, e.output, planLater(child)) :: Nil
       case LogicalRDD(output, rdd) => PhysicalRDD(output, rdd) :: Nil
->>>>>>> 1056e9ec
       case _ => Nil
     }
   }
 
   case class CommandStrategy(context: SQLContext) extends Strategy {
     def apply(plan: LogicalPlan): Seq[SparkPlan] = plan match {
-<<<<<<< HEAD
-      case logical.SetCommand(key, value) =>
-        Seq(execution.SetCommand(key, value, plan.output)(context))
-      case logical.ExplainCommand(logicalPlan, extended) =>
-        Seq(execution.ExplainCommand(logicalPlan, plan.output, extended)(context))
-      case logical.CacheCommand(tableName, cache) =>
-        Seq(execution.CacheCommand(tableName, cache)(context))
-=======
       case r: RunnableCommand => ExecutedCommand(r) :: Nil
       case logical.SetCommand(kv) =>
         Seq(execution.SetCommand(kv, plan.output)(context))
@@ -327,7 +313,6 @@
         Seq(execution.CacheTableCommand(tableName, optPlan, isLazy))
       case logical.UncacheTableCommand(tableName) =>
         Seq(execution.UncacheTableCommand(tableName))
->>>>>>> 1056e9ec
       case _ => Nil
     }
   }
