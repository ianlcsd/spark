--- conflicted
+++ resolved
@@ -28,11 +28,7 @@
 import org.apache.spark.deploy.SparkHadoopUtil
 import org.apache.spark.internal.Logging
 import org.apache.spark.sql._
-<<<<<<< HEAD
-import org.apache.spark.sql.catalyst.catalog.{BucketSpec, CatalogStorageFormat, CatalogTable}
-=======
 import org.apache.spark.sql.catalyst.catalog.{BucketSpec, CatalogStorageFormat, CatalogTable, CatalogUtils}
->>>>>>> 86cd3c08
 import org.apache.spark.sql.catalyst.expressions.Attribute
 import org.apache.spark.sql.catalyst.util.CaseInsensitiveMap
 import org.apache.spark.sql.execution.datasources.csv.CSVFileFormat
@@ -88,13 +84,8 @@
   case class SourceInfo(name: String, schema: StructType, partitionColumns: Seq[String])
 
   lazy val providingClass: Class[_] = DataSource.lookupDataSource(className)
-<<<<<<< HEAD
-  lazy val sourceInfo = sourceSchema()
-  private val caseInsensitiveOptions = new CaseInsensitiveMap(options)
-=======
   lazy val sourceInfo: SourceInfo = sourceSchema()
   private val caseInsensitiveOptions = CaseInsensitiveMap(options)
->>>>>>> 86cd3c08
 
   /**
    * Get the schema of the given FileFormat, if provided by `userSpecifiedSchema`, or try to infer
@@ -113,22 +104,6 @@
    *     dataTypes in `userSpecifiedSchema`. All subsequent triggers for this stream will re-use
    *     this information, therefore calls to this method should be very cheap, i.e. there won't
    *     be any further inference in any triggers.
-<<<<<<< HEAD
-   *   4. `df.saveAsTable(tableThatExisted)`: In this case, we call this method to resolve the
-   *     existing table's partitioning scheme. This is achieved by not providing
-   *     `userSpecifiedSchema`. For this case, we add the boolean `justPartitioning` for an early
-   *     exit, if we don't care about the schema of the original table.
-   *
-   * @param format the file format object for this DataSource
-   * @param justPartitioning Whether to exit early and provide just the schema partitioning.
-   * @return A pair of the data schema (excluding partition columns) and the schema of the partition
-   *         columns. If `justPartitioning` is `true`, then the dataSchema will be provided as
-   *         `null`.
-   */
-  private def getOrInferFileFormatSchema(
-      format: FileFormat,
-      justPartitioning: Boolean = false): (StructType, StructType) = {
-=======
    *
    * @param format the file format object for this DataSource
    * @param fileStatusCache the shared cache for file statuses to speed up listing
@@ -138,7 +113,6 @@
   private def getOrInferFileFormatSchema(
       format: FileFormat,
       fileStatusCache: FileStatusCache = NoopCache): (StructType, StructType) = {
->>>>>>> 86cd3c08
     // the operations below are expensive therefore try not to do them if we don't need to, e.g.,
     // in streaming mode, we have already inferred and registered partition columns, we will
     // never have to materialize the lazy val below
@@ -151,11 +125,7 @@
         val qualified = hdfsPath.makeQualified(fs.getUri, fs.getWorkingDirectory)
         SparkHadoopUtil.get.globPathIfNecessary(qualified)
       }.toArray
-<<<<<<< HEAD
-      new InMemoryFileIndex(sparkSession, globbedPaths, options, None) // MEH
-=======
       new InMemoryFileIndex(sparkSession, globbedPaths, options, None, fileStatusCache)
->>>>>>> 86cd3c08
     }
     val partitionSchema = if (partitionColumns.isEmpty) {
       // Try to infer partitioning, because no DataSource in the read path provides the partitioning
@@ -199,13 +169,7 @@
         StructType(partitionFields)
       }
     }
-<<<<<<< HEAD
-    if (justPartitioning) {
-      return (null, partitionSchema)
-    }
-=======
-
->>>>>>> 86cd3c08
+
     val dataSchema = userSpecifiedSchema.map { schema =>
       val equality = sparkSession.sessionState.conf.resolver
       StructType(schema.filterNot(f => partitionSchema.exists(p => equality(p.name, f.name))))
@@ -218,14 +182,11 @@
       throw new AnalysisException(
         s"Unable to infer schema for $format. It must be specified manually.")
     }
-<<<<<<< HEAD
-=======
 
     SchemaUtils.checkColumnNameDuplication(
       (dataSchema ++ partitionSchema).map(_.name), "in the data schema and the partition schema",
       sparkSession.sessionState.conf.caseSensitiveAnalysis)
 
->>>>>>> 86cd3c08
     (dataSchema, partitionSchema)
   }
 
@@ -401,12 +362,8 @@
           globPath
         }.toArray
 
-<<<<<<< HEAD
-        val (dataSchema, partitionSchema) = getOrInferFileFormatSchema(format)
-=======
         val fileStatusCache = FileStatusCache.getOrCreate(sparkSession)
         val (dataSchema, partitionSchema) = getOrInferFileFormatSchema(format, fileStatusCache)
->>>>>>> 86cd3c08
 
         val fileCatalog = if (sparkSession.sqlContext.conf.manageFilesourcePartitions &&
             catalogTable.isDefined && catalogTable.get.tracksPartitionsInCatalog) {
@@ -416,12 +373,8 @@
             catalogTable.get,
             catalogTable.get.stats.map(_.sizeInBytes.toLong).getOrElse(defaultTableSize))
         } else {
-<<<<<<< HEAD
-          new InMemoryFileIndex(sparkSession, globbedPaths, options, Some(partitionSchema)) // MEH
-=======
           new InMemoryFileIndex(
             sparkSession, globbedPaths, options, Some(partitionSchema), fileStatusCache)
->>>>>>> 86cd3c08
         }
 
         HadoopFsRelation(
@@ -459,47 +412,12 @@
     }
 
     val caseSensitive = sparkSession.sessionState.conf.caseSensitiveAnalysis
-<<<<<<< HEAD
-    PartitioningUtils.validatePartitionColumn(
-      data.schema, partitionColumns, caseSensitive)
-
-    // If we are appending to a table that already exists, make sure the partitioning matches
-    // up.  If we fail to load the table for whatever reason, ignore the check.
-    if (mode == SaveMode.Append) {
-      val existingPartitionColumns = Try {
-        getOrInferFileFormatSchema(format, justPartitioning = true)._2.fieldNames.toList
-      }.getOrElse(Seq.empty[String])
-      // TODO: Case sensitivity.
-      val sameColumns =
-        existingPartitionColumns.map(_.toLowerCase()) == partitionColumns.map(_.toLowerCase())
-      if (existingPartitionColumns.nonEmpty && !sameColumns) {
-        throw new AnalysisException(
-          s"""Requested partitioning does not match existing partitioning.
-             |Existing partitioning columns:
-             |  ${existingPartitionColumns.mkString(", ")}
-             |Requested partitioning columns:
-             |  ${partitionColumns.mkString(", ")}
-             |""".stripMargin)
-      }
-    }
-
-    // SPARK-17230: Resolve the partition columns so InsertIntoHadoopFsRelationCommand does
-    // not need to have the query as child, to avoid to analyze an optimized query,
-    // because InsertIntoHadoopFsRelationCommand will be optimized first.
-    val columns = partitionColumns.map { name =>
-      val plan = data.logicalPlan
-      plan.resolve(name :: Nil, data.sparkSession.sessionState.analyzer.resolver).getOrElse {
-        throw new AnalysisException(
-          s"Unable to resolve $name given [${plan.output.map(_.name).mkString(", ")}]")
-      }.asInstanceOf[Attribute]
-=======
     PartitioningUtils.validatePartitionColumn(data.schema, partitionColumns, caseSensitive)
 
     val fileIndex = catalogTable.map(_.identifier).map { tableIdent =>
       sparkSession.table(tableIdent).queryExecution.analyzed.collect {
         case LogicalRelation(t: HadoopFsRelation, _, _) => t.location
       }.head
->>>>>>> 86cd3c08
     }
     // For partitioned relation r, r.schema's column ordering can be different from the column
     // ordering of data.logicalPlan (partition columns are all moved after data column).  This
@@ -507,19 +425,6 @@
     val plan =
       InsertIntoHadoopFsRelationCommand(
         outputPath = outputPath,
-<<<<<<< HEAD
-        staticPartitionKeys = Map.empty,
-        customPartitionLocations = Map.empty,
-        partitionColumns = columns,
-        bucketSpec = bucketSpec,
-        fileFormat = format,
-        refreshFunction = _ => Unit, // No existing table needs to be refreshed.
-        options = options,
-        query = data.logicalPlan,
-        mode = mode,
-        catalogTable = catalogTable)
-    sparkSession.sessionState.executePlan(plan).toRdd
-=======
         staticPartitions = Map.empty,
         ifPartitionNotExists = false,
         partitionColumns = partitionColumns,
@@ -531,7 +436,6 @@
         catalogTable = catalogTable,
         fileIndex = fileIndex)
       sparkSession.sessionState.executePlan(plan).toRdd
->>>>>>> 86cd3c08
   }
 
   /**
@@ -548,11 +452,7 @@
         dataSource.createRelation(sparkSession.sqlContext, mode, caseInsensitiveOptions, data)
       case format: FileFormat =>
         writeInFileFormat(format, mode, data)
-<<<<<<< HEAD
-        // Replace the schema with that of the DataFrame we just wrote out to avoid re-inferring it.
-=======
         // Replace the schema with that of the DataFrame we just wrote out to avoid re-inferring
->>>>>>> 86cd3c08
         copy(userSpecifiedSchema = Some(data.schema.asNullable)).resolveRelation()
       case _ =>
         sys.error(s"${providingClass.getCanonicalName} does not allow create table as select.")
@@ -578,11 +478,7 @@
   }
 }
 
-<<<<<<< HEAD
-object DataSource {
-=======
 object DataSource extends Logging {
->>>>>>> 86cd3c08
 
   /** A map to maintain backward compatibility in case we move data sources around. */
   private val backwardCompatibilityMap: Map[String, String] = {
@@ -639,17 +535,6 @@
                 // Found the data source using fully qualified path
                 dataSource
               case Failure(error) =>
-<<<<<<< HEAD
-                if (provider1.toLowerCase == "orc" ||
-                  provider1.startsWith("org.apache.spark.sql.hive.orc")) {
-                  throw new AnalysisException(
-                    "The ORC data source must be used with Hive support enabled")
-                } else if (provider1.toLowerCase == "avro" ||
-                  provider1 == "com.databricks.spark.avro") {
-                  throw new AnalysisException(
-                    s"Failed to find data source: ${provider1.toLowerCase}. Please find an Avro " +
-                      "package at http://spark.apache.org/third-party-projects.html")
-=======
                 if (provider1.toLowerCase(Locale.ROOT) == "orc" ||
                   provider1.startsWith("org.apache.spark.sql.hive.orc")) {
                   throw new AnalysisException(
@@ -660,7 +545,6 @@
                     s"Failed to find data source: ${provider1.toLowerCase(Locale.ROOT)}. " +
                     "Please find an Avro package at " +
                     "http://spark.apache.org/third-party-projects.html")
->>>>>>> 86cd3c08
                 } else {
                   throw new ClassNotFoundException(
                     s"Failed to find data source: $provider1. Please find packages at " +
@@ -683,12 +567,6 @@
           // there is exactly one registered alias
           head.getClass
         case sources =>
-<<<<<<< HEAD
-          // There are multiple registered aliases for the input
-          sys.error(s"Multiple sources found for $provider1 " +
-            s"(${sources.map(_.getClass.getName).mkString(", ")}), " +
-            "please specify the fully qualified class name.")
-=======
           // There are multiple registered aliases for the input. If there is single datasource
           // that has "org.apache.spark" package in the prefix, we use it considering it is an
           // internal datasource within Spark.
@@ -702,7 +580,6 @@
             throw new AnalysisException(s"Multiple sources found for $provider1 " +
               s"(${sourceNames.mkString(", ")}), please specify the fully qualified class name.")
           }
->>>>>>> 86cd3c08
       }
     } catch {
       case e: ServiceConfigurationError if e.getCause.isInstanceOf[NoClassDefFoundError] =>
@@ -724,15 +601,9 @@
    * [[CatalogStorageFormat]]. Note that, the `path` option is removed from options after this.
    */
   def buildStorageFormatFromOptions(options: Map[String, String]): CatalogStorageFormat = {
-<<<<<<< HEAD
-    val path = new CaseInsensitiveMap(options).get("path")
-    val optionsWithoutPath = options.filterKeys(_.toLowerCase != "path")
-    CatalogStorageFormat.empty.copy(locationUri = path, properties = optionsWithoutPath)
-=======
     val path = CaseInsensitiveMap(options).get("path")
     val optionsWithoutPath = options.filterKeys(_.toLowerCase(Locale.ROOT) != "path")
     CatalogStorageFormat.empty.copy(
       locationUri = path.map(CatalogUtils.stringToURI), properties = optionsWithoutPath)
->>>>>>> 86cd3c08
   }
 }