--- conflicted
+++ resolved
@@ -22,16 +22,9 @@
 import org.json4s.JsonDSL._
 import org.json4s.jackson.JsonMethods._
 
-<<<<<<< HEAD
-import org.apache.spark.annotation.{Experimental, InterfaceStability}
-
-/**
- * :: Experimental ::
-=======
 import org.apache.spark.annotation.InterfaceStability
 
 /**
->>>>>>> 86cd3c08
  * Reports information about the instantaneous status of a streaming query.
  *
  * @param message A human readable description of what the stream is currently doing.
@@ -41,10 +34,6 @@
  *
  * @since 2.1.0
  */
-<<<<<<< HEAD
-@Experimental
-=======
->>>>>>> 86cd3c08
 @InterfaceStability.Evolving
 class StreamingQueryStatus protected[sql](
     val message: String,
