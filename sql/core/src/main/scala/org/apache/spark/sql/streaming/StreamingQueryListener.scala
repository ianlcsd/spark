--- conflicted
+++ resolved
@@ -19,11 +19,7 @@
 
 import java.util.UUID
 
-<<<<<<< HEAD
-import org.apache.spark.annotation.{Experimental, InterfaceStability}
-=======
 import org.apache.spark.annotation.InterfaceStability
->>>>>>> 86cd3c08
 import org.apache.spark.scheduler.SparkListenerEvent
 
 /**
@@ -32,10 +28,6 @@
  *
  * @since 2.0.0
  */
-<<<<<<< HEAD
-@Experimental
-=======
->>>>>>> 86cd3c08
 @InterfaceStability.Evolving
 abstract class StreamingQueryListener {
 
@@ -75,10 +67,6 @@
  * Companion object of [[StreamingQueryListener]] that defines the listener events.
  * @since 2.0.0
  */
-<<<<<<< HEAD
-@Experimental
-=======
->>>>>>> 86cd3c08
 @InterfaceStability.Evolving
 object StreamingQueryListener {
 
@@ -86,10 +74,6 @@
    * Base type of [[StreamingQueryListener]] events
    * @since 2.0.0
    */
-<<<<<<< HEAD
-  @Experimental
-=======
->>>>>>> 86cd3c08
   @InterfaceStability.Evolving
   trait Event extends SparkListenerEvent
 
@@ -100,10 +84,6 @@
    * @param name User-specified name of the query, null if not specified.
    * @since 2.1.0
    */
-<<<<<<< HEAD
-  @Experimental
-=======
->>>>>>> 86cd3c08
   @InterfaceStability.Evolving
   class QueryStartedEvent private[sql](
       val id: UUID,
@@ -111,26 +91,14 @@
       val name: String) extends Event
 
   /**
-<<<<<<< HEAD
-   * :: Experimental ::
-=======
->>>>>>> 86cd3c08
    * Event representing any progress updates in a query.
    * @param progress The query progress updates.
    * @since 2.1.0
    */
-<<<<<<< HEAD
-  @Experimental
-=======
->>>>>>> 86cd3c08
   @InterfaceStability.Evolving
   class QueryProgressEvent private[sql](val progress: StreamingQueryProgress) extends Event
 
   /**
-<<<<<<< HEAD
-   * :: Experimental ::
-=======
->>>>>>> 86cd3c08
    * Event representing that termination of a query.
    *
    * @param id An unique query id that persists across restarts. See `StreamingQuery.id()`.
@@ -139,10 +107,6 @@
    *                  with an exception. Otherwise, it will be `None`.
    * @since 2.1.0
    */
-<<<<<<< HEAD
-  @Experimental
-=======
->>>>>>> 86cd3c08
   @InterfaceStability.Evolving
   class QueryTerminatedEvent private[sql](
       val id: UUID,
