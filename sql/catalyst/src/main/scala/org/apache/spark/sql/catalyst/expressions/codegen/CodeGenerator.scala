/*
 * Licensed to the Apache Software Foundation (ASF) under one or more
 * contributor license agreements.  See the NOTICE file distributed with
 * this work for additional information regarding copyright ownership.
 * The ASF licenses this file to You under the Apache License, Version 2.0
 * (the "License"); you may not use this file except in compliance with
 * the License.  You may obtain a copy of the License at
 *
 *    http://www.apache.org/licenses/LICENSE-2.0
 *
 * Unless required by applicable law or agreed to in writing, software
 * distributed under the License is distributed on an "AS IS" BASIS,
 * WITHOUT WARRANTIES OR CONDITIONS OF ANY KIND, either express or implied.
 * See the License for the specific language governing permissions and
 * limitations under the License.
 */

package org.apache.spark.sql.catalyst.expressions.codegen

import com.google.common.cache.{CacheLoader, CacheBuilder}
import org.apache.spark.sql.catalyst.types.decimal.Decimal

import scala.language.existentials

import org.apache.spark.Logging
import org.apache.spark.sql.catalyst.expressions
import org.apache.spark.sql.catalyst.expressions._
import org.apache.spark.sql.catalyst.types._

// These classes are here to avoid issues with serialization and integration with quasiquotes.
class IntegerHashSet extends org.apache.spark.util.collection.OpenHashSet[Int]
class LongHashSet extends org.apache.spark.util.collection.OpenHashSet[Long]

/**
 * A base class for generators of byte code to perform expression evaluation.  Includes a set of
 * helpers for referring to Catalyst types and building trees that perform evaluation of individual
 * expressions.
 */
abstract class CodeGenerator[InType <: AnyRef, OutType <: AnyRef] extends Logging {
  import scala.reflect.runtime.{universe => ru}
  import scala.reflect.runtime.universe._

  import scala.tools.reflect.ToolBox

  protected val toolBox = runtimeMirror(getClass.getClassLoader).mkToolBox()

  protected val rowType = typeOf[Row]
  protected val mutableRowType = typeOf[MutableRow]
  protected val genericRowType = typeOf[GenericRow]
  protected val genericMutableRowType = typeOf[GenericMutableRow]

  protected val projectionType = typeOf[Projection]
  protected val mutableProjectionType = typeOf[MutableProjection]

  private val curId = new java.util.concurrent.atomic.AtomicInteger()
  private val javaSeparator = "$"

  /**
   * Can be flipped on manually in the console to add (expensive) expression evaluation trace code.
   */
  var debugLogging = false

  /**
   * Generates a class for a given input expression.  Called when there is not cached code
   * already available.
   */
  protected def create(in: InType): OutType

  /**
   * Canonicalizes an input expression. Used to avoid double caching expressions that differ only
   * cosmetically.
   */
  protected def canonicalize(in: InType): InType

  /** Binds an input expression to a given input schema */
  protected def bind(in: InType, inputSchema: Seq[Attribute]): InType

  /**
   * A cache of generated classes.
   *
   * From the Guava Docs: A Cache is similar to ConcurrentMap, but not quite the same. The most
   * fundamental difference is that a ConcurrentMap persists all elements that are added to it until
   * they are explicitly removed. A Cache on the other hand is generally configured to evict entries
   * automatically, in order to constrain its memory footprint.  Note that this cache does not use
   * weak keys/values and thus does not respond to memory pressure.
   */
  protected val cache = CacheBuilder.newBuilder()
    .maximumSize(1000)
    .build(
      new CacheLoader[InType, OutType]() {
        override def load(in: InType): OutType = globalLock.synchronized {
          val startTime = System.nanoTime()
          val result = create(in)
          val endTime = System.nanoTime()
          def timeMs = (endTime - startTime).toDouble / 1000000
          logInfo(s"Code generated expression $in in $timeMs ms")
          result
        }
      })

  /** Generates the requested evaluator binding the given expression(s) to the inputSchema. */
  def apply(expressions: InType, inputSchema: Seq[Attribute]): OutType =
    apply(bind(expressions, inputSchema))

  /** Generates the requested evaluator given already bound expression(s). */
  def apply(expressions: InType): OutType = cache.get(canonicalize(expressions))

  /**
   * Returns a term name that is unique within this instance of a `CodeGenerator`.
   *
   * (Since we aren't in a macro context we do not seem to have access to the built in `freshName`
   * function.)
   */
  protected def freshName(prefix: String): TermName = {
    newTermName(s"$prefix$javaSeparator${curId.getAndIncrement}")
  }

  /**
   * Scala ASTs for evaluating an [[Expression]] given a [[Row]] of input.
   *
   * @param code The sequence of statements required to evaluate the expression.
   * @param nullTerm A term that holds a boolean value representing whether the expression evaluated
   *                 to null.
   * @param primitiveTerm A term for a possible primitive value of the result of the evaluation. Not
   *                      valid if `nullTerm` is set to `false`.
   * @param objectTerm A possibly boxed version of the result of evaluating this expression.
   */
  protected case class EvaluatedExpression(
      code: Seq[Tree],
      nullTerm: TermName,
      primitiveTerm: TermName,
      objectTerm: TermName)

  /**
   * Given an expression tree returns an [[EvaluatedExpression]], which contains Scala trees that
   * can be used to determine the result of evaluating the expression on an input row.
   */
  def expressionEvaluator(e: Expression): EvaluatedExpression = {
    val primitiveTerm = freshName("primitiveTerm")
    val nullTerm = freshName("nullTerm")
    val objectTerm = freshName("objectTerm")

    implicit class Evaluate1(e: Expression) {
      def castOrNull(f: TermName => Tree, dataType: DataType): Seq[Tree] = {
        val eval = expressionEvaluator(e)
        eval.code ++
        q"""
          val $nullTerm = ${eval.nullTerm}
          val $primitiveTerm =
            if($nullTerm)
              ${defaultPrimitive(dataType)}
            else
              ${f(eval.primitiveTerm)}
        """.children
      }
    }

    implicit class Evaluate2(expressions: (Expression, Expression)) {

      /**
       * Short hand for generating binary evaluation code, which depends on two sub-evaluations of
       * the same type.  If either of the sub-expressions is null, the result of this computation
       * is assumed to be null.
       *
       * @param f a function from two primitive term names to a tree that evaluates them.
       */
      def evaluate(f: (TermName, TermName) => Tree): Seq[Tree] =
        evaluateAs(expressions._1.dataType)(f)

      def evaluateAs(resultType: DataType)(f: (TermName, TermName) => Tree): Seq[Tree] = {
        // TODO: Right now some timestamp tests fail if we enforce this...
        if (expressions._1.dataType != expressions._2.dataType) {
          log.warn(s"${expressions._1.dataType} != ${expressions._2.dataType}")
        }

        val eval1 = expressionEvaluator(expressions._1)
        val eval2 = expressionEvaluator(expressions._2)
        val resultCode = f(eval1.primitiveTerm, eval2.primitiveTerm)

        eval1.code ++ eval2.code ++
        q"""
          val $nullTerm = ${eval1.nullTerm} || ${eval2.nullTerm}
          val $primitiveTerm: ${termForType(resultType)} =
            if($nullTerm) {
              ${defaultPrimitive(resultType)}
            } else {
              $resultCode.asInstanceOf[${termForType(resultType)}]
            }
        """.children : Seq[Tree]
      }
    }

    val inputTuple = newTermName(s"i")

    // TODO: Skip generation of null handling code when expression are not nullable.
    val primitiveEvaluation: PartialFunction[Expression, Seq[Tree]] = {
      case b @ BoundReference(ordinal, dataType, nullable) =>
        val nullValue = q"$inputTuple.isNullAt($ordinal)"
        q"""
          val $nullTerm: Boolean = $nullValue
          val $primitiveTerm: ${termForType(dataType)} =
            if($nullTerm)
              ${defaultPrimitive(dataType)}
            else
              ${getColumn(inputTuple, dataType, ordinal)}
         """.children

      case expressions.Literal(null, dataType) =>
        q"""
          val $nullTerm = true
          val $primitiveTerm: ${termForType(dataType)} = null.asInstanceOf[${termForType(dataType)}]
         """.children

      case expressions.Literal(value: Boolean, dataType) =>
        q"""
          val $nullTerm = ${value == null}
          val $primitiveTerm: ${termForType(dataType)} = $value
         """.children

      case expressions.Literal(value: String, dataType) =>
        q"""
          val $nullTerm = ${value == null}
          val $primitiveTerm: ${termForType(dataType)} = $value
         """.children

      case expressions.Literal(value: Int, dataType) =>
        q"""
          val $nullTerm = ${value == null}
          val $primitiveTerm: ${termForType(dataType)} = $value
         """.children

      case expressions.Literal(value: Long, dataType) =>
        q"""
          val $nullTerm = ${value == null}
          val $primitiveTerm: ${termForType(dataType)} = $value
         """.children

      case Cast(e @ BinaryType(), StringType) =>
        val eval = expressionEvaluator(e)
        eval.code ++
        q"""
          val $nullTerm = ${eval.nullTerm}
          val $primitiveTerm =
            if($nullTerm)
              ${defaultPrimitive(StringType)}
            else
              new String(${eval.primitiveTerm}.asInstanceOf[Array[Byte]])
        """.children

      case Cast(child @ NumericType(), IntegerType) =>
        child.castOrNull(c => q"$c.toInt", IntegerType)

      case Cast(child @ NumericType(), LongType) =>
        child.castOrNull(c => q"$c.toLong", LongType)

      case Cast(child @ NumericType(), DoubleType) =>
        child.castOrNull(c => q"$c.toDouble", DoubleType)

      case Cast(child @ NumericType(), FloatType) =>
        child.castOrNull(c => q"$c.toFloat", IntegerType)

      // Special handling required for timestamps in hive test cases since the toString function
      // does not match the expected output.
      case Cast(e, StringType) if e.dataType != TimestampType =>
        val eval = expressionEvaluator(e)
        eval.code ++
        q"""
          val $nullTerm = ${eval.nullTerm}
          val $primitiveTerm =
            if($nullTerm)
              ${defaultPrimitive(StringType)}
            else
              ${eval.primitiveTerm}.toString
        """.children

      case EqualTo(e1, e2) =>
        (e1, e2).evaluateAs (BooleanType) { case (eval1, eval2) => q"$eval1 == $eval2" }

      /* TODO: Fix null semantics.
      case In(e1, list) if !list.exists(!_.isInstanceOf[expressions.Literal]) =>
        val eval = expressionEvaluator(e1)

        val checks = list.map {
          case expressions.Literal(v: String, dataType) =>
            q"if(${eval.primitiveTerm} == $v) return true"
          case expressions.Literal(v: Int, dataType) =>
            q"if(${eval.primitiveTerm} == $v) return true"
        }

        val funcName = newTermName(s"isIn${curId.getAndIncrement()}")

        q"""
            def $funcName: Boolean = {
              ..${eval.code}
              if(${eval.nullTerm}) return false
              ..$checks
              return false
            }
            val $nullTerm = false
            val $primitiveTerm = $funcName
        """.children
      */

      case GreaterThan(e1 @ NumericType(), e2 @ NumericType()) =>
        (e1, e2).evaluateAs (BooleanType) { case (eval1, eval2) => q"$eval1 > $eval2" }
      case GreaterThanOrEqual(e1 @ NumericType(), e2 @ NumericType()) =>
        (e1, e2).evaluateAs (BooleanType) { case (eval1, eval2) => q"$eval1 >= $eval2" }
      case LessThan(e1 @ NumericType(), e2 @ NumericType()) =>
        (e1, e2).evaluateAs (BooleanType) { case (eval1, eval2) => q"$eval1 < $eval2" }
      case LessThanOrEqual(e1 @ NumericType(), e2 @ NumericType()) =>
        (e1, e2).evaluateAs (BooleanType) { case (eval1, eval2) => q"$eval1 <= $eval2" }

      case And(e1, e2) =>
        val eval1 = expressionEvaluator(e1)
        val eval2 = expressionEvaluator(e2)

        eval1.code ++ eval2.code ++
        q"""
          var $nullTerm = false
          var $primitiveTerm: ${termForType(BooleanType)} = false

          if ((!${eval1.nullTerm} && !${eval1.primitiveTerm}) ||
              (!${eval2.nullTerm} && !${eval2.primitiveTerm})) {
            $nullTerm = false
            $primitiveTerm = false
          } else if (${eval1.nullTerm} || ${eval2.nullTerm} ) {
            $nullTerm = true
          } else {
            $nullTerm = false
            $primitiveTerm = true
          }
         """.children

      case Or(e1, e2) =>
        val eval1 = expressionEvaluator(e1)
        val eval2 = expressionEvaluator(e2)

        eval1.code ++ eval2.code ++
        q"""
          var $nullTerm = false
          var $primitiveTerm: ${termForType(BooleanType)} = false

          if ((!${eval1.nullTerm} && ${eval1.primitiveTerm}) ||
              (!${eval2.nullTerm} && ${eval2.primitiveTerm})) {
            $nullTerm = false
            $primitiveTerm = true
          } else if (${eval1.nullTerm} || ${eval2.nullTerm} ) {
            $nullTerm = true
          } else {
            $nullTerm = false
            $primitiveTerm = false
          }
         """.children

      case Not(child) =>
        // Uh, bad function name...
        child.castOrNull(c => q"!$c", BooleanType)

      case Add(e1, e2) =>      (e1, e2) evaluate { case (eval1, eval2) => q"$eval1 + $eval2" }
      case Subtract(e1, e2) => (e1, e2) evaluate { case (eval1, eval2) => q"$eval1 - $eval2" }
      case Multiply(e1, e2) => (e1, e2) evaluate { case (eval1, eval2) => q"$eval1 * $eval2" }
      case Divide(e1, e2) =>   (e1, e2) evaluate { case (eval1, eval2) => q"$eval1 / $eval2" }

      case IsNotNull(e) =>
        val eval = expressionEvaluator(e)
        q"""
          ..${eval.code}
          var $nullTerm = false
          var $primitiveTerm: ${termForType(BooleanType)} = !${eval.nullTerm}
        """.children

      case IsNull(e) =>
        val eval = expressionEvaluator(e)
        q"""
          ..${eval.code}
          var $nullTerm = false
          var $primitiveTerm: ${termForType(BooleanType)} = ${eval.nullTerm}
        """.children

      case c @ Coalesce(children) =>
        q"""
          var $nullTerm = true
          var $primitiveTerm: ${termForType(c.dataType)} = ${defaultPrimitive(c.dataType)}
        """.children ++
        children.map { c =>
          val eval = expressionEvaluator(c)
          q"""
            if($nullTerm) {
              ..${eval.code}
              if(!${eval.nullTerm}) {
                $nullTerm = false
                $primitiveTerm = ${eval.primitiveTerm}
              }
            }
          """
        }

      case i @ expressions.If(condition, trueValue, falseValue) =>
        val condEval = expressionEvaluator(condition)
        val trueEval = expressionEvaluator(trueValue)
        val falseEval = expressionEvaluator(falseValue)

        q"""
          var $nullTerm = false
          var $primitiveTerm: ${termForType(i.dataType)} = ${defaultPrimitive(i.dataType)}
          ..${condEval.code}
          if(!${condEval.nullTerm} && ${condEval.primitiveTerm}) {
            ..${trueEval.code}
            $nullTerm = ${trueEval.nullTerm}
            $primitiveTerm = ${trueEval.primitiveTerm}
          } else {
            ..${falseEval.code}
            $nullTerm = ${falseEval.nullTerm}
            $primitiveTerm = ${falseEval.primitiveTerm}
          }
        """.children

      case NewSet(elementType) =>
        q"""
          val $nullTerm = false
          val $primitiveTerm = new ${hashSetForType(elementType)}()
        """.children

      case AddItemToSet(item, set) =>
        val itemEval = expressionEvaluator(item)
        val setEval = expressionEvaluator(set)

        val ArrayType(elementType, _) = set.dataType

        itemEval.code ++ setEval.code ++
        q"""
           if (!${itemEval.nullTerm}) {
             ${setEval.primitiveTerm}
               .asInstanceOf[${hashSetForType(elementType)}]
               .add(${itemEval.primitiveTerm})
           }

           val $nullTerm = false
           val $primitiveTerm = ${setEval.primitiveTerm}
         """.children

      case CombineSets(left, right) =>
        val leftEval = expressionEvaluator(left)
        val rightEval = expressionEvaluator(right)

        val ArrayType(elementType, _) = left.dataType

        leftEval.code ++ rightEval.code ++
        q"""
          val $nullTerm = false
          var $primitiveTerm: ${hashSetForType(elementType)} = null

          {
            val leftSet = ${leftEval.primitiveTerm}.asInstanceOf[${hashSetForType(elementType)}]
            val rightSet = ${rightEval.primitiveTerm}.asInstanceOf[${hashSetForType(elementType)}]
            val iterator = rightSet.iterator
            while (iterator.hasNext) {
              leftSet.add(iterator.next())
            }
            $primitiveTerm = leftSet
          }
        """.children

      case MaxOf(e1, e2) =>
        val eval1 = expressionEvaluator(e1)
        val eval2 = expressionEvaluator(e2)

        eval1.code ++ eval2.code ++
        q"""
          var $nullTerm = false
          var $primitiveTerm: ${termForType(e1.dataType)} = ${defaultPrimitive(e1.dataType)}

          if (${eval1.nullTerm}) {
            $nullTerm = ${eval2.nullTerm}
            $primitiveTerm = ${eval2.primitiveTerm}
          } else if (${eval2.nullTerm}) {
            $nullTerm = ${eval1.nullTerm}
            $primitiveTerm = ${eval1.primitiveTerm}
          } else {
            $nullTerm = false
            if (${eval1.primitiveTerm} > ${eval2.primitiveTerm}) {
              $primitiveTerm = ${eval1.primitiveTerm}
            } else {
              $primitiveTerm = ${eval2.primitiveTerm}
            }
          }
        """.children

<<<<<<< HEAD
=======
      case UnscaledValue(child) =>
        val childEval = expressionEvaluator(child)

        childEval.code ++
        q"""
         var $nullTerm = ${childEval.nullTerm}
         var $primitiveTerm: Long = if (!$nullTerm) {
           ${childEval.primitiveTerm}.toUnscaledLong
         } else {
           ${defaultPrimitive(LongType)}
         }
         """.children

      case MakeDecimal(child, precision, scale) =>
        val childEval = expressionEvaluator(child)

        childEval.code ++
        q"""
         var $nullTerm = ${childEval.nullTerm}
         var $primitiveTerm: org.apache.spark.sql.catalyst.types.decimal.Decimal =
           ${defaultPrimitive(DecimalType())}

         if (!$nullTerm) {
           $primitiveTerm = new org.apache.spark.sql.catalyst.types.decimal.Decimal()
           $primitiveTerm = $primitiveTerm.setOrNull(${childEval.primitiveTerm}, $precision, $scale)
           $nullTerm = $primitiveTerm == null
         }
         """.children
>>>>>>> 1056e9ec
    }

    // If there was no match in the partial function above, we fall back on calling the interpreted
    // expression evaluator.
    val code: Seq[Tree] =
      primitiveEvaluation.lift.apply(e).getOrElse {
        log.debug(s"No rules to generate $e")
        val tree = reify { e }
        q"""
          val $objectTerm = $tree.eval(i)
          val $nullTerm = $objectTerm == null
          val $primitiveTerm = $objectTerm.asInstanceOf[${termForType(e.dataType)}]
         """.children
      }

    // Only inject debugging code if debugging is turned on.
    val debugCode =
      if (debugLogging) {
        val localLogger = log
        val localLoggerTree = reify { localLogger }
        q"""
          $localLoggerTree.debug(${e.toString} + ": " +  (if($nullTerm) "null" else $primitiveTerm))
        """ :: Nil
      } else {
        Nil
      }

    EvaluatedExpression(code ++ debugCode, nullTerm, primitiveTerm, objectTerm)
  }

  protected def getColumn(inputRow: TermName, dataType: DataType, ordinal: Int) = {
    dataType match {
      case dt @ NativeType() => q"$inputRow.${accessorForType(dt)}($ordinal)"
      case _ => q"$inputRow.apply($ordinal).asInstanceOf[${termForType(dataType)}]"
    }
  }

  protected def setColumn(
      destinationRow: TermName,
      dataType: DataType,
      ordinal: Int,
      value: TermName) = {
    dataType match {
      case dt @ NativeType() => q"$destinationRow.${mutatorForType(dt)}($ordinal, $value)"
      case _ => q"$destinationRow.update($ordinal, $value)"
    }
  }

  protected def accessorForType(dt: DataType) = newTermName(s"get${primitiveForType(dt)}")
  protected def mutatorForType(dt: DataType) = newTermName(s"set${primitiveForType(dt)}")

  protected def hashSetForType(dt: DataType) = dt match {
    case IntegerType => typeOf[IntegerHashSet]
    case LongType => typeOf[LongHashSet]
    case unsupportedType =>
      sys.error(s"Code generation not support for hashset of type $unsupportedType")
  }

  protected def primitiveForType(dt: DataType) = dt match {
    case IntegerType => "Int"
    case LongType => "Long"
    case ShortType => "Short"
    case ByteType => "Byte"
    case DoubleType => "Double"
    case FloatType => "Float"
    case BooleanType => "Boolean"
    case StringType => "String"
  }

  protected def defaultPrimitive(dt: DataType) = dt match {
    case BooleanType => ru.Literal(Constant(false))
    case FloatType => ru.Literal(Constant(-1.0.toFloat))
    case StringType => ru.Literal(Constant("<uninit>"))
    case ShortType => ru.Literal(Constant(-1.toShort))
    case LongType => ru.Literal(Constant(1L))
    case ByteType => ru.Literal(Constant(-1.toByte))
    case DoubleType => ru.Literal(Constant(-1.toDouble))
    case DecimalType() => q"org.apache.spark.sql.catalyst.types.decimal.Decimal(-1)"
    case IntegerType => ru.Literal(Constant(-1))
    case _ => ru.Literal(Constant(null))
  }

  protected def termForType(dt: DataType) = dt match {
    case n: NativeType => n.tag
    case _ => typeTag[Any]
  }
}<|MERGE_RESOLUTION|>--- conflicted
+++ resolved
@@ -486,8 +486,6 @@
           }
         """.children
 
-<<<<<<< HEAD
-=======
       case UnscaledValue(child) =>
         val childEval = expressionEvaluator(child)
 
@@ -516,7 +514,6 @@
            $nullTerm = $primitiveTerm == null
          }
          """.children
->>>>>>> 1056e9ec
     }
 
     // If there was no match in the partial function above, we fall back on calling the interpreted
