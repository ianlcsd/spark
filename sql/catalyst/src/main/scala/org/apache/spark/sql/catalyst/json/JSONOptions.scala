/*
 * Licensed to the Apache Software Foundation (ASF) under one or more
 * contributor license agreements.  See the NOTICE file distributed with
 * this work for additional information regarding copyright ownership.
 * The ASF licenses this file to You under the Apache License, Version 2.0
 * (the "License"); you may not use this file except in compliance with
 * the License.  You may obtain a copy of the License at
 *
 *    http://www.apache.org/licenses/LICENSE-2.0
 *
 * Unless required by applicable law or agreed to in writing, software
 * distributed under the License is distributed on an "AS IS" BASIS,
 * WITHOUT WARRANTIES OR CONDITIONS OF ANY KIND, either express or implied.
 * See the License for the specific language governing permissions and
 * limitations under the License.
 */

package org.apache.spark.sql.catalyst.json

<<<<<<< HEAD
import java.util.Locale
=======
import java.util.{Locale, TimeZone}
>>>>>>> 86cd3c08

import com.fasterxml.jackson.core.{JsonFactory, JsonParser}
import org.apache.commons.lang3.time.FastDateFormat

import org.apache.spark.internal.Logging
<<<<<<< HEAD
import org.apache.spark.sql.catalyst.util.{CaseInsensitiveMap, CompressionCodecs, ParseModes}
=======
import org.apache.spark.sql.catalyst.util._
>>>>>>> 86cd3c08

/**
 * Options for parsing JSON data into Spark SQL rows.
 *
 * Most of these map directly to Jackson's internal options, specified in [[JsonParser.Feature]].
 */
private[sql] class JSONOptions(
<<<<<<< HEAD
    @transient private val parameters: CaseInsensitiveMap)
  extends Logging with Serializable  {

  def this(parameters: Map[String, String]) = this(new CaseInsensitiveMap(parameters))
=======
    @transient private val parameters: CaseInsensitiveMap[String],
    defaultTimeZoneId: String,
    defaultColumnNameOfCorruptRecord: String)
  extends Logging with Serializable  {

  def this(
    parameters: Map[String, String],
    defaultTimeZoneId: String,
    defaultColumnNameOfCorruptRecord: String = "") = {
      this(
        CaseInsensitiveMap(parameters),
        defaultTimeZoneId,
        defaultColumnNameOfCorruptRecord)
  }
>>>>>>> 86cd3c08

  val samplingRatio =
    parameters.get("samplingRatio").map(_.toDouble).getOrElse(1.0)
  val primitivesAsString =
    parameters.get("primitivesAsString").map(_.toBoolean).getOrElse(false)
  val prefersDecimal =
    parameters.get("prefersDecimal").map(_.toBoolean).getOrElse(false)
  val allowComments =
    parameters.get("allowComments").map(_.toBoolean).getOrElse(false)
  val allowUnquotedFieldNames =
    parameters.get("allowUnquotedFieldNames").map(_.toBoolean).getOrElse(false)
  val allowSingleQuotes =
    parameters.get("allowSingleQuotes").map(_.toBoolean).getOrElse(true)
  val allowNumericLeadingZeros =
    parameters.get("allowNumericLeadingZeros").map(_.toBoolean).getOrElse(false)
  val allowNonNumericNumbers =
    parameters.get("allowNonNumericNumbers").map(_.toBoolean).getOrElse(true)
  val allowBackslashEscapingAnyCharacter =
    parameters.get("allowBackslashEscapingAnyCharacter").map(_.toBoolean).getOrElse(false)
  val compressionCodec = parameters.get("compression").map(CompressionCodecs.getCodecClassName)
  val parseMode: ParseMode =
    parameters.get("mode").map(ParseMode.fromString).getOrElse(PermissiveMode)
  val columnNameOfCorruptRecord =
    parameters.getOrElse("columnNameOfCorruptRecord", defaultColumnNameOfCorruptRecord)

  val timeZone: TimeZone = DateTimeUtils.getTimeZone(
    parameters.getOrElse(DateTimeUtils.TIMEZONE_OPTION, defaultTimeZoneId))

  // Uses `FastDateFormat` which can be direct replacement for `SimpleDateFormat` and thread-safe.
  val dateFormat: FastDateFormat =
    FastDateFormat.getInstance(parameters.getOrElse("dateFormat", "yyyy-MM-dd"), Locale.US)

  val timestampFormat: FastDateFormat =
    FastDateFormat.getInstance(
<<<<<<< HEAD
      parameters.getOrElse("timestampFormat", "yyyy-MM-dd'T'HH:mm:ss.SSSZZ"), Locale.US)

  // Parse mode flags
  if (!ParseModes.isValidMode(parseMode)) {
    logWarning(s"$parseMode is not a valid parse mode. Using ${ParseModes.DEFAULT}.")
  }
=======
      parameters.getOrElse("timestampFormat", "yyyy-MM-dd'T'HH:mm:ss.SSSXXX"), timeZone, Locale.US)
>>>>>>> 86cd3c08

  val multiLine = parameters.get("multiLine").map(_.toBoolean).getOrElse(false)

  /** Sets config options on a Jackson [[JsonFactory]]. */
  def setJacksonOptions(factory: JsonFactory): Unit = {
    factory.configure(JsonParser.Feature.ALLOW_COMMENTS, allowComments)
    factory.configure(JsonParser.Feature.ALLOW_UNQUOTED_FIELD_NAMES, allowUnquotedFieldNames)
    factory.configure(JsonParser.Feature.ALLOW_SINGLE_QUOTES, allowSingleQuotes)
    factory.configure(JsonParser.Feature.ALLOW_NUMERIC_LEADING_ZEROS, allowNumericLeadingZeros)
    factory.configure(JsonParser.Feature.ALLOW_NON_NUMERIC_NUMBERS, allowNonNumericNumbers)
    factory.configure(JsonParser.Feature.ALLOW_BACKSLASH_ESCAPING_ANY_CHARACTER,
      allowBackslashEscapingAnyCharacter)
  }
}<|MERGE_RESOLUTION|>--- conflicted
+++ resolved
@@ -17,21 +17,13 @@
 
 package org.apache.spark.sql.catalyst.json
 
-<<<<<<< HEAD
-import java.util.Locale
-=======
 import java.util.{Locale, TimeZone}
->>>>>>> 86cd3c08
 
 import com.fasterxml.jackson.core.{JsonFactory, JsonParser}
 import org.apache.commons.lang3.time.FastDateFormat
 
 import org.apache.spark.internal.Logging
-<<<<<<< HEAD
-import org.apache.spark.sql.catalyst.util.{CaseInsensitiveMap, CompressionCodecs, ParseModes}
-=======
 import org.apache.spark.sql.catalyst.util._
->>>>>>> 86cd3c08
 
 /**
  * Options for parsing JSON data into Spark SQL rows.
@@ -39,12 +31,6 @@
  * Most of these map directly to Jackson's internal options, specified in [[JsonParser.Feature]].
  */
 private[sql] class JSONOptions(
-<<<<<<< HEAD
-    @transient private val parameters: CaseInsensitiveMap)
-  extends Logging with Serializable  {
-
-  def this(parameters: Map[String, String]) = this(new CaseInsensitiveMap(parameters))
-=======
     @transient private val parameters: CaseInsensitiveMap[String],
     defaultTimeZoneId: String,
     defaultColumnNameOfCorruptRecord: String)
@@ -59,7 +45,6 @@
         defaultTimeZoneId,
         defaultColumnNameOfCorruptRecord)
   }
->>>>>>> 86cd3c08
 
   val samplingRatio =
     parameters.get("samplingRatio").map(_.toDouble).getOrElse(1.0)
@@ -94,16 +79,7 @@
 
   val timestampFormat: FastDateFormat =
     FastDateFormat.getInstance(
-<<<<<<< HEAD
-      parameters.getOrElse("timestampFormat", "yyyy-MM-dd'T'HH:mm:ss.SSSZZ"), Locale.US)
-
-  // Parse mode flags
-  if (!ParseModes.isValidMode(parseMode)) {
-    logWarning(s"$parseMode is not a valid parse mode. Using ${ParseModes.DEFAULT}.")
-  }
-=======
       parameters.getOrElse("timestampFormat", "yyyy-MM-dd'T'HH:mm:ss.SSSXXX"), timeZone, Locale.US)
->>>>>>> 86cd3c08
 
   val multiLine = parameters.get("multiLine").map(_.toBoolean).getOrElse(false)
 
