/*
 * Licensed to the Apache Software Foundation (ASF) under one or more
 * contributor license agreements.  See the NOTICE file distributed with
 * this work for additional information regarding copyright ownership.
 * The ASF licenses this file to You under the Apache License, Version 2.0
 * (the "License"); you may not use this file except in compliance with
 * the License.  You may obtain a copy of the License at
 *
 *    http://www.apache.org/licenses/LICENSE-2.0
 *
 * Unless required by applicable law or agreed to in writing, software
 * distributed under the License is distributed on an "AS IS" BASIS,
 * WITHOUT WARRANTIES OR CONDITIONS OF ANY KIND, either express or implied.
 * See the License for the specific language governing permissions and
 * limitations under the License.
 */

package org.apache.spark.sql.catalyst.expressions.aggregate

import org.apache.spark.sql.catalyst.analysis.TypeCheckResult
import org.apache.spark.sql.catalyst.analysis.TypeCheckResult.{TypeCheckFailure, TypeCheckSuccess}
import org.apache.spark.sql.catalyst.expressions._
import org.apache.spark.sql.types._

/**
 * Returns the last value of `child` for a group of rows. If the last value of `child`
 * is `null`, it returns `null` (respecting nulls). Even if [[Last]] is used on an already
 * sorted column, if we do partial aggregation and final aggregation (when mergeExpression
 * is used) its result will not be deterministic (unless the input table is sorted and has
 * a single partition, and we use a single reducer to do the aggregation.).
 */
@ExpressionDescription(
  usage = """
    _FUNC_(expr[, isIgnoreNull]) - Returns the last value of `expr` for a group of rows.
      If `isIgnoreNull` is true, returns only non-null values.
  """)
<<<<<<< HEAD
case class Last(child: Expression, ignoreNullsExpr: Expression) extends DeclarativeAggregate {
=======
case class Last(child: Expression, ignoreNullsExpr: Expression)
  extends DeclarativeAggregate with ExpectsInputTypes {
>>>>>>> 86cd3c08

  def this(child: Expression) = this(child, Literal.create(false, BooleanType))

  override def children: Seq[Expression] = child :: ignoreNullsExpr :: Nil

  override def nullable: Boolean = true

  // Last is not a deterministic function.
  override def deterministic: Boolean = false

  // Return data type.
  override def dataType: DataType = child.dataType

  // Expected input data type.
  override def inputTypes: Seq[AbstractDataType] = Seq(AnyDataType, BooleanType)

  override def checkInputDataTypes(): TypeCheckResult = {
    val defaultCheck = super.checkInputDataTypes()
    if (defaultCheck.isFailure) {
      defaultCheck
    } else if (!ignoreNullsExpr.foldable) {
      TypeCheckFailure(
        s"The second argument of Last must be a boolean literal, but got: ${ignoreNullsExpr.sql}")
    } else {
      TypeCheckSuccess
    }
  }

  private def ignoreNulls: Boolean = ignoreNullsExpr.eval().asInstanceOf[Boolean]

  private lazy val last = AttributeReference("last", child.dataType)()

  private lazy val valueSet = AttributeReference("valueSet", BooleanType)()

  override lazy val aggBufferAttributes: Seq[AttributeReference] = last :: valueSet :: Nil

  override lazy val initialValues: Seq[Literal] = Seq(
    /* last = */ Literal.create(null, child.dataType),
    /* valueSet = */ Literal.create(false, BooleanType)
  )

  override lazy val updateExpressions: Seq[Expression] = {
    if (ignoreNulls) {
      Seq(
        /* last = */ If(IsNull(child), last, child),
        /* valueSet = */ Or(valueSet, IsNotNull(child))
      )
    } else {
      Seq(
        /* last = */ child,
        /* valueSet = */ Literal.create(true, BooleanType)
      )
    }
  }

  override lazy val mergeExpressions: Seq[Expression] = {
    // Prefer the right hand expression if it has been set.
    Seq(
      /* last = */ If(valueSet.right, last.right, last.left),
      /* valueSet = */ Or(valueSet.right, valueSet.left)
    )
  }

  override lazy val evaluateExpression: AttributeReference = last

  override def toString: String = s"last($child)${if (ignoreNulls) " ignore nulls"}"
}<|MERGE_RESOLUTION|>--- conflicted
+++ resolved
@@ -34,12 +34,8 @@
     _FUNC_(expr[, isIgnoreNull]) - Returns the last value of `expr` for a group of rows.
       If `isIgnoreNull` is true, returns only non-null values.
   """)
-<<<<<<< HEAD
-case class Last(child: Expression, ignoreNullsExpr: Expression) extends DeclarativeAggregate {
-=======
 case class Last(child: Expression, ignoreNullsExpr: Expression)
   extends DeclarativeAggregate with ExpectsInputTypes {
->>>>>>> 86cd3c08
 
   def this(child: Expression) = this(child, Literal.create(false, BooleanType))
 
