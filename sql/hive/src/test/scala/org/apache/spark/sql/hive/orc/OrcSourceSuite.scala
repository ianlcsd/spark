/*
 * Licensed to the Apache Software Foundation (ASF) under one or more
 * contributor license agreements.  See the NOTICE file distributed with
 * this work for additional information regarding copyright ownership.
 * The ASF licenses this file to You under the Apache License, Version 2.0
 * (the "License"); you may not use this file except in compliance with
 * the License.  You may obtain a copy of the License at
 *
 *    http://www.apache.org/licenses/LICENSE-2.0
 *
 * Unless required by applicable law or agreed to in writing, software
 * distributed under the License is distributed on an "AS IS" BASIS,
 * WITHOUT WARRANTIES OR CONDITIONS OF ANY KIND, either express or implied.
 * See the License for the specific language governing permissions and
 * limitations under the License.
 */

package org.apache.spark.sql.hive.orc

import java.io.File

import org.scalatest.BeforeAndAfterAll

import org.apache.spark.sql.{QueryTest, Row}
import org.apache.spark.sql.hive.HiveExternalCatalog
import org.apache.spark.sql.hive.test.TestHiveSingleton
import org.apache.spark.sql.sources._
import org.apache.spark.sql.types._
import org.apache.spark.util.Utils

case class OrcData(intField: Int, stringField: String)

abstract class OrcSuite extends QueryTest with TestHiveSingleton with BeforeAndAfterAll {
  import spark._

  var orcTableDir: File = null
  var orcTableAsDir: File = null

  override def beforeAll(): Unit = {
    super.beforeAll()

    orcTableAsDir = Utils.createTempDir("orctests", "sparksql")

    // Hack: to prepare orc data files using hive external tables
    orcTableDir = Utils.createTempDir("orctests", "sparksql")
    import org.apache.spark.sql.hive.test.TestHive.implicits._

    sparkContext
      .makeRDD(1 to 10)
      .map(i => OrcData(i, s"part-$i"))
      .toDF()
      .createOrReplaceTempView(s"orc_temp_table")

    sql(
      s"""CREATE EXTERNAL TABLE normal_orc(
         |  intField INT,
         |  stringField STRING
         |)
         |STORED AS ORC
         |LOCATION '${orcTableAsDir.toURI}'
       """.stripMargin)

    sql(
      s"""INSERT INTO TABLE normal_orc
         |SELECT intField, stringField FROM orc_temp_table
       """.stripMargin)
  }

  test("create temporary orc table") {
    checkAnswer(sql("SELECT COUNT(*) FROM normal_orc_source"), Row(10))

    checkAnswer(
      sql("SELECT * FROM normal_orc_source"),
      (1 to 10).map(i => Row(i, s"part-$i")))

    checkAnswer(
      sql("SELECT * FROM normal_orc_source where intField > 5"),
      (6 to 10).map(i => Row(i, s"part-$i")))

    checkAnswer(
      sql("SELECT COUNT(intField), stringField FROM normal_orc_source GROUP BY stringField"),
      (1 to 10).map(i => Row(1, s"part-$i")))
  }

  test("create temporary orc table as") {
    checkAnswer(sql("SELECT COUNT(*) FROM normal_orc_as_source"), Row(10))

    checkAnswer(
      sql("SELECT * FROM normal_orc_source"),
      (1 to 10).map(i => Row(i, s"part-$i")))

    checkAnswer(
      sql("SELECT * FROM normal_orc_source WHERE intField > 5"),
      (6 to 10).map(i => Row(i, s"part-$i")))

    checkAnswer(
      sql("SELECT COUNT(intField), stringField FROM normal_orc_source GROUP BY stringField"),
      (1 to 10).map(i => Row(1, s"part-$i")))
  }

  test("appending insert") {
    sql("INSERT INTO TABLE normal_orc_source SELECT * FROM orc_temp_table WHERE intField > 5")

    checkAnswer(
      sql("SELECT * FROM normal_orc_source"),
      (1 to 5).map(i => Row(i, s"part-$i")) ++ (6 to 10).flatMap { i =>
        Seq.fill(2)(Row(i, s"part-$i"))
      })
  }

  test("overwrite insert") {
    sql(
      """INSERT OVERWRITE TABLE normal_orc_as_source
        |SELECT * FROM orc_temp_table WHERE intField > 5
      """.stripMargin)

    checkAnswer(
      sql("SELECT * FROM normal_orc_as_source"),
      (6 to 10).map(i => Row(i, s"part-$i")))
  }

  test("write null values") {
    sql("DROP TABLE IF EXISTS orcNullValues")

    val df = sql(
      """
        |SELECT
        |  CAST(null as TINYINT) as c0,
        |  CAST(null as SMALLINT) as c1,
        |  CAST(null as INT) as c2,
        |  CAST(null as BIGINT) as c3,
        |  CAST(null as FLOAT) as c4,
        |  CAST(null as DOUBLE) as c5,
        |  CAST(null as DECIMAL(7,2)) as c6,
        |  CAST(null as TIMESTAMP) as c7,
        |  CAST(null as DATE) as c8,
        |  CAST(null as STRING) as c9,
        |  CAST(null as VARCHAR(10)) as c10
        |FROM orc_temp_table limit 1
      """.stripMargin)

    df.write.format("orc").saveAsTable("orcNullValues")

    checkAnswer(
      sql("SELECT * FROM orcNullValues"),
      Row.fromSeq(Seq.fill(11)(null)))

    sql("DROP TABLE IF EXISTS orcNullValues")
  }

  test("SPARK-18433: Improve DataSource option keys to be more case-insensitive") {
    assert(new OrcOptions(Map("Orc.Compress" -> "NONE")).compressionCodec == "NONE")
  }

<<<<<<< HEAD
  test("SPARK-18220: read Hive orc table with varchar column") {
=======
  test("SPARK-19459/SPARK-18220: read char/varchar column written by Hive") {
>>>>>>> 86cd3c08
    val hiveClient = spark.sharedState.externalCatalog.asInstanceOf[HiveExternalCatalog].client
    val location = Utils.createTempDir()
    val uri = location.toURI
    try {
<<<<<<< HEAD
      hiveClient.runSqlHive(
        """
           |CREATE EXTERNAL TABLE hive_orc(
           |  a STRING,
           |  b CHAR(10),
           |  c VARCHAR(10),
           |  d ARRAY<CHAR(3)>)
           |STORED AS orc""".stripMargin)
=======
      hiveClient.runSqlHive("USE default")
      hiveClient.runSqlHive(
        """
          |CREATE EXTERNAL TABLE hive_orc(
          |  a STRING,
          |  b CHAR(10),
          |  c VARCHAR(10),
          |  d ARRAY<CHAR(3)>)
          |STORED AS orc""".stripMargin)
>>>>>>> 86cd3c08
      // Hive throws an exception if I assign the location in the create table statement.
      hiveClient.runSqlHive(
        s"ALTER TABLE hive_orc SET LOCATION '$uri'")
      hiveClient.runSqlHive(
<<<<<<< HEAD
        """INSERT INTO TABLE hive_orc
=======
        """
          |INSERT INTO TABLE hive_orc
>>>>>>> 86cd3c08
          |SELECT 'a', 'b', 'c', ARRAY(CAST('d' AS CHAR(3)))
          |FROM (SELECT 1) t""".stripMargin)

      // We create a different table in Spark using the same schema which points to
      // the same location.
      spark.sql(
        s"""
           |CREATE EXTERNAL TABLE spark_orc(
           |  a STRING,
           |  b CHAR(10),
           |  c VARCHAR(10),
           |  d ARRAY<CHAR(3)>)
           |STORED AS orc
           |LOCATION '$uri'""".stripMargin)
      val result = Row("a", "b         ", "c", Seq("d  "))
      checkAnswer(spark.table("hive_orc"), result)
      checkAnswer(spark.table("spark_orc"), result)
    } finally {
      hiveClient.runSqlHive("DROP TABLE IF EXISTS hive_orc")
      hiveClient.runSqlHive("DROP TABLE IF EXISTS spark_orc")
      Utils.deleteRecursively(location)
    }
  }
}

class OrcSourceSuite extends OrcSuite {
  override def beforeAll(): Unit = {
    super.beforeAll()

    spark.sql(
      s"""CREATE TEMPORARY VIEW normal_orc_source
         |USING org.apache.spark.sql.hive.orc
         |OPTIONS (
         |  PATH '${new File(orcTableAsDir.getAbsolutePath).toURI}'
         |)
       """.stripMargin)

    spark.sql(
      s"""CREATE TEMPORARY VIEW normal_orc_as_source
         |USING org.apache.spark.sql.hive.orc
         |OPTIONS (
         |  PATH '${new File(orcTableAsDir.getAbsolutePath).toURI}'
         |)
       """.stripMargin)
  }

  test("SPARK-12218 Converting conjunctions into ORC SearchArguments") {
    // The `LessThan` should be converted while the `StringContains` shouldn't
    val schema = new StructType(
      Array(
        StructField("a", IntegerType, nullable = true),
        StructField("b", StringType, nullable = true)))
    assertResult(
      """leaf-0 = (LESS_THAN a 10)
        |expr = leaf-0
      """.stripMargin.trim
    ) {
      OrcFilters.createFilter(schema, Array(
        LessThan("a", 10),
        StringContains("b", "prefix")
      )).get.toString
    }

    // The `LessThan` should be converted while the whole inner `And` shouldn't
    assertResult(
      """leaf-0 = (LESS_THAN a 10)
        |expr = leaf-0
      """.stripMargin.trim
    ) {
      OrcFilters.createFilter(schema, Array(
        LessThan("a", 10),
        Not(And(
          GreaterThan("a", 1),
          StringContains("b", "prefix")
        ))
      )).get.toString
    }
  }
}<|MERGE_RESOLUTION|>--- conflicted
+++ resolved
@@ -152,25 +152,11 @@
     assert(new OrcOptions(Map("Orc.Compress" -> "NONE")).compressionCodec == "NONE")
   }
 
-<<<<<<< HEAD
-  test("SPARK-18220: read Hive orc table with varchar column") {
-=======
   test("SPARK-19459/SPARK-18220: read char/varchar column written by Hive") {
->>>>>>> 86cd3c08
     val hiveClient = spark.sharedState.externalCatalog.asInstanceOf[HiveExternalCatalog].client
     val location = Utils.createTempDir()
     val uri = location.toURI
     try {
-<<<<<<< HEAD
-      hiveClient.runSqlHive(
-        """
-           |CREATE EXTERNAL TABLE hive_orc(
-           |  a STRING,
-           |  b CHAR(10),
-           |  c VARCHAR(10),
-           |  d ARRAY<CHAR(3)>)
-           |STORED AS orc""".stripMargin)
-=======
       hiveClient.runSqlHive("USE default")
       hiveClient.runSqlHive(
         """
@@ -180,17 +166,12 @@
           |  c VARCHAR(10),
           |  d ARRAY<CHAR(3)>)
           |STORED AS orc""".stripMargin)
->>>>>>> 86cd3c08
       // Hive throws an exception if I assign the location in the create table statement.
       hiveClient.runSqlHive(
         s"ALTER TABLE hive_orc SET LOCATION '$uri'")
       hiveClient.runSqlHive(
-<<<<<<< HEAD
-        """INSERT INTO TABLE hive_orc
-=======
         """
           |INSERT INTO TABLE hive_orc
->>>>>>> 86cd3c08
           |SELECT 'a', 'b', 'c', ARRAY(CAST('d' AS CHAR(3)))
           |FROM (SELECT 1) t""".stripMargin)
 
