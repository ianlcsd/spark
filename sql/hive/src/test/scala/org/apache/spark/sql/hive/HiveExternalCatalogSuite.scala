/*
 * Licensed to the Apache Software Foundation (ASF) under one or more
 * contributor license agreements.  See the NOTICE file distributed with
 * this work for additional information regarding copyright ownership.
 * The ASF licenses this file to You under the Apache License, Version 2.0
 * (the "License"); you may not use this file except in compliance with
 * the License.  You may obtain a copy of the License at
 *
 *    http://www.apache.org/licenses/LICENSE-2.0
 *
 * Unless required by applicable law or agreed to in writing, software
 * distributed under the License is distributed on an "AS IS" BASIS,
 * WITHOUT WARRANTIES OR CONDITIONS OF ANY KIND, either express or implied.
 * See the License for the specific language governing permissions and
 * limitations under the License.
 */

package org.apache.spark.sql.hive

import org.apache.hadoop.conf.Configuration

import org.apache.spark.SparkConf
import org.apache.spark.sql.catalyst.TableIdentifier
import org.apache.spark.sql.catalyst.catalog._
<<<<<<< HEAD
import org.apache.spark.sql.catalyst.dsl.expressions._
=======
>>>>>>> 86cd3c08
import org.apache.spark.sql.execution.command.DDLUtils
import org.apache.spark.sql.types.StructType

/**
 * Test suite for the [[HiveExternalCatalog]].
 */
class HiveExternalCatalogSuite extends ExternalCatalogSuite {

  private val externalCatalog: HiveExternalCatalog = {
    val catalog = new HiveExternalCatalog(new SparkConf, new Configuration)
    catalog.client.reset()
    catalog
  }

  protected override val utils: CatalogTestUtils = new CatalogTestUtils {
    override val tableInputFormat: String = "org.apache.hadoop.mapred.SequenceFileInputFormat"
    override val tableOutputFormat: String = "org.apache.hadoop.mapred.SequenceFileOutputFormat"
    override def newEmptyCatalog(): ExternalCatalog = externalCatalog
    override val defaultProvider: String = "hive"
  }

  protected override def resetState(): Unit = {
    externalCatalog.client.reset()
  }

  import utils._

  test("SPARK-18647: do not put provider in table properties for Hive serde table") {
    val catalog = newBasicCatalog()
    val hiveTable = CatalogTable(
      identifier = TableIdentifier("hive_tbl", Some("db1")),
      tableType = CatalogTableType.MANAGED,
      storage = storageFormat,
      schema = new StructType().add("col1", "int").add("col2", "string"),
      provider = Some("hive"))
    catalog.createTable(hiveTable, ignoreIfExists = false)

    val rawTable = externalCatalog.client.getTable("db1", "hive_tbl")
    assert(!rawTable.properties.contains(HiveExternalCatalog.DATASOURCE_PROVIDER))
    assert(DDLUtils.isHiveTable(externalCatalog.getTable("db1", "hive_tbl")))
  }

  Seq("parquet", "hive").foreach { format =>
    test(s"Partition columns should be put at the end of table schema for the format $format") {
      val catalog = newBasicCatalog()
      val newSchema = new StructType()
        .add("col1", "int")
        .add("col2", "string")
        .add("partCol1", "int")
        .add("partCol2", "string")
      val table = CatalogTable(
        identifier = TableIdentifier("tbl", Some("db1")),
        tableType = CatalogTableType.MANAGED,
        storage = CatalogStorageFormat.empty,
        schema = new StructType()
          .add("col1", "int")
          .add("partCol1", "int")
          .add("partCol2", "string")
          .add("col2", "string"),
        provider = Some(format),
        partitionColumnNames = Seq("partCol1", "partCol2"))
      catalog.createTable(table, ignoreIfExists = false)

      val restoredTable = externalCatalog.getTable("db1", "tbl")
      assert(restoredTable.schema == newSchema)
    }
  }

  test("SPARK-18647: do not put provider in table properties for Hive serde table") {
    val catalog = newBasicCatalog()
    val hiveTable = CatalogTable(
      identifier = TableIdentifier("hive_tbl", Some("db1")),
      tableType = CatalogTableType.MANAGED,
      storage = storageFormat,
      schema = new StructType().add("col1", "int").add("col2", "string"),
      provider = Some("hive"))
    catalog.createTable(hiveTable, ignoreIfExists = false)

    val rawTable = externalCatalog.client.getTable("db1", "hive_tbl")
    assert(!rawTable.properties.contains(HiveExternalCatalog.DATASOURCE_PROVIDER))
    assert(externalCatalog.getTable("db1", "hive_tbl").provider == Some(DDLUtils.HIVE_PROVIDER))
  }
}<|MERGE_RESOLUTION|>--- conflicted
+++ resolved
@@ -22,10 +22,6 @@
 import org.apache.spark.SparkConf
 import org.apache.spark.sql.catalyst.TableIdentifier
 import org.apache.spark.sql.catalyst.catalog._
-<<<<<<< HEAD
-import org.apache.spark.sql.catalyst.dsl.expressions._
-=======
->>>>>>> 86cd3c08
 import org.apache.spark.sql.execution.command.DDLUtils
 import org.apache.spark.sql.types.StructType
 
@@ -93,19 +89,4 @@
       assert(restoredTable.schema == newSchema)
     }
   }
-
-  test("SPARK-18647: do not put provider in table properties for Hive serde table") {
-    val catalog = newBasicCatalog()
-    val hiveTable = CatalogTable(
-      identifier = TableIdentifier("hive_tbl", Some("db1")),
-      tableType = CatalogTableType.MANAGED,
-      storage = storageFormat,
-      schema = new StructType().add("col1", "int").add("col2", "string"),
-      provider = Some("hive"))
-    catalog.createTable(hiveTable, ignoreIfExists = false)
-
-    val rawTable = externalCatalog.client.getTable("db1", "hive_tbl")
-    assert(!rawTable.properties.contains(HiveExternalCatalog.DATASOURCE_PROVIDER))
-    assert(externalCatalog.getTable("db1", "hive_tbl").provider == Some(DDLUtils.HIVE_PROVIDER))
-  }
 }