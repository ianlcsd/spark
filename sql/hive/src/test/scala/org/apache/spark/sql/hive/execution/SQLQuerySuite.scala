--- conflicted
+++ resolved
@@ -472,11 +472,7 @@
         }
         userSpecifiedLocation match {
           case Some(location) =>
-<<<<<<< HEAD
-            assert(r.catalogTable.location === location)
-=======
             assert(r.tableMeta.location === CatalogUtils.stringToURI(location))
->>>>>>> 86cd3c08
           case None => // OK.
         }
         // Also make sure that the format and serde are as desired.
@@ -2019,20 +2015,4 @@
       checkAnswer(table.filter($"p" === "p1\" and q=\"q1").select($"a"), Row(4))
     }
   }
-
-  test("SPARK-19912 String literals should be escaped for Hive metastore partition pruning") {
-    withTable("spark_19912") {
-      Seq(
-        (1, "p1", "q1"),
-        (2, "'", "q2"),
-        (3, "\"", "q3"),
-        (4, "p1\" and q=\"q1", "q4")
-      ).toDF("a", "p", "q").write.partitionBy("p", "q").saveAsTable("spark_19912")
-
-      val table = spark.table("spark_19912")
-      checkAnswer(table.filter($"p" === "'").select($"a"), Row(2))
-      checkAnswer(table.filter($"p" === "\"").select($"a"), Row(3))
-      checkAnswer(table.filter($"p" === "p1\" and q=\"q1").select($"a"), Row(4))
-    }
-  }
 }