--- conflicted
+++ resolved
@@ -21,20 +21,12 @@
   <parent>
     <groupId>org.apache.spark</groupId>
     <artifactId>spark-parent</artifactId>
-<<<<<<< HEAD
-    <version>0.8.1-csd-2-SNAPSHOT</version>
-=======
-    <version>0.9.0-incubating-SNAPSHOT</version>
->>>>>>> 2fd781d3
+    <version>0.9.0-candidate-csd-1-SNAPSHOT</version>
     <relativePath>../pom.xml</relativePath>
   </parent>
 
   <groupId>org.apache.spark</groupId>
-<<<<<<< HEAD
-  <artifactId>spark-repl_2.9.3</artifactId>
-=======
   <artifactId>spark-repl_2.10</artifactId>
->>>>>>> 2fd781d3
   <packaging>jar</packaging>
   <name>Spark Project REPL</name>
   <url>http://spark.incubator.apache.org/</url>
@@ -59,30 +51,18 @@
     </dependency>
     <dependency>
       <groupId>org.apache.spark</groupId>
-<<<<<<< HEAD
-      <artifactId>spark-core_2.9.3</artifactId>
-=======
       <artifactId>spark-core_2.10</artifactId>
->>>>>>> 2fd781d3
       <version>${project.version}</version>
     </dependency>
     <dependency>
       <groupId>org.apache.spark</groupId>
-<<<<<<< HEAD
-      <artifactId>spark-bagel_2.9.3</artifactId>
-=======
       <artifactId>spark-bagel_2.10</artifactId>
->>>>>>> 2fd781d3
       <version>${project.version}</version>
       <scope>runtime</scope>
     </dependency>
     <dependency>
       <groupId>org.apache.spark</groupId>
-<<<<<<< HEAD
-      <artifactId>spark-mllib_2.9.3</artifactId>
-=======
       <artifactId>spark-mllib_2.10</artifactId>
->>>>>>> 2fd781d3
       <version>${project.version}</version>
       <scope>runtime</scope>
     </dependency>
@@ -110,20 +90,12 @@
     </dependency>
     <dependency>
       <groupId>org.scalatest</groupId>
-<<<<<<< HEAD
-      <artifactId>scalatest_2.9.3</artifactId>
-=======
       <artifactId>scalatest_2.10</artifactId>
->>>>>>> 2fd781d3
       <scope>test</scope>
     </dependency>
     <dependency>
       <groupId>org.scalacheck</groupId>
-<<<<<<< HEAD
-      <artifactId>scalacheck_2.9.3</artifactId>
-=======
       <artifactId>scalacheck_2.10</artifactId>
->>>>>>> 2fd781d3
       <scope>test</scope>
     </dependency>
   </dependencies>
