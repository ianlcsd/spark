<?xml version="1.0" encoding="UTF-8"?>
<!--
  ~ Licensed to the Apache Software Foundation (ASF) under one or more
  ~ contributor license agreements.  See the NOTICE file distributed with
  ~ this work for additional information regarding copyright ownership.
  ~ The ASF licenses this file to You under the Apache License, Version 2.0
  ~ (the "License"); you may not use this file except in compliance with
  ~ the License.  You may obtain a copy of the License at
  ~
  ~    http://www.apache.org/licenses/LICENSE-2.0
  ~
  ~ Unless required by applicable law or agreed to in writing, software
  ~ distributed under the License is distributed on an "AS IS" BASIS,
  ~ WITHOUT WARRANTIES OR CONDITIONS OF ANY KIND, either express or implied.
  ~ See the License for the specific language governing permissions and
  ~ limitations under the License.
  -->

<project xmlns="http://maven.apache.org/POM/4.0.0" xmlns:xsi="http://www.w3.org/2001/XMLSchema-instance" xsi:schemaLocation="http://maven.apache.org/POM/4.0.0 http://maven.apache.org/xsd/maven-4.0.0.xsd">
  <modelVersion>4.0.0</modelVersion>
  <parent>
    <groupId>org.spark-project</groupId>
    <artifactId>spark-parent</artifactId>
    <version>0.8.0-candidate-csd-7-SNAPSHOT</version>
    <relativePath>../pom.xml</relativePath>
  </parent>

  <groupId>org.spark-project</groupId>
  <artifactId>spark-repl</artifactId>
  <packaging>jar</packaging>
  <name>Spark Project REPL</name>
  <url>http://spark-project.org/</url>

  <properties>
    <deb.install.path>/usr/share/spark</deb.install.path>
    <deb.user>root</deb.user>
  </properties>

  <dependencies>
    <dependency>
      <groupId>org.spark-project</groupId>
      <artifactId>spark-core</artifactId>
      <version>${project.version}</version>
    </dependency>
    <dependency>
      <groupId>org.spark-project</groupId>
      <artifactId>spark-bagel</artifactId>
      <version>${project.version}</version>
      <scope>runtime</scope>
    </dependency>
    <dependency>
      <groupId>org.eclipse.jetty</groupId>
      <artifactId>jetty-server</artifactId>
    </dependency>
    <dependency>
      <groupId>org.scala-lang</groupId>
      <artifactId>scala-compiler</artifactId>
    </dependency>
    <dependency>
      <groupId>org.scala-lang</groupId>
      <artifactId>jline</artifactId>
    </dependency>
    <dependency>
      <groupId>org.slf4j</groupId>
      <artifactId>jul-to-slf4j</artifactId>
    </dependency>
    <dependency>
      <groupId>org.slf4j</groupId>
      <artifactId>slf4j-log4j12</artifactId>
    </dependency>
    <dependency>
      <groupId>org.scalatest</groupId>
      <artifactId>scalatest_${scala.version}</artifactId>
      <scope>test</scope>
    </dependency>
    <dependency>
      <groupId>org.scalacheck</groupId>
      <artifactId>scalacheck_${scala.version}</artifactId>
      <scope>test</scope>
    </dependency>
  </dependencies>
  <build>
    <outputDirectory>target/scala-${scala.version}/classes</outputDirectory>
    <testOutputDirectory>target/scala-${scala.version}/test-classes</testOutputDirectory>
    <plugins>
      <plugin>
        <groupId>org.apache.maven.plugins</groupId>
        <artifactId>maven-antrun-plugin</artifactId>
        <executions>
          <execution>
            <phase>test</phase>
            <goals>
              <goal>run</goal>
            </goals>
            <configuration>
              <exportAntProperties>true</exportAntProperties>
              <tasks>
                <property name="spark.classpath" refid="maven.test.classpath"/>
                <property environment="env"/>
                <fail message="Please set the SCALA_HOME (or SCALA_LIBRARY_PATH if scala is on the path) environment variables and retry.">
                  <condition>
                    <not>
                      <or>
                        <isset property="env.SCALA_HOME"/>
                        <isset property="env.SCALA_LIBRARY_PATH"/>
                      </or>
                    </not>
                  </condition>
                </fail>
              </tasks>
            </configuration>
          </execution>
        </executions>
      </plugin>
      <plugin>
        <groupId>org.scalatest</groupId>
        <artifactId>scalatest-maven-plugin</artifactId>
        <configuration>
          <environmentVariables>
            <SPARK_HOME>${basedir}/..</SPARK_HOME>
            <SPARK_TESTING>1</SPARK_TESTING>
            <SPARK_CLASSPATH>${spark.classpath}</SPARK_CLASSPATH>
          </environmentVariables>
        </configuration>
      </plugin>
    </plugins>
  </build>
  <profiles>
    <profile>
<<<<<<< HEAD
      <id>hadoop1</id>

      <properties>
        <classifier>hadoop1</classifier>
      </properties>
      <dependencies>
        <dependency>
          <groupId>org.spark-project</groupId>
          <artifactId>spark-core</artifactId>
          <version>${project.version}</version>
          <classifier>hadoop1</classifier>
        </dependency>
        <dependency>
          <groupId>org.spark-project</groupId>
          <artifactId>spark-bagel</artifactId>
          <version>${project.version}</version>
          <classifier>hadoop1</classifier>
          <scope>runtime</scope>
        </dependency>
        <dependency>
          <groupId>org.spark-project</groupId>
          <artifactId>spark-examples</artifactId>
          <version>${project.version}</version>
          <classifier>hadoop1</classifier>
          <scope>runtime</scope>
        </dependency>
        <dependency>
          <groupId>org.apache.hadoop</groupId>
          <artifactId>hadoop-core</artifactId>
          <scope>provided</scope>
        </dependency>
      </dependencies>
      <build>
        <plugins>
          <plugin>
            <groupId>org.apache.maven.plugins</groupId>
            <artifactId>maven-jar-plugin</artifactId>
            <configuration>
              <classifier>hadoop1</classifier>
            </configuration>
          </plugin>
        </plugins>
      </build>
    </profile>
    <profile>
      <id>hadoop2</id>

      <properties>
        <classifier>hadoop2</classifier>
      </properties>
      <dependencies>
        <dependency>
          <groupId>org.spark-project</groupId>
          <artifactId>spark-core</artifactId>
          <version>${project.version}</version>
          <classifier>hadoop2</classifier>
        </dependency>
        <dependency>
          <groupId>org.spark-project</groupId>
          <artifactId>spark-bagel</artifactId>
          <version>${project.version}</version>
          <classifier>hadoop2</classifier>
          <scope>runtime</scope>
        </dependency>
        <dependency>
          <groupId>org.spark-project</groupId>
          <artifactId>spark-examples</artifactId>
          <version>${project.version}</version>
          <classifier>hadoop2</classifier>
          <scope>runtime</scope>
        </dependency>
        <dependency>
          <groupId>org.apache.hadoop</groupId>
          <artifactId>hadoop-core</artifactId>
          <scope>provided</scope>
        </dependency>
        <dependency>
          <groupId>org.apache.hadoop</groupId>
          <artifactId>hadoop-client</artifactId>
          <scope>provided</scope>
        </dependency>
        <dependency>
          <groupId>org.apache.avro</groupId>
          <artifactId>avro</artifactId>
          <scope>provided</scope>
        </dependency>
        <dependency>
          <groupId>org.apache.avro</groupId>
          <artifactId>avro-ipc</artifactId>
          <scope>provided</scope>
        </dependency>
      </dependencies>
      <build>
        <plugins>
          <plugin>
            <groupId>org.apache.maven.plugins</groupId>
            <artifactId>maven-jar-plugin</artifactId>
            <configuration>
              <classifier>hadoop2</classifier>
            </configuration>
          </plugin>
        </plugins>
      </build>
    </profile>
    <profile>
=======
>>>>>>> aa2b89d9
      <id>hadoop2-yarn</id>
      <dependencies>
        <dependency>
          <groupId>org.spark-project</groupId>
          <artifactId>spark-yarn</artifactId>
          <version>${project.version}</version>
        </dependency>
        <dependency>
          <groupId>org.apache.avro</groupId>
          <artifactId>avro</artifactId>
          <scope>provided</scope>
        </dependency>
        <dependency>
          <groupId>org.apache.avro</groupId>
          <artifactId>avro-ipc</artifactId>
          <scope>provided</scope>
        </dependency>
      </dependencies>
    </profile>
  </profiles>
</project><|MERGE_RESOLUTION|>--- conflicted
+++ resolved
@@ -127,114 +127,6 @@
   </build>
   <profiles>
     <profile>
-<<<<<<< HEAD
-      <id>hadoop1</id>
-
-      <properties>
-        <classifier>hadoop1</classifier>
-      </properties>
-      <dependencies>
-        <dependency>
-          <groupId>org.spark-project</groupId>
-          <artifactId>spark-core</artifactId>
-          <version>${project.version}</version>
-          <classifier>hadoop1</classifier>
-        </dependency>
-        <dependency>
-          <groupId>org.spark-project</groupId>
-          <artifactId>spark-bagel</artifactId>
-          <version>${project.version}</version>
-          <classifier>hadoop1</classifier>
-          <scope>runtime</scope>
-        </dependency>
-        <dependency>
-          <groupId>org.spark-project</groupId>
-          <artifactId>spark-examples</artifactId>
-          <version>${project.version}</version>
-          <classifier>hadoop1</classifier>
-          <scope>runtime</scope>
-        </dependency>
-        <dependency>
-          <groupId>org.apache.hadoop</groupId>
-          <artifactId>hadoop-core</artifactId>
-          <scope>provided</scope>
-        </dependency>
-      </dependencies>
-      <build>
-        <plugins>
-          <plugin>
-            <groupId>org.apache.maven.plugins</groupId>
-            <artifactId>maven-jar-plugin</artifactId>
-            <configuration>
-              <classifier>hadoop1</classifier>
-            </configuration>
-          </plugin>
-        </plugins>
-      </build>
-    </profile>
-    <profile>
-      <id>hadoop2</id>
-
-      <properties>
-        <classifier>hadoop2</classifier>
-      </properties>
-      <dependencies>
-        <dependency>
-          <groupId>org.spark-project</groupId>
-          <artifactId>spark-core</artifactId>
-          <version>${project.version}</version>
-          <classifier>hadoop2</classifier>
-        </dependency>
-        <dependency>
-          <groupId>org.spark-project</groupId>
-          <artifactId>spark-bagel</artifactId>
-          <version>${project.version}</version>
-          <classifier>hadoop2</classifier>
-          <scope>runtime</scope>
-        </dependency>
-        <dependency>
-          <groupId>org.spark-project</groupId>
-          <artifactId>spark-examples</artifactId>
-          <version>${project.version}</version>
-          <classifier>hadoop2</classifier>
-          <scope>runtime</scope>
-        </dependency>
-        <dependency>
-          <groupId>org.apache.hadoop</groupId>
-          <artifactId>hadoop-core</artifactId>
-          <scope>provided</scope>
-        </dependency>
-        <dependency>
-          <groupId>org.apache.hadoop</groupId>
-          <artifactId>hadoop-client</artifactId>
-          <scope>provided</scope>
-        </dependency>
-        <dependency>
-          <groupId>org.apache.avro</groupId>
-          <artifactId>avro</artifactId>
-          <scope>provided</scope>
-        </dependency>
-        <dependency>
-          <groupId>org.apache.avro</groupId>
-          <artifactId>avro-ipc</artifactId>
-          <scope>provided</scope>
-        </dependency>
-      </dependencies>
-      <build>
-        <plugins>
-          <plugin>
-            <groupId>org.apache.maven.plugins</groupId>
-            <artifactId>maven-jar-plugin</artifactId>
-            <configuration>
-              <classifier>hadoop2</classifier>
-            </configuration>
-          </plugin>
-        </plugins>
-      </build>
-    </profile>
-    <profile>
-=======
->>>>>>> aa2b89d9
       <id>hadoop2-yarn</id>
       <dependencies>
         <dependency>
