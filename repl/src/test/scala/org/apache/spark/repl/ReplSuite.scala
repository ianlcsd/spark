package org.apache.spark.repl

import java.io._
import java.net.URLClassLoader

import scala.collection.mutable.ArrayBuffer

import com.google.common.io.Files
import org.scalatest.FunSuite
import org.apache.spark.SparkContext


class ReplSuite extends FunSuite {

  def runInterpreter(master: String, input: String): String = {
    val in = new BufferedReader(new StringReader(input + "\n"))
    val out = new StringWriter()
    val cl = getClass.getClassLoader
    var paths = new ArrayBuffer[String]
    if (cl.isInstanceOf[URLClassLoader]) {
      val urlLoader = cl.asInstanceOf[URLClassLoader]
      for (url <- urlLoader.getURLs) {
        if (url.getProtocol == "file") {
          paths += url.getFile
        }
      }
    }
    val interp = new SparkILoop(in, new PrintWriter(out), master)
    org.apache.spark.repl.Main.interp = interp
    val separator = System.getProperty("path.separator")
    interp.process(Array("-classpath", paths.mkString(separator)))
    org.apache.spark.repl.Main.interp = null
    if (interp.sparkContext != null) {
      interp.sparkContext.stop()
    }
    // To avoid Akka rebinding to the same port, since it doesn't unbind immediately on shutdown
    System.clearProperty("spark.driver.port")
    System.clearProperty("spark.hostPort")
    return out.toString
  }

  def assertContains(message: String, output: String) {
    assert(output.contains(message),
      "Interpreter output did not contain '" + message + "':\n" + output)
  }

  def assertDoesNotContain(message: String, output: String) {
    assert(!output.contains(message),
      "Interpreter output contained '" + message + "':\n" + output)
  }

  test("propagation of local properties") {
    // A mock ILoop that doesn't install the SIGINT handler.
    class ILoop(out: PrintWriter) extends SparkILoop(None, out, None) {
      settings = new scala.tools.nsc.Settings
      settings.usejavacp.value = true
      org.apache.spark.repl.Main.interp = this
      override def createInterpreter() {
        intp = new SparkILoopInterpreter
        intp.setContextClassLoader()
      }
    }

    val out = new StringWriter()
    val interp = new ILoop(new PrintWriter(out))
    interp.sparkContext = new SparkContext("local", "repl-test")
    interp.createInterpreter()
    interp.intp.initialize()
    interp.sparkContext.setLocalProperty("someKey", "someValue")

    // Make sure the value we set in the caller to interpret is propagated in the thread that
    // interprets the command.
    interp.interpret("org.apache.spark.repl.Main.interp.sparkContext.getLocalProperty(\"someKey\")")
    assert(out.toString.contains("someValue"))

    interp.sparkContext.stop()
    System.clearProperty("spark.driver.port")
    System.clearProperty("spark.hostPort")
  }

<<<<<<< HEAD
  test("propagation of local properties") {
    // A mock ILoop that doesn't install the SIGINT handler.
    class ILoop(out: PrintWriter) extends SparkILoop(None, out, None) {
      settings = new scala.tools.nsc.Settings
      settings.usejavacp.value = true
      org.apache.spark.repl.Main.interp = this
      override def createInterpreter() {
        intp = new SparkILoopInterpreter
        intp.setContextClassLoader()
      }
    }

    val out = new StringWriter()
    val interp = new ILoop(new PrintWriter(out))
    interp.sparkContext = new SparkContext("local", "repl-test")
    interp.createInterpreter()
    interp.intp.initialize()
    interp.sparkContext.setLocalProperty("someKey", "someValue")

    // Make sure the value we set in the caller to interpret is propagated in the thread that
    // interprets the command.
    interp.interpret("org.apache.spark.repl.Main.interp.sparkContext.getLocalProperty(\"someKey\")")
    assert(out.toString.contains("someValue"))

    interp.sparkContext.stop()
    System.clearProperty("spark.driver.port")
    System.clearProperty("spark.hostPort")
  }

  test ("simple foreach with accumulator") {
    val output = runInterpreter("local", """
      val accum = sc.accumulator(0)
      sc.parallelize(1 to 10).foreach(x => accum += x)
      accum.value
      """)
=======
  test("simple foreach with accumulator") {
    val output = runInterpreter("local",
      """
        |val accum = sc.accumulator(0)
        |sc.parallelize(1 to 10).foreach(x => accum += x)
        |accum.value
      """.stripMargin)
>>>>>>> 2fd781d3
    assertDoesNotContain("error:", output)
    assertDoesNotContain("Exception", output)
    assertContains("res1: Int = 55", output)
  }

  test("external vars") {
    val output = runInterpreter("local",
      """
        |var v = 7
        |sc.parallelize(1 to 10).map(x => v).collect.reduceLeft(_+_)
        |v = 10
        |sc.parallelize(1 to 10).map(x => v).collect.reduceLeft(_+_)
      """.stripMargin)
    assertDoesNotContain("error:", output)
    assertDoesNotContain("Exception", output)
    assertContains("res0: Int = 70", output)
    assertContains("res1: Int = 100", output)
  }

  test("external classes") {
    val output = runInterpreter("local",
      """
        |class C {
        |def foo = 5
        |}
        |sc.parallelize(1 to 10).map(x => (new C).foo).collect.reduceLeft(_+_)
      """.stripMargin)
    assertDoesNotContain("error:", output)
    assertDoesNotContain("Exception", output)
    assertContains("res0: Int = 50", output)
  }

  test("external functions") {
    val output = runInterpreter("local",
      """
        |def double(x: Int) = x + x
        |sc.parallelize(1 to 10).map(x => double(x)).collect.reduceLeft(_+_)
      """.stripMargin)
    assertDoesNotContain("error:", output)
    assertDoesNotContain("Exception", output)
    assertContains("res0: Int = 110", output)
  }

  test("external functions that access vars") {
    val output = runInterpreter("local",
      """
        |var v = 7
        |def getV() = v
        |sc.parallelize(1 to 10).map(x => getV()).collect.reduceLeft(_+_)
        |v = 10
        |sc.parallelize(1 to 10).map(x => getV()).collect.reduceLeft(_+_)
      """.stripMargin)
    assertDoesNotContain("error:", output)
    assertDoesNotContain("Exception", output)
    assertContains("res0: Int = 70", output)
    assertContains("res1: Int = 100", output)
  }

  test("broadcast vars") {
    // Test that the value that a broadcast var had when it was created is used,
    // even if that variable is then modified in the driver program
    // TODO: This doesn't actually work for arrays when we run in local mode!
    val output = runInterpreter("local",
      """
        |var array = new Array[Int](5)
        |val broadcastArray = sc.broadcast(array)
        |sc.parallelize(0 to 4).map(x => broadcastArray.value(x)).collect
        |array(0) = 5
        |sc.parallelize(0 to 4).map(x => broadcastArray.value(x)).collect
      """.stripMargin)
    assertDoesNotContain("error:", output)
    assertDoesNotContain("Exception", output)
    assertContains("res0: Array[Int] = Array(0, 0, 0, 0, 0)", output)
    assertContains("res2: Array[Int] = Array(5, 0, 0, 0, 0)", output)
  }

  test("interacting with files") {
    val tempDir = Files.createTempDir()
    val out = new FileWriter(tempDir + "/input")
    out.write("Hello world!\n")
    out.write("What's up?\n")
    out.write("Goodbye\n")
    out.close()
    val output = runInterpreter("local",
      """
        |var file = sc.textFile("%s/input").cache()
        |file.count()
        |file.count()
        |file.count()
      """.stripMargin.format(tempDir.getAbsolutePath))
    assertDoesNotContain("error:", output)
    assertDoesNotContain("Exception", output)
    assertContains("res0: Long = 3", output)
    assertContains("res1: Long = 3", output)
    assertContains("res2: Long = 3", output)
  }

  test("local-cluster mode") {
    val output = runInterpreter("local-cluster[1,1,512]",
      """
        |var v = 7
        |def getV() = v
        |sc.parallelize(1 to 10).map(x => getV()).collect.reduceLeft(_+_)
        |v = 10
        |sc.parallelize(1 to 10).map(x => getV()).collect.reduceLeft(_+_)
        |var array = new Array[Int](5)
        |val broadcastArray = sc.broadcast(array)
        |sc.parallelize(0 to 4).map(x => broadcastArray.value(x)).collect
        |array(0) = 5
        |sc.parallelize(0 to 4).map(x => broadcastArray.value(x)).collect
      """.stripMargin)
    assertDoesNotContain("error:", output)
    assertDoesNotContain("Exception", output)
    assertContains("res0: Int = 70", output)
    assertContains("res1: Int = 100", output)
    assertContains("res2: Array[Int] = Array(0, 0, 0, 0, 0)", output)
    assertContains("res4: Array[Int] = Array(0, 0, 0, 0, 0)", output)
  }

  if (System.getenv("MESOS_NATIVE_LIBRARY") != null) {
    test("running on Mesos") {
      val output = runInterpreter("localquiet",
        """
          |var v = 7
          |def getV() = v
          |sc.parallelize(1 to 10).map(x => getV()).collect.reduceLeft(_+_)
          |v = 10
          |sc.parallelize(1 to 10).map(x => getV()).collect.reduceLeft(_+_)
          |var array = new Array[Int](5)
          |val broadcastArray = sc.broadcast(array)
          |sc.parallelize(0 to 4).map(x => broadcastArray.value(x)).collect
          |array(0) = 5
          |sc.parallelize(0 to 4).map(x => broadcastArray.value(x)).collect
        """.stripMargin)
      assertDoesNotContain("error:", output)
      assertDoesNotContain("Exception", output)
      assertContains("res0: Int = 70", output)
      assertContains("res1: Int = 100", output)
      assertContains("res2: Array[Int] = Array(0, 0, 0, 0, 0)", output)
      assertContains("res4: Array[Int] = Array(0, 0, 0, 0, 0)", output)
    }
  }
}<|MERGE_RESOLUTION|>--- conflicted
+++ resolved
@@ -78,43 +78,6 @@
     System.clearProperty("spark.hostPort")
   }
 
-<<<<<<< HEAD
-  test("propagation of local properties") {
-    // A mock ILoop that doesn't install the SIGINT handler.
-    class ILoop(out: PrintWriter) extends SparkILoop(None, out, None) {
-      settings = new scala.tools.nsc.Settings
-      settings.usejavacp.value = true
-      org.apache.spark.repl.Main.interp = this
-      override def createInterpreter() {
-        intp = new SparkILoopInterpreter
-        intp.setContextClassLoader()
-      }
-    }
-
-    val out = new StringWriter()
-    val interp = new ILoop(new PrintWriter(out))
-    interp.sparkContext = new SparkContext("local", "repl-test")
-    interp.createInterpreter()
-    interp.intp.initialize()
-    interp.sparkContext.setLocalProperty("someKey", "someValue")
-
-    // Make sure the value we set in the caller to interpret is propagated in the thread that
-    // interprets the command.
-    interp.interpret("org.apache.spark.repl.Main.interp.sparkContext.getLocalProperty(\"someKey\")")
-    assert(out.toString.contains("someValue"))
-
-    interp.sparkContext.stop()
-    System.clearProperty("spark.driver.port")
-    System.clearProperty("spark.hostPort")
-  }
-
-  test ("simple foreach with accumulator") {
-    val output = runInterpreter("local", """
-      val accum = sc.accumulator(0)
-      sc.parallelize(1 to 10).foreach(x => accum += x)
-      accum.value
-      """)
-=======
   test("simple foreach with accumulator") {
     val output = runInterpreter("local",
       """
@@ -122,7 +85,6 @@
         |sc.parallelize(1 to 10).foreach(x => accum += x)
         |accum.value
       """.stripMargin)
->>>>>>> 2fd781d3
     assertDoesNotContain("error:", output)
     assertDoesNotContain("Exception", output)
     assertContains("res1: Int = 55", output)
