/*
 * Licensed to the Apache Software Foundation (ASF) under one or more
 * contributor license agreements.  See the NOTICE file distributed with
 * this work for additional information regarding copyright ownership.
 * The ASF licenses this file to You under the Apache License, Version 2.0
 * (the "License"); you may not use this file except in compliance with
 * the License.  You may obtain a copy of the License at
 *
 *    http://www.apache.org/licenses/LICENSE-2.0
 *
 * Unless required by applicable law or agreed to in writing, software
 * distributed under the License is distributed on an "AS IS" BASIS,
 * WITHOUT WARRANTIES OR CONDITIONS OF ANY KIND, either express or implied.
 * See the License for the specific language governing permissions and
 * limitations under the License.
 */
package org.apache.spark.streaming.rdd

import java.io.File
import java.nio.ByteBuffer
import java.util.UUID

import scala.reflect.ClassTag
import scala.util.control.NonFatal

import org.apache.spark._
import org.apache.spark.rdd.BlockRDD
import org.apache.spark.storage.{BlockId, StorageLevel}
import org.apache.spark.streaming.util._
import org.apache.spark.util._
import org.apache.spark.util.io.ChunkedByteBuffer

/**
 * Partition class for [[org.apache.spark.streaming.rdd.WriteAheadLogBackedBlockRDD]].
 * It contains information about the id of the blocks having this partition's data and
 * the corresponding record handle in the write ahead log that backs the partition.
 *
 * @param index index of the partition
 * @param blockId id of the block having the partition data
 * @param isBlockIdValid Whether the block Ids are valid (i.e., the blocks are present in the Spark
 *                         executors). If not, then block lookups by the block ids will be skipped.
 *                         By default, this is an empty array signifying true for all the blocks.
 * @param walRecordHandle Handle of the record in a write ahead log having the partition data
 */
private[streaming]
class WriteAheadLogBackedBlockRDDPartition(
    val index: Int,
    val blockId: BlockId,
    val isBlockIdValid: Boolean,
    val walRecordHandle: WriteAheadLogRecordHandle
  ) extends Partition


/**
 * This class represents a special case of the BlockRDD where the data blocks in
 * the block manager are also backed by data in write ahead logs. For reading
 * the data, this RDD first looks up the blocks by their ids in the block manager.
 * If it does not find them, it looks up the WAL using the corresponding record handle.
 * The lookup of the blocks from the block manager can be skipped by setting the corresponding
 * element in isBlockIdValid to false. This is a performance optimization which does not affect
 * correctness, and it can be used in situations where it is known that the block
 * does not exist in the Spark executors (e.g. after a failed driver is restarted).
 *
 * @param sc SparkContext
 * @param _blockIds Ids of the blocks that contains this RDD's data
 * @param walRecordHandles Record handles in write ahead logs that contain this RDD's data
 * @param isBlockIdValid Whether the block Ids are valid (i.e., the blocks are present in the Spark
 *                         executors). If not, then block lookups by the block ids will be skipped.
 *                         By default, this is an empty array signifying true for all the blocks.
 * @param storeInBlockManager Whether to store a block in the block manager
 *                            after reading it from the WAL
 * @param storageLevel storage level to store when storing in block manager
 *                     (applicable when storeInBlockManager = true)
 */
private[streaming]
class WriteAheadLogBackedBlockRDD[T: ClassTag](
    sc: SparkContext,
    @transient private val _blockIds: Array[BlockId],
    @transient val walRecordHandles: Array[WriteAheadLogRecordHandle],
    @transient private val isBlockIdValid: Array[Boolean] = Array.empty,
    storeInBlockManager: Boolean = false,
    storageLevel: StorageLevel = StorageLevel.MEMORY_ONLY_SER)
  extends BlockRDD[T](sc, _blockIds) {

  require(
    _blockIds.length == walRecordHandles.length,
    s"Number of block Ids (${_blockIds.length}) must be " +
      s" same as number of WAL record handles (${walRecordHandles.length})")

  require(
    isBlockIdValid.isEmpty || isBlockIdValid.length == _blockIds.length,
    s"Number of elements in isBlockIdValid (${isBlockIdValid.length}) must be " +
      s" same as number of block Ids (${_blockIds.length})")

  // Hadoop configuration is not serializable, so broadcast it as a serializable.
  @transient private val hadoopConfig = sc.hadoopConfiguration
  private val broadcastedHadoopConf = new SerializableConfiguration(hadoopConfig)

  override def isValid(): Boolean = true

  override def getPartitions: Array[Partition] = {
    assertValid()
    Array.tabulate(_blockIds.length) { i =>
      val isValid = if (isBlockIdValid.length == 0) true else isBlockIdValid(i)
      new WriteAheadLogBackedBlockRDDPartition(i, _blockIds(i), isValid, walRecordHandles(i))
    }
  }

  /**
   * Gets the partition data by getting the corresponding block from the block manager.
   * If the block does not exist, then the data is read from the corresponding record
   * in write ahead log files.
   */
  override def compute(split: Partition, context: TaskContext): Iterator[T] = {
    assertValid()
    val hadoopConf = broadcastedHadoopConf.value
    val blockManager = SparkEnv.get.blockManager
    val serializerManager = SparkEnv.get.serializerManager
    val partition = split.asInstanceOf[WriteAheadLogBackedBlockRDDPartition]
    val blockId = partition.blockId

    def getBlockFromBlockManager(): Option[Iterator[T]] = {
      blockManager.get[T](blockId).map(_.data.asInstanceOf[Iterator[T]])
    }

    def getBlockFromWriteAheadLog(): Iterator[T] = {
      var dataRead: ByteBuffer = null
      var writeAheadLog: WriteAheadLog = null
      try {
        // The WriteAheadLogUtils.createLog*** method needs a directory to create a
        // WriteAheadLog object as the default FileBasedWriteAheadLog needs a directory for
        // writing log data. However, the directory is not needed if data needs to be read, hence
        // a dummy path is provided to satisfy the method parameter requirements.
        // FileBasedWriteAheadLog will not create any file or directory at that path.
        // FileBasedWriteAheadLog will not create any file or directory at that path. Also,
        // this dummy directory should not already exist otherwise the WAL will try to recover
        // past events from the directory and throw errors.
        val nonExistentDirectory = new File(
          System.getProperty("java.io.tmpdir"), UUID.randomUUID().toString).getAbsolutePath
        writeAheadLog = WriteAheadLogUtils.createLogForReceiver(
          SparkEnv.get.conf, nonExistentDirectory, hadoopConf)
        dataRead = writeAheadLog.read(partition.walRecordHandle)
      } catch {
        case NonFatal(e) =>
          throw new SparkException(
            s"Could not read data from write ahead log record ${partition.walRecordHandle}", e)
      } finally {
        if (writeAheadLog != null) {
          writeAheadLog.close()
          writeAheadLog = null
        }
      }
      if (dataRead == null) {
        throw new SparkException(
          s"Could not read data from write ahead log record ${partition.walRecordHandle}, " +
            s"read returned null")
      }
      logInfo(s"Read partition data of $this from write ahead log, record handle " +
        partition.walRecordHandle)
      if (storeInBlockManager) {
        blockManager.putBytes(blockId, new ChunkedByteBuffer(dataRead.duplicate()), storageLevel,
          encrypt = true)
        logDebug(s"Stored partition data of $this into block manager with level $storageLevel")
        dataRead.rewind()
      }
      serializerManager
        .dataDeserializeStream(
          blockId,
<<<<<<< HEAD
          new ChunkedByteBuffer(dataRead).toInputStream(),
          maybeEncrypted = false)(elementClassTag)
=======
          new ChunkedByteBuffer(dataRead).toInputStream())(elementClassTag)
>>>>>>> 86cd3c08
        .asInstanceOf[Iterator[T]]
    }

    if (partition.isBlockIdValid) {
      getBlockFromBlockManager().getOrElse { getBlockFromWriteAheadLog() }
    } else {
      getBlockFromWriteAheadLog()
    }
  }

  /**
   * Get the preferred location of the partition. This returns the locations of the block
   * if it is present in the block manager, else if FileBasedWriteAheadLogSegment is used,
   * it returns the location of the corresponding file segment in HDFS .
   */
  override def getPreferredLocations(split: Partition): Seq[String] = {
    val partition = split.asInstanceOf[WriteAheadLogBackedBlockRDDPartition]
    val blockLocations = if (partition.isBlockIdValid) {
      getBlockIdLocations().get(partition.blockId)
    } else {
      None
    }

    blockLocations.getOrElse {
      partition.walRecordHandle match {
        case fileSegment: FileBasedWriteAheadLogSegment =>
          try {
            HdfsUtils.getFileSegmentLocations(
              fileSegment.path, fileSegment.offset, fileSegment.length, hadoopConfig)
          } catch {
            case NonFatal(e) =>
              logError("Error getting WAL file segment locations", e)
              Seq.empty
          }
        case _ =>
          Seq.empty
      }
    }
  }
}<|MERGE_RESOLUTION|>--- conflicted
+++ resolved
@@ -158,20 +158,14 @@
       logInfo(s"Read partition data of $this from write ahead log, record handle " +
         partition.walRecordHandle)
       if (storeInBlockManager) {
-        blockManager.putBytes(blockId, new ChunkedByteBuffer(dataRead.duplicate()), storageLevel,
-          encrypt = true)
+        blockManager.putBytes(blockId, new ChunkedByteBuffer(dataRead.duplicate()), storageLevel)
         logDebug(s"Stored partition data of $this into block manager with level $storageLevel")
         dataRead.rewind()
       }
       serializerManager
         .dataDeserializeStream(
           blockId,
-<<<<<<< HEAD
-          new ChunkedByteBuffer(dataRead).toInputStream(),
-          maybeEncrypted = false)(elementClassTag)
-=======
           new ChunkedByteBuffer(dataRead).toInputStream())(elementClassTag)
->>>>>>> 86cd3c08
         .asInstanceOf[Iterator[T]]
     }
 
