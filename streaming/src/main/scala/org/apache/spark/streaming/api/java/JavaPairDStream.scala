--- conflicted
+++ resolved
@@ -37,13 +37,8 @@
 import org.apache.spark.rdd.PairRDDFunctions
 
 class JavaPairDStream[K, V](val dstream: DStream[(K, V)])(
-<<<<<<< HEAD
-    implicit val kManifest: ClassManifest[K],
-    implicit val vManifest: ClassManifest[V])
-=======
     implicit val kManifest: ClassTag[K],
     implicit val vManifest: ClassTag[V])
->>>>>>> 2fd781d3
     extends JavaDStreamLike[(K, V), JavaPairDStream[K, V], JavaPairRDD[K, V]] {
 
   override def wrapRDD(rdd: RDD[(K, V)]): JavaPairRDD[K, V] = JavaPairRDD.fromRDD(rdd)
@@ -452,13 +447,8 @@
       updateFunc: JFunction2[JList[V], Optional[S], Optional[S]],
       numPartitions: Int)
   : JavaPairDStream[K, S] = {
-<<<<<<< HEAD
-    implicit val cm: ClassManifest[S] =
-      implicitly[ClassManifest[AnyRef]].asInstanceOf[ClassManifest[S]]
-=======
     implicit val cm: ClassTag[S] =
       implicitly[ClassTag[AnyRef]].asInstanceOf[ClassTag[S]]
->>>>>>> 2fd781d3
     dstream.updateStateByKey(convertUpdateStateFunction(updateFunc), numPartitions)
   }
 
@@ -475,13 +465,8 @@
       updateFunc: JFunction2[JList[V], Optional[S], Optional[S]],
       partitioner: Partitioner
   ): JavaPairDStream[K, S] = {
-<<<<<<< HEAD
-    implicit val cm: ClassManifest[S] =
-      implicitly[ClassManifest[AnyRef]].asInstanceOf[ClassManifest[S]]
-=======
     implicit val cm: ClassTag[S] =
       implicitly[ClassTag[AnyRef]].asInstanceOf[ClassTag[S]]
->>>>>>> 2fd781d3
     dstream.updateStateByKey(convertUpdateStateFunction(updateFunc), partitioner)
   }
 
@@ -527,13 +512,8 @@
       other: JavaPairDStream[K, W],
       numPartitions: Int
     ): JavaPairDStream[K, (JList[V], JList[W])] = {
-<<<<<<< HEAD
-    implicit val cm: ClassManifest[W] =
-      implicitly[ClassManifest[AnyRef]].asInstanceOf[ClassManifest[W]]
-=======
-    implicit val cm: ClassTag[W] =
-      implicitly[ClassTag[AnyRef]].asInstanceOf[ClassTag[W]]
->>>>>>> 2fd781d3
+    implicit val cm: ClassTag[W] =
+      implicitly[ClassTag[AnyRef]].asInstanceOf[ClassTag[W]]
     dstream.cogroup(other.dstream, numPartitions)
            .mapValues(t => (seqAsJavaList(t._1), seqAsJavaList((t._2))))
   }
@@ -546,13 +526,8 @@
       other: JavaPairDStream[K, W],
       partitioner: Partitioner
     ): JavaPairDStream[K, (JList[V], JList[W])] = {
-<<<<<<< HEAD
-    implicit val cm: ClassManifest[W] =
-      implicitly[ClassManifest[AnyRef]].asInstanceOf[ClassManifest[W]]
-=======
-    implicit val cm: ClassTag[W] =
-      implicitly[ClassTag[AnyRef]].asInstanceOf[ClassTag[W]]
->>>>>>> 2fd781d3
+    implicit val cm: ClassTag[W] =
+      implicitly[ClassTag[AnyRef]].asInstanceOf[ClassTag[W]]
     dstream.cogroup(other.dstream, partitioner)
            .mapValues(t => (seqAsJavaList(t._1), seqAsJavaList((t._2))))
   }
@@ -570,11 +545,10 @@
   /**
    * Return a new DStream by applying 'join' between RDDs of `this` DStream and `other` DStream.
    * Hash partitioning is used to generate the RDDs with `numPartitions` partitions.
-<<<<<<< HEAD
    */
   def join[W](other: JavaPairDStream[K, W], numPartitions: Int): JavaPairDStream[K, (V, W)] = {
-    implicit val cm: ClassManifest[W] =
-      implicitly[ClassManifest[AnyRef]].asInstanceOf[ClassManifest[W]]
+    implicit val cm: ClassTag[W] =
+      implicitly[ClassTag[AnyRef]].asInstanceOf[ClassTag[W]]
     dstream.join(other.dstream, numPartitions)
   }
 
@@ -582,30 +556,12 @@
    * Return a new DStream by applying 'join' between RDDs of `this` DStream and `other` DStream.
    * The supplied [[org.apache.spark.Partitioner]] is used to control the partitioning of each RDD.
    */
-=======
-   */
-  def join[W](other: JavaPairDStream[K, W], numPartitions: Int): JavaPairDStream[K, (V, W)] = {
-    implicit val cm: ClassTag[W] =
-      implicitly[ClassTag[AnyRef]].asInstanceOf[ClassTag[W]]
-    dstream.join(other.dstream, numPartitions)
-  }
-
-  /**
-   * Return a new DStream by applying 'join' between RDDs of `this` DStream and `other` DStream.
-   * The supplied [[org.apache.spark.Partitioner]] is used to control the partitioning of each RDD.
-   */
->>>>>>> 2fd781d3
   def join[W](
       other: JavaPairDStream[K, W],
       partitioner: Partitioner
     ): JavaPairDStream[K, (V, W)] = {
-<<<<<<< HEAD
-    implicit val cm: ClassManifest[W] =
-      implicitly[ClassManifest[AnyRef]].asInstanceOf[ClassManifest[W]]
-=======
-    implicit val cm: ClassTag[W] =
-      implicitly[ClassTag[AnyRef]].asInstanceOf[ClassTag[W]]
->>>>>>> 2fd781d3
+    implicit val cm: ClassTag[W] =
+      implicitly[ClassTag[AnyRef]].asInstanceOf[ClassTag[W]]
     dstream.join(other.dstream, partitioner)
   }
 
@@ -615,13 +571,8 @@
    * number of partitions.
    */
   def leftOuterJoin[W](other: JavaPairDStream[K, W]): JavaPairDStream[K, (V, Optional[W])] = {
-<<<<<<< HEAD
-    implicit val cm: ClassManifest[W] =
-      implicitly[ClassManifest[AnyRef]].asInstanceOf[ClassManifest[W]]
-=======
-    implicit val cm: ClassTag[W] =
-      implicitly[ClassTag[AnyRef]].asInstanceOf[ClassTag[W]]
->>>>>>> 2fd781d3
+    implicit val cm: ClassTag[W] =
+      implicitly[ClassTag[AnyRef]].asInstanceOf[ClassTag[W]]
     val joinResult = dstream.leftOuterJoin(other.dstream)
     joinResult.mapValues{case (v, w) => (v, JavaUtils.optionToOptional(w))}
   }
@@ -635,13 +586,8 @@
       other: JavaPairDStream[K, W],
       numPartitions: Int
     ): JavaPairDStream[K, (V, Optional[W])] = {
-<<<<<<< HEAD
-    implicit val cm: ClassManifest[W] =
-      implicitly[ClassManifest[AnyRef]].asInstanceOf[ClassManifest[W]]
-=======
-    implicit val cm: ClassTag[W] =
-      implicitly[ClassTag[AnyRef]].asInstanceOf[ClassTag[W]]
->>>>>>> 2fd781d3
+    implicit val cm: ClassTag[W] =
+      implicitly[ClassTag[AnyRef]].asInstanceOf[ClassTag[W]]
     val joinResult = dstream.leftOuterJoin(other.dstream, numPartitions)
     joinResult.mapValues{case (v, w) => (v, JavaUtils.optionToOptional(w))}
   }
@@ -654,13 +600,8 @@
       other: JavaPairDStream[K, W],
       partitioner: Partitioner
     ): JavaPairDStream[K, (V, Optional[W])] = {
-<<<<<<< HEAD
-    implicit val cm: ClassManifest[W] =
-      implicitly[ClassManifest[AnyRef]].asInstanceOf[ClassManifest[W]]
-=======
-    implicit val cm: ClassTag[W] =
-      implicitly[ClassTag[AnyRef]].asInstanceOf[ClassTag[W]]
->>>>>>> 2fd781d3
+    implicit val cm: ClassTag[W] =
+      implicitly[ClassTag[AnyRef]].asInstanceOf[ClassTag[W]]
     val joinResult = dstream.leftOuterJoin(other.dstream, partitioner)
     joinResult.mapValues{case (v, w) => (v, JavaUtils.optionToOptional(w))}
   }
@@ -671,13 +612,8 @@
    * number of partitions.
    */
   def rightOuterJoin[W](other: JavaPairDStream[K, W]): JavaPairDStream[K, (Optional[V], W)] = {
-<<<<<<< HEAD
-    implicit val cm: ClassManifest[W] =
-      implicitly[ClassManifest[AnyRef]].asInstanceOf[ClassManifest[W]]
-=======
-    implicit val cm: ClassTag[W] =
-      implicitly[ClassTag[AnyRef]].asInstanceOf[ClassTag[W]]
->>>>>>> 2fd781d3
+    implicit val cm: ClassTag[W] =
+      implicitly[ClassTag[AnyRef]].asInstanceOf[ClassTag[W]]
     val joinResult = dstream.rightOuterJoin(other.dstream)
     joinResult.mapValues{case (v, w) => (JavaUtils.optionToOptional(v), w)}
   }
@@ -691,13 +627,8 @@
       other: JavaPairDStream[K, W],
       numPartitions: Int
     ): JavaPairDStream[K, (Optional[V], W)] = {
-<<<<<<< HEAD
-    implicit val cm: ClassManifest[W] =
-      implicitly[ClassManifest[AnyRef]].asInstanceOf[ClassManifest[W]]
-=======
-    implicit val cm: ClassTag[W] =
-      implicitly[ClassTag[AnyRef]].asInstanceOf[ClassTag[W]]
->>>>>>> 2fd781d3
+    implicit val cm: ClassTag[W] =
+      implicitly[ClassTag[AnyRef]].asInstanceOf[ClassTag[W]]
     val joinResult = dstream.rightOuterJoin(other.dstream, numPartitions)
     joinResult.mapValues{case (v, w) => (JavaUtils.optionToOptional(v), w)}
   }
@@ -711,13 +642,8 @@
       other: JavaPairDStream[K, W],
       partitioner: Partitioner
     ): JavaPairDStream[K, (Optional[V], W)] = {
-<<<<<<< HEAD
-    implicit val cm: ClassManifest[W] =
-      implicitly[ClassManifest[AnyRef]].asInstanceOf[ClassManifest[W]]
-=======
-    implicit val cm: ClassTag[W] =
-      implicitly[ClassTag[AnyRef]].asInstanceOf[ClassTag[W]]
->>>>>>> 2fd781d3
+    implicit val cm: ClassTag[W] =
+      implicitly[ClassTag[AnyRef]].asInstanceOf[ClassTag[W]]
     val joinResult = dstream.rightOuterJoin(other.dstream, partitioner)
     joinResult.mapValues{case (v, w) => (JavaUtils.optionToOptional(v), w)}
   }
@@ -797,21 +723,12 @@
     new JavaDStream[(K, V)](dstream)
   }
 
-<<<<<<< HEAD
-  override val classManifest: ClassManifest[(K, V)] =
-    implicitly[ClassManifest[AnyRef]].asInstanceOf[ClassManifest[Tuple2[K, V]]]
-}
-
-object JavaPairDStream {
-  implicit def fromPairDStream[K: ClassManifest, V: ClassManifest](dstream: DStream[(K, V)]) = {
-=======
   override val classTag: ClassTag[(K, V)] =
     implicitly[ClassTag[AnyRef]].asInstanceOf[ClassTag[Tuple2[K, V]]]
 }
 
 object JavaPairDStream {
   implicit def fromPairDStream[K: ClassTag, V: ClassTag](dstream: DStream[(K, V)]) = {
->>>>>>> 2fd781d3
     new JavaPairDStream[K, V](dstream)
   }
 
