--- conflicted
+++ resolved
@@ -309,11 +309,7 @@
     val inputData2 = Seq( Seq("a", "b"), Seq("b", ""), Seq(), Seq("")   )
     val outputData = Seq(
       Seq( ("a", (Some(1), Some("x"))), ("b", (Some(1), Some("x"))) ),
-<<<<<<< HEAD
-      Seq( ("", (Some(1), Some("x"))), ("b", (None, Some("x"))), ("a", (Some(1), None)) ),
-=======
       Seq( ("", (Some(1), Some("x"))), ("a", (Some(1), None)), ("b", (None, Some("x"))) ),
->>>>>>> 1056e9ec
       Seq( ("", (Some(1), None)) ),
       Seq( ("", (None, Some("x"))) )
     )
