<?xml version="1.0" encoding="UTF-8"?>
<!--
~ Licensed to the Apache Software Foundation (ASF) under one or more
~ contributor license agreements.  See the NOTICE file distributed with
~ this work for additional information regarding copyright ownership.
~ The ASF licenses this file to You under the Apache License, Version 2.0
~ (the "License"); you may not use this file except in compliance with
~ the License.  You may obtain a copy of the License at
~
~    http://www.apache.org/licenses/LICENSE-2.0
~
~ Unless required by applicable law or agreed to in writing, software
~ distributed under the License is distributed on an "AS IS" BASIS,
~ WITHOUT WARRANTIES OR CONDITIONS OF ANY KIND, either express or implied.
~ See the License for the specific language governing permissions and
~ limitations under the License.
-->
<project xmlns="http://maven.apache.org/POM/4.0.0" xmlns:xsi="http://www.w3.org/2001/XMLSchema-instance" xsi:schemaLocation="http://maven.apache.org/POM/4.0.0 http://maven.apache.org/xsd/maven-4.0.0.xsd">
  <modelVersion>4.0.0</modelVersion>
  <parent>
    <groupId>org.apache.spark</groupId>
    <artifactId>spark-parent_2.10</artifactId>
<<<<<<< HEAD
    <version>1.6.1-csd-1-SNAPSHOT</version>
=======
    <version>1.6.2-SNAPSHOT</version>
>>>>>>> fedb8136
    <relativePath>../../pom.xml</relativePath>
  </parent>

  <groupId>org.apache.spark</groupId>
  <artifactId>java8-tests_2.10</artifactId>
  <packaging>pom</packaging>
  <name>Spark Project Java8 Tests POM</name>

  <properties>
    <sbt.project.name>java8-tests</sbt.project.name>
  </properties>

  <dependencies>
    <dependency>
      <groupId>org.apache.spark</groupId>
      <artifactId>spark-core_${scala.binary.version}</artifactId>
      <version>${project.version}</version>
    </dependency>
    <dependency>
      <groupId>org.apache.spark</groupId>
      <artifactId>spark-core_${scala.binary.version}</artifactId>
      <version>${project.version}</version>
      <type>test-jar</type>
      <scope>test</scope>
    </dependency>
    <dependency>
      <groupId>org.apache.spark</groupId>
      <artifactId>spark-streaming_${scala.binary.version}</artifactId>
      <version>${project.version}</version>
    </dependency>
    <dependency>
      <groupId>org.apache.spark</groupId>
      <artifactId>spark-streaming_${scala.binary.version}</artifactId>
      <version>${project.version}</version>
      <type>test-jar</type>
      <scope>test</scope>
    </dependency>
    <dependency>
      <groupId>org.apache.spark</groupId>
      <artifactId>spark-test-tags_${scala.binary.version}</artifactId>
    </dependency>
  </dependencies>

  <profiles>
    <profile>
      <id>java8-tests</id>
    </profile>
  </profiles>
  <build>
    <plugins>
      <plugin>
        <groupId>org.apache.maven.plugins</groupId>
        <artifactId>maven-deploy-plugin</artifactId>
        <configuration>
          <skip>true</skip>
        </configuration>
      </plugin>
      <plugin>
        <groupId>org.apache.maven.plugins</groupId>
        <artifactId>maven-install-plugin</artifactId>
        <configuration>
          <skip>true</skip>
        </configuration>
      </plugin>
      <plugin>
        <groupId>org.apache.maven.plugins</groupId>
        <artifactId>maven-surefire-plugin</artifactId>
        <executions>
          <execution>
            <id>test</id>
            <goals>
              <goal>test</goal>
            </goals>
          </execution>
        </executions>
        <configuration>
          <systemPropertyVariables>
            <!-- For some reason surefire isn't setting this log4j file on the
                 test classpath automatically. So we add it manually. -->
            <log4j.configuration>
              file:src/test/resources/log4j.properties
            </log4j.configuration>
          </systemPropertyVariables>
          <skipTests>false</skipTests>
          <includes>
            <include>**/Suite*.java</include>
            <include>**/*Suite.java</include>
          </includes>
        </configuration>
      </plugin>
      <plugin>
        <groupId>org.apache.maven.plugins</groupId>
        <artifactId>maven-compiler-plugin</artifactId>
        <executions>
          <execution>
            <id>test-compile-first</id>
            <phase>process-test-resources</phase>
            <goals>
              <goal>testCompile</goal>
            </goals>
          </execution>
        </executions>
        <configuration>
          <fork>true</fork>
          <verbose>true</verbose>
          <forceJavacCompilerUse>true</forceJavacCompilerUse>
          <source>1.8</source>
          <compilerVersion>1.8</compilerVersion>
          <target>1.8</target>
          <encoding>UTF-8</encoding>
          <maxmem>1024m</maxmem>
        </configuration>
      </plugin>
      <plugin>
        <!-- disabled -->
        <groupId>net.alchim31.maven</groupId>
        <artifactId>scala-maven-plugin</artifactId>
        <executions>
          <execution>
            <phase>none</phase>
          </execution>
          <execution>
            <id>scala-compile-first</id>
            <phase>none</phase>
          </execution>
          <execution>
            <id>scala-test-compile-first</id>
            <phase>none</phase>
          </execution>
          <execution>
            <id>attach-scaladocs</id>
            <phase>none</phase>
          </execution>
        </executions>
      </plugin>
    </plugins>
  </build>
</project><|MERGE_RESOLUTION|>--- conflicted
+++ resolved
@@ -20,11 +20,7 @@
   <parent>
     <groupId>org.apache.spark</groupId>
     <artifactId>spark-parent_2.10</artifactId>
-<<<<<<< HEAD
-    <version>1.6.1-csd-1-SNAPSHOT</version>
-=======
-    <version>1.6.2-SNAPSHOT</version>
->>>>>>> fedb8136
+    <version>1.6.1-csd-3-SNAPSHOT</version>
     <relativePath>../../pom.xml</relativePath>
   </parent>
 
