--- conflicted
+++ resolved
@@ -20,11 +20,7 @@
   <parent>
     <groupId>org.apache.spark</groupId>
     <artifactId>spark-parent_2.10</artifactId>
-<<<<<<< HEAD
-    <version>1.4.0-csd-1-SNAPSHOT</version>
-=======
-    <version>1.4.2-SNAPSHOT</version>
->>>>>>> 6abb4fc8
+    <version>1.4.0-csd-4-SNAPSHOT</version>
     <relativePath>../../pom.xml</relativePath>
   </parent>
 
