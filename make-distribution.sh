--- conflicted
+++ resolved
@@ -119,11 +119,7 @@
 SPARK_HADOOP_VERSION=$(mvn help:evaluate -Dexpression=hadoop.version $@ 2>/dev/null\
     | grep -v "INFO"\
     | tail -n 1)
-<<<<<<< HEAD
-SPARK_HIVE=$(mvn help:evaluate -Dexpression=project.activeProfiles $@ 2>/dev/null\
-=======
 SPARK_HIVE=$(mvn help:evaluate -Dexpression=project.activeProfiles -pl sql/hive $@ 2>/dev/null\
->>>>>>> 1056e9ec
     | grep -v "INFO"\
     | fgrep --count "<id>hive</id>";\
     # Reset exit status to 0, otherwise the script stops here if the last grep finds nothing\
@@ -185,12 +181,9 @@
 # Copy jars
 cp "$FWDIR"/assembly/target/scala*/*assembly*hadoop*.jar "$DISTDIR/lib/"
 cp "$FWDIR"/examples/target/scala*/spark-examples*.jar "$DISTDIR/lib/"
-<<<<<<< HEAD
-=======
 # This will fail if the -Pyarn profile is not provided
 # In this case, silence the error and ignore the return code of this command
 cp "$FWDIR"/network/yarn/target/scala*/spark-*-yarn-shuffle.jar "$DISTDIR/lib/" &> /dev/null || :
->>>>>>> 1056e9ec
 
 # Copy example sources (needed for python and SQL)
 mkdir -p "$DISTDIR/examples/src/main"
