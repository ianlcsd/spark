---
layout: global
displayTitle: Spark SQL, DataFrames and Datasets Guide
title: Spark SQL and DataFrames
---

* This will become a table of contents (this text will be scraped).
{:toc}

# Overview

Spark SQL is a Spark module for structured data processing. Unlike the basic Spark RDD API, the interfaces provided
by Spark SQL provide Spark with more information about the structure of both the data and the computation being performed. Internally,
Spark SQL uses this extra information to perform extra optimizations. There are several ways to
interact with Spark SQL including SQL and the Dataset API. When computing a result
the same execution engine is used, independent of which API/language you are using to express the
computation. This unification means that developers can easily switch back and forth between
different APIs based on which provides the most natural way to express a given transformation.

All of the examples on this page use sample data included in the Spark distribution and can be run in
the `spark-shell`, `pyspark` shell, or `sparkR` shell.

## SQL

One use of Spark SQL is to execute SQL queries.
Spark SQL can also be used to read data from an existing Hive installation. For more on how to
configure this feature, please refer to the [Hive Tables](#hive-tables) section. When running
SQL from within another programming language the results will be returned as a [Dataset/DataFrame](#datasets-and-dataframes).
You can also interact with the SQL interface using the [command-line](#running-the-spark-sql-cli)
or over [JDBC/ODBC](#running-the-thrift-jdbcodbc-server).

## Datasets and DataFrames

A Dataset is a distributed collection of data.
Dataset is a new interface added in Spark 1.6 that provides the benefits of RDDs (strong
typing, ability to use powerful lambda functions) with the benefits of Spark SQL's optimized
execution engine. A Dataset can be [constructed](#creating-datasets) from JVM objects and then
manipulated using functional transformations (`map`, `flatMap`, `filter`, etc.).
The Dataset API is available in [Scala][scala-datasets] and
[Java][java-datasets]. Python does not have the support for the Dataset API. But due to Python's dynamic nature,
many of the benefits of the Dataset API are already available (i.e. you can access the field of a row by name naturally
`row.columnName`). The case for R is similar.

A DataFrame is a *Dataset* organized into named columns. It is conceptually
equivalent to a table in a relational database or a data frame in R/Python, but with richer
optimizations under the hood. DataFrames can be constructed from a wide array of [sources](#data-sources) such
as: structured data files, tables in Hive, external databases, or existing RDDs.
The DataFrame API is available in Scala,
Java, [Python](api/python/pyspark.sql.html#pyspark.sql.DataFrame), and [R](api/R/index.html).
In Scala and Java, a DataFrame is represented by a Dataset of `Row`s.
In [the Scala API][scala-datasets], `DataFrame` is simply a type alias of `Dataset[Row]`.
While, in [Java API][java-datasets], users need to use `Dataset<Row>` to represent a `DataFrame`.

[scala-datasets]: api/scala/index.html#org.apache.spark.sql.Dataset
[java-datasets]: api/java/index.html?org/apache/spark/sql/Dataset.html

Throughout this document, we will often refer to Scala/Java Datasets of `Row`s as DataFrames.

# Getting Started

## Starting Point: SparkSession

<div class="codetabs">
<div data-lang="scala"  markdown="1">

The entry point into all functionality in Spark is the [`SparkSession`](api/scala/index.html#org.apache.spark.sql.SparkSession) class. To create a basic `SparkSession`, just use `SparkSession.builder()`:

{% include_example init_session scala/org/apache/spark/examples/sql/SparkSQLExample.scala %}
</div>

<div data-lang="java" markdown="1">

The entry point into all functionality in Spark is the [`SparkSession`](api/java/index.html#org.apache.spark.sql.SparkSession) class. To create a basic `SparkSession`, just use `SparkSession.builder()`:

{% include_example init_session java/org/apache/spark/examples/sql/JavaSparkSQLExample.java %}
</div>

<div data-lang="python"  markdown="1">

The entry point into all functionality in Spark is the [`SparkSession`](api/python/pyspark.sql.html#pyspark.sql.SparkSession) class. To create a basic `SparkSession`, just use `SparkSession.builder`:

{% include_example init_session python/sql/basic.py %}
</div>

<div data-lang="r"  markdown="1">

The entry point into all functionality in Spark is the [`SparkSession`](api/R/sparkR.session.html) class. To initialize a basic `SparkSession`, just call `sparkR.session()`:

{% include_example init_session r/RSparkSQLExample.R %}

Note that when invoked for the first time, `sparkR.session()` initializes a global `SparkSession` singleton instance, and always returns a reference to this instance for successive invocations. In this way, users only need to initialize the `SparkSession` once, then SparkR functions like `read.df` will be able to access this global instance implicitly, and users don't need to pass the `SparkSession` instance around.
</div>
</div>

`SparkSession` in Spark 2.0 provides builtin support for Hive features including the ability to
write queries using HiveQL, access to Hive UDFs, and the ability to read data from Hive tables.
To use these features, you do not need to have an existing Hive setup.

## Creating DataFrames

<div class="codetabs">
<div data-lang="scala"  markdown="1">
With a `SparkSession`, applications can create DataFrames from an [existing `RDD`](#interoperating-with-rdds),
from a Hive table, or from [Spark data sources](#data-sources).

As an example, the following creates a DataFrame based on the content of a JSON file:

{% include_example create_df scala/org/apache/spark/examples/sql/SparkSQLExample.scala %}
</div>

<div data-lang="java" markdown="1">
With a `SparkSession`, applications can create DataFrames from an [existing `RDD`](#interoperating-with-rdds),
from a Hive table, or from [Spark data sources](#data-sources).

As an example, the following creates a DataFrame based on the content of a JSON file:

{% include_example create_df java/org/apache/spark/examples/sql/JavaSparkSQLExample.java %}
</div>

<div data-lang="python"  markdown="1">
With a `SparkSession`, applications can create DataFrames from an [existing `RDD`](#interoperating-with-rdds),
from a Hive table, or from [Spark data sources](#data-sources).

As an example, the following creates a DataFrame based on the content of a JSON file:

{% include_example create_df python/sql/basic.py %}
</div>

<div data-lang="r"  markdown="1">
With a `SparkSession`, applications can create DataFrames from a local R data.frame,
from a Hive table, or from [Spark data sources](#data-sources).

As an example, the following creates a DataFrame based on the content of a JSON file:

{% include_example create_df r/RSparkSQLExample.R %}

</div>
</div>


## Untyped Dataset Operations (aka DataFrame Operations)

DataFrames provide a domain-specific language for structured data manipulation in [Scala](api/scala/index.html#org.apache.spark.sql.Dataset), [Java](api/java/index.html?org/apache/spark/sql/Dataset.html), [Python](api/python/pyspark.sql.html#pyspark.sql.DataFrame) and [R](api/R/SparkDataFrame.html).

As mentioned above, in Spark 2.0, DataFrames are just Dataset of `Row`s in Scala and Java API. These operations are also referred as "untyped transformations" in contrast to "typed transformations" come with strongly typed Scala/Java Datasets.

Here we include some basic examples of structured data processing using Datasets:

<div class="codetabs">
<div data-lang="scala"  markdown="1">
{% include_example untyped_ops scala/org/apache/spark/examples/sql/SparkSQLExample.scala %}

For a complete list of the types of operations that can be performed on a Dataset refer to the [API Documentation](api/scala/index.html#org.apache.spark.sql.Dataset).

In addition to simple column references and expressions, Datasets also have a rich library of functions including string manipulation, date arithmetic, common math operations and more. The complete list is available in the [DataFrame Function Reference](api/scala/index.html#org.apache.spark.sql.functions$).
</div>

<div data-lang="java" markdown="1">

{% include_example untyped_ops java/org/apache/spark/examples/sql/JavaSparkSQLExample.java %}

For a complete list of the types of operations that can be performed on a Dataset refer to the [API Documentation](api/java/org/apache/spark/sql/Dataset.html).

In addition to simple column references and expressions, Datasets also have a rich library of functions including string manipulation, date arithmetic, common math operations and more. The complete list is available in the [DataFrame Function Reference](api/java/org/apache/spark/sql/functions.html).
</div>

<div data-lang="python"  markdown="1">
In Python it's possible to access a DataFrame's columns either by attribute
(`df.age`) or by indexing (`df['age']`). While the former is convenient for
interactive data exploration, users are highly encouraged to use the
latter form, which is future proof and won't break with column names that
are also attributes on the DataFrame class.

{% include_example untyped_ops python/sql/basic.py %}
For a complete list of the types of operations that can be performed on a DataFrame refer to the [API Documentation](api/python/pyspark.sql.html#pyspark.sql.DataFrame).

In addition to simple column references and expressions, DataFrames also have a rich library of functions including string manipulation, date arithmetic, common math operations and more. The complete list is available in the [DataFrame Function Reference](api/python/pyspark.sql.html#module-pyspark.sql.functions).

</div>

<div data-lang="r"  markdown="1">

{% include_example untyped_ops r/RSparkSQLExample.R %}

For a complete list of the types of operations that can be performed on a DataFrame refer to the [API Documentation](api/R/index.html).

In addition to simple column references and expressions, DataFrames also have a rich library of functions including string manipulation, date arithmetic, common math operations and more. The complete list is available in the [DataFrame Function Reference](api/R/SparkDataFrame.html).

</div>

</div>

## Running SQL Queries Programmatically

<div class="codetabs">
<div data-lang="scala"  markdown="1">
The `sql` function on a `SparkSession` enables applications to run SQL queries programmatically and returns the result as a `DataFrame`.

{% include_example run_sql scala/org/apache/spark/examples/sql/SparkSQLExample.scala %}
</div>

<div data-lang="java" markdown="1">
The `sql` function on a `SparkSession` enables applications to run SQL queries programmatically and returns the result as a `Dataset<Row>`.

{% include_example run_sql java/org/apache/spark/examples/sql/JavaSparkSQLExample.java %}
</div>

<div data-lang="python"  markdown="1">
The `sql` function on a `SparkSession` enables applications to run SQL queries programmatically and returns the result as a `DataFrame`.

{% include_example run_sql python/sql/basic.py %}
</div>

<div data-lang="r"  markdown="1">
The `sql` function enables applications to run SQL queries programmatically and returns the result as a `SparkDataFrame`.

{% include_example run_sql r/RSparkSQLExample.R %}

</div>
</div>


## Global Temporary View

Temporary views in Spark SQL are session-scoped and will disappear if the session that creates it
terminates. If you want to have a temporary view that is shared among all sessions and keep alive
until the Spark application terminates, you can create a global temporary view. Global temporary
view is tied to a system preserved database `global_temp`, and we must use the qualified name to
refer it, e.g. `SELECT * FROM global_temp.view1`.

<div class="codetabs">
<div data-lang="scala"  markdown="1">
{% include_example global_temp_view scala/org/apache/spark/examples/sql/SparkSQLExample.scala %}
</div>

<div data-lang="java" markdown="1">
{% include_example global_temp_view java/org/apache/spark/examples/sql/JavaSparkSQLExample.java %}
</div>

<div data-lang="python"  markdown="1">
{% include_example global_temp_view python/sql/basic.py %}
</div>

<div data-lang="sql"  markdown="1">

{% highlight sql %}

CREATE GLOBAL TEMPORARY VIEW temp_view AS SELECT a + 1, b * 2 FROM tbl

SELECT * FROM global_temp.temp_view

{% endhighlight %}

</div>
</div>


## Creating Datasets

Datasets are similar to RDDs, however, instead of using Java serialization or Kryo they use
a specialized [Encoder](api/scala/index.html#org.apache.spark.sql.Encoder) to serialize the objects
for processing or transmitting over the network. While both encoders and standard serialization are
responsible for turning an object into bytes, encoders are code generated dynamically and use a format
that allows Spark to perform many operations like filtering, sorting and hashing without deserializing
the bytes back into an object.

<div class="codetabs">
<div data-lang="scala"  markdown="1">
{% include_example create_ds scala/org/apache/spark/examples/sql/SparkSQLExample.scala %}
</div>

<div data-lang="java" markdown="1">
{% include_example create_ds java/org/apache/spark/examples/sql/JavaSparkSQLExample.java %}
</div>
</div>

## Interoperating with RDDs

Spark SQL supports two different methods for converting existing RDDs into Datasets. The first
method uses reflection to infer the schema of an RDD that contains specific types of objects. This
reflection based approach leads to more concise code and works well when you already know the schema
while writing your Spark application.

The second method for creating Datasets is through a programmatic interface that allows you to
construct a schema and then apply it to an existing RDD. While this method is more verbose, it allows
you to construct Datasets when the columns and their types are not known until runtime.

### Inferring the Schema Using Reflection
<div class="codetabs">

<div data-lang="scala"  markdown="1">

The Scala interface for Spark SQL supports automatically converting an RDD containing case classes
to a DataFrame. The case class
defines the schema of the table. The names of the arguments to the case class are read using
reflection and become the names of the columns. Case classes can also be nested or contain complex
types such as `Seq`s or `Array`s. This RDD can be implicitly converted to a DataFrame and then be
registered as a table. Tables can be used in subsequent SQL statements.

{% include_example schema_inferring scala/org/apache/spark/examples/sql/SparkSQLExample.scala %}
</div>

<div data-lang="java"  markdown="1">

Spark SQL supports automatically converting an RDD of
[JavaBeans](http://stackoverflow.com/questions/3295496/what-is-a-javabean-exactly) into a DataFrame.
The `BeanInfo`, obtained using reflection, defines the schema of the table. Currently, Spark SQL
does not support JavaBeans that contain `Map` field(s). Nested JavaBeans and `List` or `Array`
fields are supported though. You can create a JavaBean by creating a class that implements
Serializable and has getters and setters for all of its fields.

{% include_example schema_inferring java/org/apache/spark/examples/sql/JavaSparkSQLExample.java %}
</div>

<div data-lang="python"  markdown="1">

Spark SQL can convert an RDD of Row objects to a DataFrame, inferring the datatypes. Rows are constructed by passing a list of
key/value pairs as kwargs to the Row class. The keys of this list define the column names of the table,
and the types are inferred by sampling the whole dataset, similar to the inference that is performed on JSON files.

{% include_example schema_inferring python/sql/basic.py %}
</div>

</div>

### Programmatically Specifying the Schema

<div class="codetabs">

<div data-lang="scala"  markdown="1">

When case classes cannot be defined ahead of time (for example,
the structure of records is encoded in a string, or a text dataset will be parsed
and fields will be projected differently for different users),
a `DataFrame` can be created programmatically with three steps.

1. Create an RDD of `Row`s from the original RDD;
2. Create the schema represented by a `StructType` matching the structure of
`Row`s in the RDD created in Step 1.
3. Apply the schema to the RDD of `Row`s via `createDataFrame` method provided
by `SparkSession`.

For example:

{% include_example programmatic_schema scala/org/apache/spark/examples/sql/SparkSQLExample.scala %}
</div>

<div data-lang="java"  markdown="1">

When JavaBean classes cannot be defined ahead of time (for example,
the structure of records is encoded in a string, or a text dataset will be parsed and
fields will be projected differently for different users),
a `Dataset<Row>` can be created programmatically with three steps.

1. Create an RDD of `Row`s from the original RDD;
2. Create the schema represented by a `StructType` matching the structure of
`Row`s in the RDD created in Step 1.
3. Apply the schema to the RDD of `Row`s via `createDataFrame` method provided
by `SparkSession`.

For example:

{% include_example programmatic_schema java/org/apache/spark/examples/sql/JavaSparkSQLExample.java %}
</div>

<div data-lang="python"  markdown="1">

When a dictionary of kwargs cannot be defined ahead of time (for example,
the structure of records is encoded in a string, or a text dataset will be parsed and
fields will be projected differently for different users),
a `DataFrame` can be created programmatically with three steps.

1. Create an RDD of tuples or lists from the original RDD;
2. Create the schema represented by a `StructType` matching the structure of
tuples or lists in the RDD created in the step 1.
3. Apply the schema to the RDD via `createDataFrame` method provided by `SparkSession`.

For example:

{% include_example programmatic_schema python/sql/basic.py %}
</div>

</div>

## Aggregations

The [built-in DataFrames functions](api/scala/index.html#org.apache.spark.sql.functions$) provide common
aggregations such as `count()`, `countDistinct()`, `avg()`, `max()`, `min()`, etc.
<<<<<<< HEAD
While those functions are designed for DataFrames, Spark SQL also has type-safe versions for some of them in 
[Scala](api/scala/index.html#org.apache.spark.sql.expressions.scalalang.typed$) and 
=======
While those functions are designed for DataFrames, Spark SQL also has type-safe versions for some of them in
[Scala](api/scala/index.html#org.apache.spark.sql.expressions.scalalang.typed$) and
>>>>>>> 86cd3c08
[Java](api/java/org/apache/spark/sql/expressions/javalang/typed.html) to work with strongly typed Datasets.
Moreover, users are not limited to the predefined aggregate functions and can create their own.

### Untyped User-Defined Aggregate Functions
<<<<<<< HEAD

<div class="codetabs">

<div data-lang="scala"  markdown="1">

Users have to extend the [UserDefinedAggregateFunction](api/scala/index.html#org.apache.spark.sql.expressions.UserDefinedAggregateFunction) 
abstract class to implement a custom untyped aggregate function. For example, a user-defined average
can look like:

{% include_example untyped_custom_aggregation scala/org/apache/spark/examples/sql/UserDefinedUntypedAggregation.scala%}
</div>

<div data-lang="java"  markdown="1">

{% include_example untyped_custom_aggregation java/org/apache/spark/examples/sql/JavaUserDefinedUntypedAggregation.java%}
</div>

=======
Users have to extend the [UserDefinedAggregateFunction](api/scala/index.html#org.apache.spark.sql.expressions.UserDefinedAggregateFunction)
abstract class to implement a custom untyped aggregate function. For example, a user-defined average
can look like:

<div class="codetabs">
<div data-lang="scala"  markdown="1">
{% include_example untyped_custom_aggregation scala/org/apache/spark/examples/sql/UserDefinedUntypedAggregation.scala%}
</div>
<div data-lang="java"  markdown="1">
{% include_example untyped_custom_aggregation java/org/apache/spark/examples/sql/JavaUserDefinedUntypedAggregation.java%}
</div>
>>>>>>> 86cd3c08
</div>

### Type-Safe User-Defined Aggregate Functions

User-defined aggregations for strongly typed Datasets revolve around the [Aggregator](api/scala/index.html#org.apache.spark.sql.expressions.Aggregator) abstract class.
For example, a type-safe user-defined average can look like:
<<<<<<< HEAD
<div class="codetabs">

<div data-lang="scala"  markdown="1">

{% include_example typed_custom_aggregation scala/org/apache/spark/examples/sql/UserDefinedTypedAggregation.scala%}
</div>

<div data-lang="java"  markdown="1">

{% include_example typed_custom_aggregation java/org/apache/spark/examples/sql/JavaUserDefinedTypedAggregation.java%}
</div>

=======

<div class="codetabs">
<div data-lang="scala"  markdown="1">
{% include_example typed_custom_aggregation scala/org/apache/spark/examples/sql/UserDefinedTypedAggregation.scala%}
</div>
<div data-lang="java"  markdown="1">
{% include_example typed_custom_aggregation java/org/apache/spark/examples/sql/JavaUserDefinedTypedAggregation.java%}
</div>
>>>>>>> 86cd3c08
</div>

# Data Sources

Spark SQL supports operating on a variety of data sources through the DataFrame interface.
A DataFrame can be operated on using relational transformations and can also be used to create a temporary view.
Registering a DataFrame as a temporary view allows you to run SQL queries over its data. This section
describes the general methods for loading and saving data using the Spark Data Sources and then
goes into specific options that are available for the built-in data sources.

## Generic Load/Save Functions

In the simplest form, the default data source (`parquet` unless otherwise configured by
`spark.sql.sources.default`) will be used for all operations.

<div class="codetabs">
<div data-lang="scala"  markdown="1">
{% include_example generic_load_save_functions scala/org/apache/spark/examples/sql/SQLDataSourceExample.scala %}
</div>

<div data-lang="java"  markdown="1">
{% include_example generic_load_save_functions java/org/apache/spark/examples/sql/JavaSQLDataSourceExample.java %}
</div>

<div data-lang="python"  markdown="1">

{% include_example generic_load_save_functions python/sql/datasource.py %}
</div>

<div data-lang="r"  markdown="1">

{% include_example generic_load_save_functions r/RSparkSQLExample.R %}

</div>
</div>

### Manually Specifying Options

You can also manually specify the data source that will be used along with any extra options
that you would like to pass to the data source. Data sources are specified by their fully qualified
name (i.e., `org.apache.spark.sql.parquet`), but for built-in sources you can also use their short
names (`json`, `parquet`, `jdbc`, `orc`, `libsvm`, `csv`, `text`). DataFrames loaded from any data
source type can be converted into other types using this syntax.

<div class="codetabs">
<div data-lang="scala"  markdown="1">
{% include_example manual_load_options scala/org/apache/spark/examples/sql/SQLDataSourceExample.scala %}
</div>

<div data-lang="java"  markdown="1">
{% include_example manual_load_options java/org/apache/spark/examples/sql/JavaSQLDataSourceExample.java %}
</div>

<div data-lang="python"  markdown="1">
{% include_example manual_load_options python/sql/datasource.py %}
</div>

<div data-lang="r"  markdown="1">
{% include_example manual_load_options r/RSparkSQLExample.R %}
</div>
</div>

### Run SQL on files directly

Instead of using read API to load a file into DataFrame and query it, you can also query that
file directly with SQL.

<div class="codetabs">
<div data-lang="scala"  markdown="1">
{% include_example direct_sql scala/org/apache/spark/examples/sql/SQLDataSourceExample.scala %}
</div>

<div data-lang="java"  markdown="1">
{% include_example direct_sql java/org/apache/spark/examples/sql/JavaSQLDataSourceExample.java %}
</div>

<div data-lang="python"  markdown="1">
{% include_example direct_sql python/sql/datasource.py %}
</div>

<div data-lang="r"  markdown="1">
{% include_example direct_sql r/RSparkSQLExample.R %}

</div>
</div>

### Save Modes

Save operations can optionally take a `SaveMode`, that specifies how to handle existing data if
present. It is important to realize that these save modes do not utilize any locking and are not
atomic. Additionally, when performing an `Overwrite`, the data will be deleted before writing out the
new data.

<table class="table">
<tr><th>Scala/Java</th><th>Any Language</th><th>Meaning</th></tr>
<tr>
  <td><code>SaveMode.ErrorIfExists</code> (default)</td>
  <td><code>"error"</code> (default)</td>
  <td>
    When saving a DataFrame to a data source, if data already exists,
    an exception is expected to be thrown.
  </td>
</tr>
<tr>
  <td><code>SaveMode.Append</code></td>
  <td><code>"append"</code></td>
  <td>
    When saving a DataFrame to a data source, if data/table already exists,
    contents of the DataFrame are expected to be appended to existing data.
  </td>
</tr>
<tr>
  <td><code>SaveMode.Overwrite</code></td>
  <td><code>"overwrite"</code></td>
  <td>
    Overwrite mode means that when saving a DataFrame to a data source,
    if data/table already exists, existing data is expected to be overwritten by the contents of
    the DataFrame.
  </td>
</tr>
<tr>
  <td><code>SaveMode.Ignore</code></td>
  <td><code>"ignore"</code></td>
  <td>
    Ignore mode means that when saving a DataFrame to a data source, if data already exists,
    the save operation is expected to not save the contents of the DataFrame and to not
    change the existing data. This is similar to a <code>CREATE TABLE IF NOT EXISTS</code> in SQL.
  </td>
</tr>
</table>

### Saving to Persistent Tables

`DataFrames` can also be saved as persistent tables into Hive metastore using the `saveAsTable`
command. Notice that an existing Hive deployment is not necessary to use this feature. Spark will create a
default local Hive metastore (using Derby) for you. Unlike the `createOrReplaceTempView` command,
`saveAsTable` will materialize the contents of the DataFrame and create a pointer to the data in the
Hive metastore. Persistent tables will still exist even after your Spark program has restarted, as
long as you maintain your connection to the same metastore. A DataFrame for a persistent table can
be created by calling the `table` method on a `SparkSession` with the name of the table.

For file-based data source, e.g. text, parquet, json, etc. you can specify a custom table path via the
`path` option, e.g. `df.write.option("path", "/some/path").saveAsTable("t")`. When the table is dropped,
the custom table path will not be removed and the table data is still there. If no custom table path is
specified, Spark will write data to a default table path under the warehouse directory. When the table is
dropped, the default table path will be removed too.

Starting from Spark 2.1, persistent datasource tables have per-partition metadata stored in the Hive metastore. This brings several benefits:

- Since the metastore can return only necessary partitions for a query, discovering all the partitions on the first query to the table is no longer needed.
- Hive DDLs such as `ALTER TABLE PARTITION ... SET LOCATION` are now available for tables created with the Datasource API.

Note that partition information is not gathered by default when creating external datasource tables (those with a `path` option). To sync the partition information in the metastore, you can invoke `MSCK REPAIR TABLE`.

### Bucketing, Sorting and Partitioning

For file-based data source, it is also possible to bucket and sort or partition the output. 
Bucketing and sorting are applicable only to persistent tables:

<div class="codetabs">

<div data-lang="scala"  markdown="1">
{% include_example write_sorting_and_bucketing scala/org/apache/spark/examples/sql/SQLDataSourceExample.scala %}
</div>

<div data-lang="java"  markdown="1">
{% include_example write_sorting_and_bucketing java/org/apache/spark/examples/sql/JavaSQLDataSourceExample.java %}
</div>

<div data-lang="python"  markdown="1">
{% include_example write_sorting_and_bucketing python/sql/datasource.py %}
</div>

<div data-lang="sql"  markdown="1">

{% highlight sql %}

CREATE TABLE users_bucketed_by_name(
  name STRING,
  favorite_color STRING,
  favorite_numbers array<integer>
) USING parquet 
CLUSTERED BY(name) INTO 42 BUCKETS;

{% endhighlight %}

</div>

</div>

while partitioning can be used with both `save` and `saveAsTable` when using the Dataset APIs.


<div class="codetabs">

<div data-lang="scala"  markdown="1">
{% include_example write_partitioning scala/org/apache/spark/examples/sql/SQLDataSourceExample.scala %}
</div>

<div data-lang="java"  markdown="1">
{% include_example write_partitioning java/org/apache/spark/examples/sql/JavaSQLDataSourceExample.java %}
</div>

<div data-lang="python"  markdown="1">
{% include_example write_partitioning python/sql/datasource.py %}
</div>

<div data-lang="sql"  markdown="1">

{% highlight sql %}

CREATE TABLE users_by_favorite_color(
  name STRING, 
  favorite_color STRING,
  favorite_numbers array<integer>
) USING csv PARTITIONED BY(favorite_color);

{% endhighlight %}

</div>

</div>

It is possible to use both partitioning and bucketing for a single table:

<div class="codetabs">

<div data-lang="scala"  markdown="1">
{% include_example write_partition_and_bucket scala/org/apache/spark/examples/sql/SQLDataSourceExample.scala %}
</div>

<div data-lang="java"  markdown="1">
{% include_example write_partition_and_bucket java/org/apache/spark/examples/sql/JavaSQLDataSourceExample.java %}
</div>

<div data-lang="python"  markdown="1">
{% include_example write_partition_and_bucket python/sql/datasource.py %}
</div>

<div data-lang="sql"  markdown="1">

{% highlight sql %}

CREATE TABLE users_bucketed_and_partitioned(
  name STRING,
  favorite_color STRING,
  favorite_numbers array<integer>
) USING parquet 
PARTITIONED BY (favorite_color)
CLUSTERED BY(name) SORTED BY (favorite_numbers) INTO 42 BUCKETS;

{% endhighlight %}

</div>

</div>

`partitionBy` creates a directory structure as described in the [Partition Discovery](#partition-discovery) section.
Thus, it has limited applicability to columns with high cardinality. In contrast 
 `bucketBy` distributes
data across a fixed number of buckets and can be used when a number of unique values is unbounded.

Currently, `saveAsTable` does not expose an API supporting the creation of an "external table" from a `DataFrame`.
However, this functionality can be achieved by providing a `path` option to the `DataFrameWriter` with `path` as the key
and location of the external table as its value (a string) when saving the table with `saveAsTable`. When an External table
is dropped only its metadata is removed.

Starting from Spark 2.1, persistent datasource tables have per-partition metadata stored in the Hive metastore. This brings several benefits:

- Since the metastore can return only necessary partitions for a query, discovering all the partitions on the first query to the table is no longer needed.
- Hive DDLs such as `ALTER TABLE PARTITION ... SET LOCATION` are now available for tables created with the Datasource API.

Note that partition information is not gathered by default when creating external datasource tables (those with a `path` option). To sync the partition information in the metastore, you can invoke `MSCK REPAIR TABLE`.

## Parquet Files

[Parquet](http://parquet.io) is a columnar format that is supported by many other data processing systems.
Spark SQL provides support for both reading and writing Parquet files that automatically preserves the schema
of the original data. When writing Parquet files, all columns are automatically converted to be nullable for
compatibility reasons.

### Loading Data Programmatically

Using the data from the above example:

<div class="codetabs">

<div data-lang="scala"  markdown="1">
{% include_example basic_parquet_example scala/org/apache/spark/examples/sql/SQLDataSourceExample.scala %}
</div>

<div data-lang="java"  markdown="1">
{% include_example basic_parquet_example java/org/apache/spark/examples/sql/JavaSQLDataSourceExample.java %}
</div>

<div data-lang="python"  markdown="1">

{% include_example basic_parquet_example python/sql/datasource.py %}
</div>

<div data-lang="r"  markdown="1">

{% include_example basic_parquet_example r/RSparkSQLExample.R %}

</div>

<div data-lang="sql"  markdown="1">

{% highlight sql %}

CREATE TEMPORARY VIEW parquetTable
USING org.apache.spark.sql.parquet
OPTIONS (
  path "examples/src/main/resources/people.parquet"
)

SELECT * FROM parquetTable

{% endhighlight %}

</div>

</div>

### Partition Discovery

Table partitioning is a common optimization approach used in systems like Hive. In a partitioned
table, data are usually stored in different directories, with partitioning column values encoded in
the path of each partition directory. The Parquet data source is now able to discover and infer
partitioning information automatically. For example, we can store all our previously used
population data into a partitioned table using the following directory structure, with two extra
columns, `gender` and `country` as partitioning columns:

{% highlight text %}

path
└── to
    └── table
        ├── gender=male
        │   ├── ...
        │   │
        │   ├── country=US
        │   │   └── data.parquet
        │   ├── country=CN
        │   │   └── data.parquet
        │   └── ...
        └── gender=female
            ├── ...
            │
            ├── country=US
            │   └── data.parquet
            ├── country=CN
            │   └── data.parquet
            └── ...

{% endhighlight %}

By passing `path/to/table` to either `SparkSession.read.parquet` or `SparkSession.read.load`, Spark SQL
will automatically extract the partitioning information from the paths.
Now the schema of the returned DataFrame becomes:

{% highlight text %}

root
|-- name: string (nullable = true)
|-- age: long (nullable = true)
|-- gender: string (nullable = true)
|-- country: string (nullable = true)

{% endhighlight %}

Notice that the data types of the partitioning columns are automatically inferred. Currently,
numeric data types and string type are supported. Sometimes users may not want to automatically
infer the data types of the partitioning columns. For these use cases, the automatic type inference
can be configured by `spark.sql.sources.partitionColumnTypeInference.enabled`, which is default to
`true`. When type inference is disabled, string type will be used for the partitioning columns.

Starting from Spark 1.6.0, partition discovery only finds partitions under the given paths
by default. For the above example, if users pass `path/to/table/gender=male` to either
`SparkSession.read.parquet` or `SparkSession.read.load`, `gender` will not be considered as a
partitioning column. If users need to specify the base path that partition discovery
should start with, they can set `basePath` in the data source options. For example,
when `path/to/table/gender=male` is the path of the data and
users set `basePath` to `path/to/table/`, `gender` will be a partitioning column.

### Schema Merging

Like ProtocolBuffer, Avro, and Thrift, Parquet also supports schema evolution. Users can start with
a simple schema, and gradually add more columns to the schema as needed. In this way, users may end
up with multiple Parquet files with different but mutually compatible schemas. The Parquet data
source is now able to automatically detect this case and merge schemas of all these files.

Since schema merging is a relatively expensive operation, and is not a necessity in most cases, we
turned it off by default starting from 1.5.0. You may enable it by

1. setting data source option `mergeSchema` to `true` when reading Parquet files (as shown in the
   examples below), or
2. setting the global SQL option `spark.sql.parquet.mergeSchema` to `true`.

<div class="codetabs">

<div data-lang="scala"  markdown="1">
{% include_example schema_merging scala/org/apache/spark/examples/sql/SQLDataSourceExample.scala %}
</div>

<div data-lang="java"  markdown="1">
{% include_example schema_merging java/org/apache/spark/examples/sql/JavaSQLDataSourceExample.java %}
</div>

<div data-lang="python"  markdown="1">

{% include_example schema_merging python/sql/datasource.py %}
</div>

<div data-lang="r"  markdown="1">

{% include_example schema_merging r/RSparkSQLExample.R %}

</div>

</div>

### Hive metastore Parquet table conversion

When reading from and writing to Hive metastore Parquet tables, Spark SQL will try to use its own
Parquet support instead of Hive SerDe for better performance. This behavior is controlled by the
`spark.sql.hive.convertMetastoreParquet` configuration, and is turned on by default.

#### Hive/Parquet Schema Reconciliation

There are two key differences between Hive and Parquet from the perspective of table schema
processing.

1. Hive is case insensitive, while Parquet is not
1. Hive considers all columns nullable, while nullability in Parquet is significant

Due to this reason, we must reconcile Hive metastore schema with Parquet schema when converting a
Hive metastore Parquet table to a Spark SQL Parquet table. The reconciliation rules are:

1. Fields that have the same name in both schema must have the same data type regardless of
   nullability. The reconciled field should have the data type of the Parquet side, so that
   nullability is respected.

1. The reconciled schema contains exactly those fields defined in Hive metastore schema.

   - Any fields that only appear in the Parquet schema are dropped in the reconciled schema.
   - Any fields that only appear in the Hive metastore schema are added as nullable field in the
     reconciled schema.

#### Metadata Refreshing

Spark SQL caches Parquet metadata for better performance. When Hive metastore Parquet table
conversion is enabled, metadata of those converted tables are also cached. If these tables are
updated by Hive or other external tools, you need to refresh them manually to ensure consistent
metadata.

<div class="codetabs">

<div data-lang="scala"  markdown="1">

{% highlight scala %}
// spark is an existing SparkSession
spark.catalog.refreshTable("my_table")
{% endhighlight %}

</div>

<div data-lang="java"  markdown="1">

{% highlight java %}
// spark is an existing SparkSession
spark.catalog().refreshTable("my_table");
{% endhighlight %}

</div>

<div data-lang="python"  markdown="1">

{% highlight python %}
# spark is an existing SparkSession
spark.catalog.refreshTable("my_table")
{% endhighlight %}

</div>

<div data-lang="sql"  markdown="1">

{% highlight sql %}
REFRESH TABLE my_table;
{% endhighlight %}

</div>

</div>

### Configuration

Configuration of Parquet can be done using the `setConf` method on `SparkSession` or by running
`SET key=value` commands using SQL.

<table class="table">
<tr><th>Property Name</th><th>Default</th><th>Meaning</th></tr>
<tr>
  <td><code>spark.sql.parquet.binaryAsString</code></td>
  <td>false</td>
  <td>
    Some other Parquet-producing systems, in particular Impala, Hive, and older versions of Spark SQL, do
    not differentiate between binary data and strings when writing out the Parquet schema. This
    flag tells Spark SQL to interpret binary data as a string to provide compatibility with these systems.
  </td>
</tr>
<tr>
  <td><code>spark.sql.parquet.int96AsTimestamp</code></td>
  <td>true</td>
  <td>
    Some Parquet-producing systems, in particular Impala and Hive, store Timestamp into INT96. This
    flag tells Spark SQL to interpret INT96 data as a timestamp to provide compatibility with these systems.
  </td>
</tr>
<tr>
  <td><code>spark.sql.parquet.cacheMetadata</code></td>
  <td>true</td>
  <td>
    Turns on caching of Parquet schema metadata. Can speed up querying of static data.
  </td>
</tr>
<tr>
  <td><code>spark.sql.parquet.compression.codec</code></td>
  <td>snappy</td>
  <td>
    Sets the compression codec use when writing Parquet files. Acceptable values include:
    uncompressed, snappy, gzip, lzo.
  </td>
</tr>
<tr>
  <td><code>spark.sql.parquet.filterPushdown</code></td>
  <td>true</td>
  <td>Enables Parquet filter push-down optimization when set to true.</td>
</tr>
<tr>
  <td><code>spark.sql.hive.convertMetastoreParquet</code></td>
  <td>true</td>
  <td>
    When set to false, Spark SQL will use the Hive SerDe for parquet tables instead of the built in
    support.
  </td>
</tr>
<tr>
  <td><code>spark.sql.parquet.mergeSchema</code></td>
  <td>false</td>
  <td>
    <p>
      When true, the Parquet data source merges schemas collected from all data files, otherwise the
      schema is picked from the summary file or a random data file if no summary file is available.
    </p>
  </td>
</tr>
<tr>
  <td><code>spark.sql.optimizer.metadataOnly</code></td>
  <td>true</td>
  <td>
    <p>
      When true, enable the metadata-only query optimization that use the table's metadata to
      produce the partition columns instead of table scans. It applies when all the columns scanned
      are partition columns and the query has an aggregate operator that satisfies distinct
      semantics.
    </p>
  </td>
</tr>
</table>

## JSON Datasets
<div class="codetabs">

<div data-lang="scala"  markdown="1">
Spark SQL can automatically infer the schema of a JSON dataset and load it as a `Dataset[Row]`.
This conversion can be done using `SparkSession.read.json()` on either a `Dataset[String]`,
or a JSON file.

Note that the file that is offered as _a json file_ is not a typical JSON file. Each
line must contain a separate, self-contained valid JSON object. For more information, please see
[JSON Lines text format, also called newline-delimited JSON](http://jsonlines.org/).

For a regular multi-line JSON file, set the `multiLine` option to `true`.

{% include_example json_dataset scala/org/apache/spark/examples/sql/SQLDataSourceExample.scala %}
</div>

<div data-lang="java"  markdown="1">
Spark SQL can automatically infer the schema of a JSON dataset and load it as a `Dataset<Row>`.
This conversion can be done using `SparkSession.read().json()` on either a `Dataset<String>`,
or a JSON file.

Note that the file that is offered as _a json file_ is not a typical JSON file. Each
line must contain a separate, self-contained valid JSON object. For more information, please see
[JSON Lines text format, also called newline-delimited JSON](http://jsonlines.org/).

For a regular multi-line JSON file, set the `multiLine` option to `true`.

{% include_example json_dataset java/org/apache/spark/examples/sql/JavaSQLDataSourceExample.java %}
</div>

<div data-lang="python"  markdown="1">
Spark SQL can automatically infer the schema of a JSON dataset and load it as a DataFrame.
This conversion can be done using `SparkSession.read.json` on a JSON file.

Note that the file that is offered as _a json file_ is not a typical JSON file. Each
line must contain a separate, self-contained valid JSON object. For more information, please see
[JSON Lines text format, also called newline-delimited JSON](http://jsonlines.org/).

For a regular multi-line JSON file, set the `multiLine` parameter to `True`.

{% include_example json_dataset python/sql/datasource.py %}
</div>

<div data-lang="r"  markdown="1">
Spark SQL can automatically infer the schema of a JSON dataset and load it as a DataFrame. using
the `read.json()` function, which loads data from a directory of JSON files where each line of the
files is a JSON object.

Note that the file that is offered as _a json file_ is not a typical JSON file. Each
line must contain a separate, self-contained valid JSON object. For more information, please see
[JSON Lines text format, also called newline-delimited JSON](http://jsonlines.org/).

For a regular multi-line JSON file, set a named parameter `multiLine` to `TRUE`.

{% include_example json_dataset r/RSparkSQLExample.R %}

</div>

<div data-lang="sql"  markdown="1">

{% highlight sql %}

CREATE TEMPORARY VIEW jsonTable
USING org.apache.spark.sql.json
OPTIONS (
  path "examples/src/main/resources/people.json"
)

SELECT * FROM jsonTable

{% endhighlight %}

</div>

</div>

## Hive Tables

Spark SQL also supports reading and writing data stored in [Apache Hive](http://hive.apache.org/).
However, since Hive has a large number of dependencies, these dependencies are not included in the
default Spark distribution. If Hive dependencies can be found on the classpath, Spark will load them
automatically. Note that these Hive dependencies must also be present on all of the worker nodes, as
they will need access to the Hive serialization and deserialization libraries (SerDes) in order to
access data stored in Hive.

Configuration of Hive is done by placing your `hive-site.xml`, `core-site.xml` (for security configuration),
and `hdfs-site.xml` (for HDFS configuration) file in `conf/`.

When working with Hive, one must instantiate `SparkSession` with Hive support, including
connectivity to a persistent Hive metastore, support for Hive serdes, and Hive user-defined functions.
Users who do not have an existing Hive deployment can still enable Hive support. When not configured
by the `hive-site.xml`, the context automatically creates `metastore_db` in the current directory and
creates a directory configured by `spark.sql.warehouse.dir`, which defaults to the directory
`spark-warehouse` in the current directory that the Spark application is started. Note that
the `hive.metastore.warehouse.dir` property in `hive-site.xml` is deprecated since Spark 2.0.0.
Instead, use `spark.sql.warehouse.dir` to specify the default location of database in warehouse.
You may need to grant write privilege to the user who starts the Spark application.

<div class="codetabs">

<div data-lang="scala"  markdown="1">
{% include_example spark_hive scala/org/apache/spark/examples/sql/hive/SparkHiveExample.scala %}
</div>

<div data-lang="java"  markdown="1">
{% include_example spark_hive java/org/apache/spark/examples/sql/hive/JavaSparkHiveExample.java %}
</div>

<div data-lang="python"  markdown="1">
{% include_example spark_hive python/sql/hive.py %}
</div>

<div data-lang="r"  markdown="1">

When working with Hive one must instantiate `SparkSession` with Hive support. This
adds support for finding tables in the MetaStore and writing queries using HiveQL.

{% include_example spark_hive r/RSparkSQLExample.R %}

</div>
</div>

### Specifying storage format for Hive tables

When you create a Hive table, you need to define how this table should read/write data from/to file system,
i.e. the "input format" and "output format". You also need to define how this table should deserialize the data
to rows, or serialize rows to data, i.e. the "serde". The following options can be used to specify the storage
format("serde", "input format", "output format"), e.g. `CREATE TABLE src(id int) USING hive OPTIONS(fileFormat 'parquet')`.
By default, we will read the table files as plain text. Note that, Hive storage handler is not supported yet when
creating table, you can create a table using storage handler at Hive side, and use Spark SQL to read it.

<table class="table">
  <tr><th>Property Name</th><th>Meaning</th></tr>
  <tr>
    <td><code>fileFormat</code></td>
    <td>
      A fileFormat is kind of a package of storage format specifications, including "serde", "input format" and
      "output format". Currently we support 6 fileFormats: 'sequencefile', 'rcfile', 'orc', 'parquet', 'textfile' and 'avro'.
    </td>
  </tr>

  <tr>
    <td><code>inputFormat, outputFormat</code></td>
    <td>
      These 2 options specify the name of a corresponding `InputFormat` and `OutputFormat` class as a string literal,
      e.g. `org.apache.hadoop.hive.ql.io.orc.OrcInputFormat`. These 2 options must be appeared in pair, and you can not
      specify them if you already specified the `fileFormat` option.
    </td>
  </tr>

  <tr>
    <td><code>serde</code></td>
    <td>
      This option specifies the name of a serde class. When the `fileFormat` option is specified, do not specify this option
      if the given `fileFormat` already include the information of serde. Currently "sequencefile", "textfile" and "rcfile"
      don't include the serde information and you can use this option with these 3 fileFormats.
    </td>
  </tr>

  <tr>
    <td><code>fieldDelim, escapeDelim, collectionDelim, mapkeyDelim, lineDelim</code></td>
    <td>
      These options can only be used with "textfile" fileFormat. They define how to read delimited files into rows.
    </td>
  </tr>
</table>

All other properties defined with `OPTIONS` will be regarded as Hive serde properties.

### Interacting with Different Versions of Hive Metastore

One of the most important pieces of Spark SQL's Hive support is interaction with Hive metastore,
which enables Spark SQL to access metadata of Hive tables. Starting from Spark 1.4.0, a single binary
build of Spark SQL can be used to query different versions of Hive metastores, using the configuration described below.
Note that independent of the version of Hive that is being used to talk to the metastore, internally Spark SQL
will compile against Hive 1.2.1 and use those classes for internal execution (serdes, UDFs, UDAFs, etc).

The following options can be used to configure the version of Hive that is used to retrieve metadata:

<table class="table">
  <tr><th>Property Name</th><th>Default</th><th>Meaning</th></tr>
  <tr>
    <td><code>spark.sql.hive.metastore.version</code></td>
    <td><code>1.2.1</code></td>
    <td>
      Version of the Hive metastore. Available
      options are <code>0.12.0</code> through <code>1.2.1</code>.
    </td>
  </tr>
  <tr>
    <td><code>spark.sql.hive.metastore.jars</code></td>
    <td><code>builtin</code></td>
    <td>
      Location of the jars that should be used to instantiate the HiveMetastoreClient. This
      property can be one of three options:
      <ol>
        <li><code>builtin</code></li>
        Use Hive 1.2.1, which is bundled with the Spark assembly when <code>-Phive</code> is
        enabled. When this option is chosen, <code>spark.sql.hive.metastore.version</code> must be
        either <code>1.2.1</code> or not defined.
        <li><code>maven</code></li>
        Use Hive jars of specified version downloaded from Maven repositories. This configuration
        is not generally recommended for production deployments.
        <li>A classpath in the standard format for the JVM. This classpath must include all of Hive
        and its dependencies, including the correct version of Hadoop. These jars only need to be
        present on the driver, but if you are running in yarn cluster mode then you must ensure
        they are packaged with your application.</li>
      </ol>
    </td>
  </tr>
  <tr>
    <td><code>spark.sql.hive.metastore.sharedPrefixes</code></td>
    <td><code>com.mysql.jdbc,<br/>org.postgresql,<br/>com.microsoft.sqlserver,<br/>oracle.jdbc</code></td>
    <td>
      <p>
        A comma separated list of class prefixes that should be loaded using the classloader that is
        shared between Spark SQL and a specific version of Hive. An example of classes that should
        be shared is JDBC drivers that are needed to talk to the metastore. Other classes that need
        to be shared are those that interact with classes that are already shared. For example,
        custom appenders that are used by log4j.
      </p>
    </td>
  </tr>
  <tr>
    <td><code>spark.sql.hive.metastore.barrierPrefixes</code></td>
    <td><code>(empty)</code></td>
    <td>
      <p>
        A comma separated list of class prefixes that should explicitly be reloaded for each version
        of Hive that Spark SQL is communicating with. For example, Hive UDFs that are declared in a
        prefix that typically would be shared (i.e. <code>org.apache.spark.*</code>).
      </p>
    </td>
  </tr>
</table>


## JDBC To Other Databases

Spark SQL also includes a data source that can read data from other databases using JDBC. This
functionality should be preferred over using [JdbcRDD](api/scala/index.html#org.apache.spark.rdd.JdbcRDD).
This is because the results are returned
as a DataFrame and they can easily be processed in Spark SQL or joined with other data sources.
The JDBC data source is also easier to use from Java or Python as it does not require the user to
provide a ClassTag.
(Note that this is different than the Spark SQL JDBC server, which allows other applications to
run queries using Spark SQL).

To get started you will need to include the JDBC driver for you particular database on the
spark classpath. For example, to connect to postgres from the Spark Shell you would run the
following command:

{% highlight bash %}
bin/spark-shell --driver-class-path postgresql-9.4.1207.jar --jars postgresql-9.4.1207.jar
{% endhighlight %}

Tables from the remote database can be loaded as a DataFrame or Spark SQL temporary view using
the Data Sources API. Users can specify the JDBC connection properties in the data source options.
<code>user</code> and <code>password</code> are normally provided as connection properties for
logging into the data sources. In addition to the connection properties, Spark also supports
the following case-insensitive options:

<table class="table">
  <tr><th>Property Name</th><th>Meaning</th></tr>
  <tr>
    <td><code>url</code></td>
    <td>
      The JDBC URL to connect to. The source-specific connection properties may be specified in the URL. e.g., <code>jdbc:postgresql://localhost/test?user=fred&password=secret</code>
    </td>
  </tr>

  <tr>
    <td><code>dbtable</code></td>
    <td>
      The JDBC table that should be read. Note that anything that is valid in a <code>FROM</code> clause of
      a SQL query can be used. For example, instead of a full table you could also use a
      subquery in parentheses.
    </td>
  </tr>

  <tr>
    <td><code>driver</code></td>
    <td>
      The class name of the JDBC driver to use to connect to this URL.
    </td>
  </tr>

  <tr>
    <td><code>partitionColumn, lowerBound, upperBound</code></td>
    <td>
      These options must all be specified if any of them is specified. In addition,
      <code>numPartitions</code> must be specified. They describe how to partition the table when
      reading in parallel from multiple workers.
      <code>partitionColumn</code> must be a numeric column from the table in question. Notice
      that <code>lowerBound</code> and <code>upperBound</code> are just used to decide the
      partition stride, not for filtering the rows in table. So all rows in the table will be
      partitioned and returned. This option applies only to reading.
    </td>
  </tr>

  <tr>
     <td><code>numPartitions</code></td>
     <td>
       The maximum number of partitions that can be used for parallelism in table reading and
       writing. This also determines the maximum number of concurrent JDBC connections.
       If the number of partitions to write exceeds this limit, we decrease it to this limit by
       calling <code>coalesce(numPartitions)</code> before writing.
     </td>
  </tr>

  <tr>
    <td><code>fetchsize</code></td>
    <td>
      The JDBC fetch size, which determines how many rows to fetch per round trip. This can help performance on JDBC drivers which default to low fetch size (eg. Oracle with 10 rows). This option applies only to reading.
    </td>
  </tr>

  <tr>
     <td><code>batchsize</code></td>
     <td>
       The JDBC batch size, which determines how many rows to insert per round trip. This can help performance on JDBC drivers. This option applies only to writing. It defaults to <code>1000</code>.
     </td>
  </tr>

  <tr>
     <td><code>isolationLevel</code></td>
     <td>
       The transaction isolation level, which applies to current connection. It can be one of <code>NONE</code>, <code>READ_COMMITTED</code>, <code>READ_UNCOMMITTED</code>, <code>REPEATABLE_READ</code>, or <code>SERIALIZABLE</code>, corresponding to standard transaction isolation levels defined by JDBC's Connection object, with default of <code>READ_UNCOMMITTED</code>. This option applies only to writing. Please refer the documentation in <code>java.sql.Connection</code>.
     </td>
   </tr>

  <tr>
    <td><code>truncate</code></td>
    <td>
     This is a JDBC writer related option. When <code>SaveMode.Overwrite</code> is enabled, this option causes Spark to truncate an existing table instead of dropping and recreating it. This can be more efficient, and prevents the table metadata (e.g., indices) from being removed. However, it will not work in some cases, such as when the new data has a different schema. It defaults to <code>false</code>. This option applies only to writing.
   </td>
  </tr>

  <tr>
    <td><code>createTableOptions</code></td>
    <td>
     This is a JDBC writer related option. If specified, this option allows setting of database-specific table and partition options when creating a table (e.g., <code>CREATE TABLE t (name string) ENGINE=InnoDB.</code>). This option applies only to writing.
   </td>
  </tr>

  <tr>
    <td><code>createTableColumnTypes</code></td>
    <td>
     The database column data types to use instead of the defaults, when creating the table. Data type information should be specified in the same format as CREATE TABLE columns syntax (e.g: <code>"name CHAR(64), comments VARCHAR(1024)")</code>. The specified types should be valid spark sql data types. This option applies only to writing.
    </td>
  </tr>  
</table>

<div class="codetabs">

<div data-lang="scala"  markdown="1">
{% include_example jdbc_dataset scala/org/apache/spark/examples/sql/SQLDataSourceExample.scala %}
</div>

<div data-lang="java"  markdown="1">
{% include_example jdbc_dataset java/org/apache/spark/examples/sql/JavaSQLDataSourceExample.java %}
</div>

<div data-lang="python"  markdown="1">
{% include_example jdbc_dataset python/sql/datasource.py %}
</div>

<div data-lang="r"  markdown="1">
{% include_example jdbc_dataset r/RSparkSQLExample.R %}
</div>

<div data-lang="sql"  markdown="1">

{% highlight sql %}

CREATE TEMPORARY VIEW jdbcTable
USING org.apache.spark.sql.jdbc
OPTIONS (
  url "jdbc:postgresql:dbserver",
  dbtable "schema.tablename",
  user 'username',
  password 'password'
)

INSERT INTO TABLE jdbcTable
SELECT * FROM resultTable
{% endhighlight %}

</div>
</div>

## Troubleshooting

 * The JDBC driver class must be visible to the primordial class loader on the client session and on all executors. This is because Java's DriverManager class does a security check that results in it ignoring all drivers not visible to the primordial class loader when one goes to open a connection. One convenient way to do this is to modify compute_classpath.sh on all worker nodes to include your driver JARs.
 * Some databases, such as H2, convert all names to upper case. You'll need to use upper case to refer to those names in Spark SQL.


# Performance Tuning

For some workloads it is possible to improve performance by either caching data in memory, or by
turning on some experimental options.

## Caching Data In Memory

Spark SQL can cache tables using an in-memory columnar format by calling `spark.catalog.cacheTable("tableName")` or `dataFrame.cache()`.
Then Spark SQL will scan only required columns and will automatically tune compression to minimize
memory usage and GC pressure. You can call `spark.catalog.uncacheTable("tableName")` to remove the table from memory.

Configuration of in-memory caching can be done using the `setConf` method on `SparkSession` or by running
`SET key=value` commands using SQL.

<table class="table">
<tr><th>Property Name</th><th>Default</th><th>Meaning</th></tr>
<tr>
  <td><code>spark.sql.inMemoryColumnarStorage.compressed</code></td>
  <td>true</td>
  <td>
    When set to true Spark SQL will automatically select a compression codec for each column based
    on statistics of the data.
  </td>
</tr>
<tr>
  <td><code>spark.sql.inMemoryColumnarStorage.batchSize</code></td>
  <td>10000</td>
  <td>
    Controls the size of batches for columnar caching. Larger batch sizes can improve memory utilization
    and compression, but risk OOMs when caching data.
  </td>
</tr>

</table>

## Other Configuration Options

The following options can also be used to tune the performance of query execution. It is possible
that these options will be deprecated in future release as more optimizations are performed automatically.

<table class="table">
  <tr><th>Property Name</th><th>Default</th><th>Meaning</th></tr>
  <tr>
    <td><code>spark.sql.files.maxPartitionBytes</code></td>
    <td>134217728 (128 MB)</td>
    <td>
      The maximum number of bytes to pack into a single partition when reading files.
    </td>
  </tr>
  <tr>
    <td><code>spark.sql.files.openCostInBytes</code></td>
    <td>4194304 (4 MB)</td>
    <td>
      The estimated cost to open a file, measured by the number of bytes could be scanned in the same
      time. This is used when putting multiple files into a partition. It is better to over estimated,
      then the partitions with small files will be faster than partitions with bigger files (which is
      scheduled first).
    </td>
  </tr>
  <tr>
    <td><code>spark.sql.broadcastTimeout</code></td>
    <td>300</td>
    <td>
    <p>
      Timeout in seconds for the broadcast wait time in broadcast joins
    </p>
    </td>
  </tr>
  <tr>
    <td><code>spark.sql.autoBroadcastJoinThreshold</code></td>
    <td>10485760 (10 MB)</td>
    <td>
      Configures the maximum size in bytes for a table that will be broadcast to all worker nodes when
      performing a join. By setting this value to -1 broadcasting can be disabled. Note that currently
      statistics are only supported for Hive Metastore tables where the command
      <code>ANALYZE TABLE &lt;tableName&gt; COMPUTE STATISTICS noscan</code> has been run.
    </td>
  </tr>
  <tr>
    <td><code>spark.sql.shuffle.partitions</code></td>
    <td>200</td>
    <td>
      Configures the number of partitions to use when shuffling data for joins or aggregations.
    </td>
  </tr>
</table>

# Distributed SQL Engine

Spark SQL can also act as a distributed query engine using its JDBC/ODBC or command-line interface.
In this mode, end-users or applications can interact with Spark SQL directly to run SQL queries,
without the need to write any code.

## Running the Thrift JDBC/ODBC server

The Thrift JDBC/ODBC server implemented here corresponds to the [`HiveServer2`](https://cwiki.apache.org/confluence/display/Hive/Setting+Up+HiveServer2)
in Hive 1.2.1 You can test the JDBC server with the beeline script that comes with either Spark or Hive 1.2.1.

To start the JDBC/ODBC server, run the following in the Spark directory:

    ./sbin/start-thriftserver.sh

This script accepts all `bin/spark-submit` command line options, plus a `--hiveconf` option to
specify Hive properties. You may run `./sbin/start-thriftserver.sh --help` for a complete list of
all available options. By default, the server listens on localhost:10000. You may override this
behaviour via either environment variables, i.e.:

{% highlight bash %}
export HIVE_SERVER2_THRIFT_PORT=<listening-port>
export HIVE_SERVER2_THRIFT_BIND_HOST=<listening-host>
./sbin/start-thriftserver.sh \
  --master <master-uri> \
  ...
{% endhighlight %}

or system properties:

{% highlight bash %}
./sbin/start-thriftserver.sh \
  --hiveconf hive.server2.thrift.port=<listening-port> \
  --hiveconf hive.server2.thrift.bind.host=<listening-host> \
  --master <master-uri>
  ...
{% endhighlight %}

Now you can use beeline to test the Thrift JDBC/ODBC server:

    ./bin/beeline

Connect to the JDBC/ODBC server in beeline with:

    beeline> !connect jdbc:hive2://localhost:10000

Beeline will ask you for a username and password. In non-secure mode, simply enter the username on
your machine and a blank password. For secure mode, please follow the instructions given in the
[beeline documentation](https://cwiki.apache.org/confluence/display/Hive/HiveServer2+Clients).

Configuration of Hive is done by placing your `hive-site.xml`, `core-site.xml` and `hdfs-site.xml` files in `conf/`.

You may also use the beeline script that comes with Hive.

Thrift JDBC server also supports sending thrift RPC messages over HTTP transport.
Use the following setting to enable HTTP mode as system property or in `hive-site.xml` file in `conf/`:

    hive.server2.transport.mode - Set this to value: http
    hive.server2.thrift.http.port - HTTP port number to listen on; default is 10001
    hive.server2.http.endpoint - HTTP endpoint; default is cliservice

To test, use beeline to connect to the JDBC/ODBC server in http mode with:

    beeline> !connect jdbc:hive2://<host>:<port>/<database>?hive.server2.transport.mode=http;hive.server2.thrift.http.path=<http_endpoint>


## Running the Spark SQL CLI

The Spark SQL CLI is a convenient tool to run the Hive metastore service in local mode and execute
queries input from the command line. Note that the Spark SQL CLI cannot talk to the Thrift JDBC server.

To start the Spark SQL CLI, run the following in the Spark directory:

    ./bin/spark-sql

Configuration of Hive is done by placing your `hive-site.xml`, `core-site.xml` and `hdfs-site.xml` files in `conf/`.
You may run `./bin/spark-sql --help` for a complete list of all available
options.

# Migration Guide

<<<<<<< HEAD
=======
## Upgrading From Spark SQL 2.1 to 2.2

  - Spark 2.1.1 introduced a new configuration key: `spark.sql.hive.caseSensitiveInferenceMode`. It had a default setting of `NEVER_INFER`, which kept behavior identical to 2.1.0. However, Spark 2.2.0 changes this setting's default value to `INFER_AND_SAVE` to restore compatibility with reading Hive metastore tables whose underlying file schema have mixed-case column names. With the `INFER_AND_SAVE` configuration value, on first access Spark will perform schema inference on any Hive metastore table for which it has not already saved an inferred schema. Note that schema inference can be a very time consuming operation for tables with thousands of partitions. If compatibility with mixed-case column names is not a concern, you can safely set `spark.sql.hive.caseSensitiveInferenceMode` to `NEVER_INFER` to avoid the initial overhead of schema inference. Note that with the new default `INFER_AND_SAVE` setting, the results of the schema inference are saved as a metastore key for future use. Therefore, the initial schema inference occurs only at a table's first access.

>>>>>>> 86cd3c08
## Upgrading From Spark SQL 2.0 to 2.1

 - Datasource tables now store partition metadata in the Hive metastore. This means that Hive DDLs such as `ALTER TABLE PARTITION ... SET LOCATION` are now available for tables created with the Datasource API.
    - Legacy datasource tables can be migrated to this format via the `MSCK REPAIR TABLE` command. Migrating legacy tables is recommended to take advantage of Hive DDL support and improved planning performance.
    - To determine if a table has been migrated, look for the `PartitionProvider: Catalog` attribute when issuing `DESCRIBE FORMATTED` on the table.
 - Changes to `INSERT OVERWRITE TABLE ... PARTITION ...` behavior for Datasource tables.
    - In prior Spark versions `INSERT OVERWRITE` overwrote the entire Datasource table, even when given a partition specification. Now only partitions matching the specification are overwritten.
    - Note that this still differs from the behavior of Hive tables, which is to overwrite only partitions overlapping with newly inserted data.

## Upgrading From Spark SQL 1.6 to 2.0

 - `SparkSession` is now the new entry point of Spark that replaces the old `SQLContext` and
   `HiveContext`. Note that the old SQLContext and HiveContext are kept for backward compatibility. A new `catalog` interface is accessible from `SparkSession` - existing API on databases and tables access such as `listTables`, `createExternalTable`, `dropTempView`, `cacheTable` are moved here.

 - Dataset API and DataFrame API are unified. In Scala, `DataFrame` becomes a type alias for
   `Dataset[Row]`, while Java API users must replace `DataFrame` with `Dataset<Row>`. Both the typed
   transformations (e.g., `map`, `filter`, and `groupByKey`) and untyped transformations (e.g.,
   `select` and `groupBy`) are available on the Dataset class. Since compile-time type-safety in
   Python and R is not a language feature, the concept of Dataset does not apply to these languages’
   APIs. Instead, `DataFrame` remains the primary programing abstraction, which is analogous to the
   single-node data frame notion in these languages.

 - Dataset and DataFrame API `unionAll` has been deprecated and replaced by `union`
 - Dataset and DataFrame API `explode` has been deprecated, alternatively, use `functions.explode()` with `select` or `flatMap`
 - Dataset and DataFrame API `registerTempTable` has been deprecated and replaced by `createOrReplaceTempView`

 - Changes to `CREATE TABLE ... LOCATION` behavior for Hive tables.
    - From Spark 2.0, `CREATE TABLE ... LOCATION` is equivalent to `CREATE EXTERNAL TABLE ... LOCATION`
      in order to prevent accidental dropping the existing data in the user-provided locations.
      That means, a Hive table created in Spark SQL with the user-specified location is always a Hive external table.
      Dropping external tables will not remove the data. Users are not allowed to specify the location for Hive managed tables.
      Note that this is different from the Hive behavior.
    - As a result, `DROP TABLE` statements on those tables will not remove the data.

## Upgrading From Spark SQL 1.5 to 1.6

 - From Spark 1.6, by default the Thrift server runs in multi-session mode. Which means each JDBC/ODBC
   connection owns a copy of their own SQL configuration and temporary function registry. Cached
   tables are still shared though. If you prefer to run the Thrift server in the old single-session
   mode, please set option `spark.sql.hive.thriftServer.singleSession` to `true`. You may either add
   this option to `spark-defaults.conf`, or pass it to `start-thriftserver.sh` via `--conf`:

   {% highlight bash %}
   ./sbin/start-thriftserver.sh \
     --conf spark.sql.hive.thriftServer.singleSession=true \
     ...
   {% endhighlight %}
 - Since 1.6.1, withColumn method in sparkR supports adding a new column to or replacing existing columns
   of the same name of a DataFrame.

 - From Spark 1.6, LongType casts to TimestampType expect seconds instead of microseconds. This
   change was made to match the behavior of Hive 1.2 for more consistent type casting to TimestampType
   from numeric types. See [SPARK-11724](https://issues.apache.org/jira/browse/SPARK-11724) for
   details.

## Upgrading From Spark SQL 1.4 to 1.5

 - Optimized execution using manually managed memory (Tungsten) is now enabled by default, along with
   code generation for expression evaluation. These features can both be disabled by setting
   `spark.sql.tungsten.enabled` to `false`.
 - Parquet schema merging is no longer enabled by default. It can be re-enabled by setting
   `spark.sql.parquet.mergeSchema` to `true`.
 - Resolution of strings to columns in python now supports using dots (`.`) to qualify the column or
   access nested values. For example `df['table.column.nestedField']`. However, this means that if
   your column name contains any dots you must now escape them using backticks (e.g., ``table.`column.with.dots`.nested``).
 - In-memory columnar storage partition pruning is on by default. It can be disabled by setting
   `spark.sql.inMemoryColumnarStorage.partitionPruning` to `false`.
 - Unlimited precision decimal columns are no longer supported, instead Spark SQL enforces a maximum
   precision of 38. When inferring schema from `BigDecimal` objects, a precision of (38, 18) is now
   used. When no precision is specified in DDL then the default remains `Decimal(10, 0)`.
 - Timestamps are now stored at a precision of 1us, rather than 1ns
 - In the `sql` dialect, floating point numbers are now parsed as decimal. HiveQL parsing remains
   unchanged.
 - The canonical name of SQL/DataFrame functions are now lower case (e.g., sum vs SUM).
 - JSON data source will not automatically load new files that are created by other applications
   (i.e. files that are not inserted to the dataset through Spark SQL).
   For a JSON persistent table (i.e. the metadata of the table is stored in Hive Metastore),
   users can use `REFRESH TABLE` SQL command or `HiveContext`'s `refreshTable` method
   to include those new files to the table. For a DataFrame representing a JSON dataset, users need to recreate
   the DataFrame and the new DataFrame will include new files.
 - DataFrame.withColumn method in pySpark supports adding a new column or replacing existing columns of the same name.

## Upgrading from Spark SQL 1.3 to 1.4

#### DataFrame data reader/writer interface

Based on user feedback, we created a new, more fluid API for reading data in (`SQLContext.read`)
and writing data out (`DataFrame.write`),
and deprecated the old APIs (e.g., `SQLContext.parquetFile`, `SQLContext.jsonFile`).

See the API docs for `SQLContext.read` (
  <a href="api/scala/index.html#org.apache.spark.sql.SQLContext@read:DataFrameReader">Scala</a>,
  <a href="api/java/org/apache/spark/sql/SQLContext.html#read()">Java</a>,
  <a href="api/python/pyspark.sql.html#pyspark.sql.SQLContext.read">Python</a>
) and `DataFrame.write` (
  <a href="api/scala/index.html#org.apache.spark.sql.DataFrame@write:DataFrameWriter">Scala</a>,
  <a href="api/java/org/apache/spark/sql/DataFrame.html#write()">Java</a>,
  <a href="api/python/pyspark.sql.html#pyspark.sql.DataFrame.write">Python</a>
) more information.


#### DataFrame.groupBy retains grouping columns

Based on user feedback, we changed the default behavior of `DataFrame.groupBy().agg()` to retain the
grouping columns in the resulting `DataFrame`. To keep the behavior in 1.3, set `spark.sql.retainGroupColumns` to `false`.

<div class="codetabs">
<div data-lang="scala"  markdown="1">
{% highlight scala %}

// In 1.3.x, in order for the grouping column "department" to show up,
// it must be included explicitly as part of the agg function call.
df.groupBy("department").agg($"department", max("age"), sum("expense"))

// In 1.4+, grouping column "department" is included automatically.
df.groupBy("department").agg(max("age"), sum("expense"))

// Revert to 1.3 behavior (not retaining grouping column) by:
sqlContext.setConf("spark.sql.retainGroupColumns", "false")

{% endhighlight %}
</div>

<div data-lang="java"  markdown="1">
{% highlight java %}

// In 1.3.x, in order for the grouping column "department" to show up,
// it must be included explicitly as part of the agg function call.
df.groupBy("department").agg(col("department"), max("age"), sum("expense"));

// In 1.4+, grouping column "department" is included automatically.
df.groupBy("department").agg(max("age"), sum("expense"));

// Revert to 1.3 behavior (not retaining grouping column) by:
sqlContext.setConf("spark.sql.retainGroupColumns", "false");

{% endhighlight %}
</div>

<div data-lang="python"  markdown="1">
{% highlight python %}

import pyspark.sql.functions as func

# In 1.3.x, in order for the grouping column "department" to show up,
# it must be included explicitly as part of the agg function call.
df.groupBy("department").agg(df["department"], func.max("age"), func.sum("expense"))

# In 1.4+, grouping column "department" is included automatically.
df.groupBy("department").agg(func.max("age"), func.sum("expense"))

# Revert to 1.3.x behavior (not retaining grouping column) by:
sqlContext.setConf("spark.sql.retainGroupColumns", "false")

{% endhighlight %}
</div>

</div>


#### Behavior change on DataFrame.withColumn

Prior to 1.4, DataFrame.withColumn() supports adding a column only. The column will always be added
as a new column with its specified name in the result DataFrame even if there may be any existing
columns of the same name. Since 1.4, DataFrame.withColumn() supports adding a column of a different
name from names of all existing columns or replacing existing columns of the same name.

Note that this change is only for Scala API, not for PySpark and SparkR.


## Upgrading from Spark SQL 1.0-1.2 to 1.3

In Spark 1.3 we removed the "Alpha" label from Spark SQL and as part of this did a cleanup of the
available APIs. From Spark 1.3 onwards, Spark SQL will provide binary compatibility with other
releases in the 1.X series. This compatibility guarantee excludes APIs that are explicitly marked
as unstable (i.e., DeveloperAPI or Experimental).

#### Rename of SchemaRDD to DataFrame

The largest change that users will notice when upgrading to Spark SQL 1.3 is that `SchemaRDD` has
been renamed to `DataFrame`. This is primarily because DataFrames no longer inherit from RDD
directly, but instead provide most of the functionality that RDDs provide though their own
implementation. DataFrames can still be converted to RDDs by calling the `.rdd` method.

In Scala there is a type alias from `SchemaRDD` to `DataFrame` to provide source compatibility for
some use cases. It is still recommended that users update their code to use `DataFrame` instead.
Java and Python users will need to update their code.

#### Unification of the Java and Scala APIs

Prior to Spark 1.3 there were separate Java compatible classes (`JavaSQLContext` and `JavaSchemaRDD`)
that mirrored the Scala API. In Spark 1.3 the Java API and Scala API have been unified. Users
of either language should use `SQLContext` and `DataFrame`. In general theses classes try to
use types that are usable from both languages (i.e. `Array` instead of language specific collections).
In some cases where no common type exists (e.g., for passing in closures or Maps) function overloading
is used instead.

Additionally the Java specific types API has been removed. Users of both Scala and Java should
use the classes present in `org.apache.spark.sql.types` to describe schema programmatically.


#### Isolation of Implicit Conversions and Removal of dsl Package (Scala-only)

Many of the code examples prior to Spark 1.3 started with `import sqlContext._`, which brought
all of the functions from sqlContext into scope. In Spark 1.3 we have isolated the implicit
conversions for converting `RDD`s into `DataFrame`s into an object inside of the `SQLContext`.
Users should now write `import sqlContext.implicits._`.

Additionally, the implicit conversions now only augment RDDs that are composed of `Product`s (i.e.,
case classes or tuples) with a method `toDF`, instead of applying automatically.

When using function inside of the DSL (now replaced with the `DataFrame` API) users used to import
`org.apache.spark.sql.catalyst.dsl`. Instead the public dataframe functions API should be used:
`import org.apache.spark.sql.functions._`.

#### Removal of the type aliases in org.apache.spark.sql for DataType (Scala-only)

Spark 1.3 removes the type aliases that were present in the base sql package for `DataType`. Users
should instead import the classes in `org.apache.spark.sql.types`

#### UDF Registration Moved to `sqlContext.udf` (Java & Scala)

Functions that are used to register UDFs, either for use in the DataFrame DSL or SQL, have been
moved into the udf object in `SQLContext`.

<div class="codetabs">
<div data-lang="scala"  markdown="1">
{% highlight scala %}

sqlContext.udf.register("strLen", (s: String) => s.length())

{% endhighlight %}
</div>

<div data-lang="java"  markdown="1">
{% highlight java %}

sqlContext.udf().register("strLen", (String s) -> s.length(), DataTypes.IntegerType);

{% endhighlight %}
</div>

</div>

Python UDF registration is unchanged.

#### Python DataTypes No Longer Singletons

When using DataTypes in Python you will need to construct them (i.e. `StringType()`) instead of
referencing a singleton.

## Compatibility with Apache Hive

Spark SQL is designed to be compatible with the Hive Metastore, SerDes and UDFs.
Currently Hive SerDes and UDFs are based on Hive 1.2.1,
and Spark SQL can be connected to different versions of Hive Metastore
(from 0.12.0 to 2.1.1. Also see [Interacting with Different Versions of Hive Metastore] (#interacting-with-different-versions-of-hive-metastore)).

#### Deploying in Existing Hive Warehouses

The Spark SQL Thrift JDBC server is designed to be "out of the box" compatible with existing Hive
installations. You do not need to modify your existing Hive Metastore or change the data placement
or partitioning of your tables.

### Supported Hive Features

Spark SQL supports the vast majority of Hive features, such as:

* Hive query statements, including:
  * `SELECT`
  * `GROUP BY`
  * `ORDER BY`
  * `CLUSTER BY`
  * `SORT BY`
* All Hive operators, including:
  * Relational operators (`=`, `⇔`, `==`, `<>`, `<`, `>`, `>=`, `<=`, etc)
  * Arithmetic operators (`+`, `-`, `*`, `/`, `%`, etc)
  * Logical operators (`AND`, `&&`, `OR`, `||`, etc)
  * Complex type constructors
  * Mathematical functions (`sign`, `ln`, `cos`, etc)
  * String functions (`instr`, `length`, `printf`, etc)
* User defined functions (UDF)
* User defined aggregation functions (UDAF)
* User defined serialization formats (SerDes)
* Window functions
* Joins
  * `JOIN`
  * `{LEFT|RIGHT|FULL} OUTER JOIN`
  * `LEFT SEMI JOIN`
  * `CROSS JOIN`
* Unions
* Sub-queries
  * `SELECT col FROM ( SELECT a + b AS col from t1) t2`
* Sampling
* Explain
* Partitioned tables including dynamic partition insertion
* View
* All Hive DDL Functions, including:
  * `CREATE TABLE`
  * `CREATE TABLE AS SELECT`
  * `ALTER TABLE`
* Most Hive Data types, including:
  * `TINYINT`
  * `SMALLINT`
  * `INT`
  * `BIGINT`
  * `BOOLEAN`
  * `FLOAT`
  * `DOUBLE`
  * `STRING`
  * `BINARY`
  * `TIMESTAMP`
  * `DATE`
  * `ARRAY<>`
  * `MAP<>`
  * `STRUCT<>`

### Unsupported Hive Functionality

Below is a list of Hive features that we don't support yet. Most of these features are rarely used
in Hive deployments.

**Major Hive Features**

* Tables with buckets: bucket is the hash partitioning within a Hive table partition. Spark SQL
  doesn't support buckets yet.


**Esoteric Hive Features**

* `UNION` type
* Unique join
* Column statistics collecting: Spark SQL does not piggyback scans to collect column statistics at
  the moment and only supports populating the sizeInBytes field of the hive metastore.

**Hive Input/Output Formats**

* File format for CLI: For results showing back to the CLI, Spark SQL only supports TextOutputFormat.
* Hadoop archive

**Hive Optimizations**

A handful of Hive optimizations are not yet included in Spark. Some of these (such as indexes) are
less important due to Spark SQL's in-memory computational model. Others are slotted for future
releases of Spark SQL.

* Block level bitmap indexes and virtual columns (used to build indexes)
* Automatically determine the number of reducers for joins and groupbys: Currently in Spark SQL, you
  need to control the degree of parallelism post-shuffle using "`SET spark.sql.shuffle.partitions=[num_tasks];`".
* Meta-data only query: For queries that can be answered by using only meta data, Spark SQL still
  launches tasks to compute the result.
* Skew data flag: Spark SQL does not follow the skew data flags in Hive.
* `STREAMTABLE` hint in join: Spark SQL does not follow the `STREAMTABLE` hint.
* Merge multiple small files for query results: if the result output contains multiple small files,
  Hive can optionally merge the small files into fewer large files to avoid overflowing the HDFS
  metadata. Spark SQL does not support that.

# Reference

## Data Types

Spark SQL and DataFrames support the following data types:

* Numeric types
    - `ByteType`: Represents 1-byte signed integer numbers.
    The range of numbers is from `-128` to `127`.
    - `ShortType`: Represents 2-byte signed integer numbers.
    The range of numbers is from `-32768` to `32767`.
    - `IntegerType`: Represents 4-byte signed integer numbers.
    The range of numbers is from `-2147483648` to `2147483647`.
    - `LongType`: Represents 8-byte signed integer numbers.
    The range of numbers is from `-9223372036854775808` to `9223372036854775807`.
    - `FloatType`: Represents 4-byte single-precision floating point numbers.
    - `DoubleType`: Represents 8-byte double-precision floating point numbers.
    - `DecimalType`: Represents arbitrary-precision signed decimal numbers. Backed internally by `java.math.BigDecimal`. A `BigDecimal` consists of an arbitrary precision integer unscaled value and a 32-bit integer scale.
* String type
    - `StringType`: Represents character string values.
* Binary type
    - `BinaryType`: Represents byte sequence values.
* Boolean type
    - `BooleanType`: Represents boolean values.
* Datetime type
    - `TimestampType`: Represents values comprising values of fields year, month, day,
    hour, minute, and second.
    - `DateType`: Represents values comprising values of fields year, month, day.
* Complex types
    - `ArrayType(elementType, containsNull)`: Represents values comprising a sequence of
    elements with the type of `elementType`. `containsNull` is used to indicate if
    elements in a `ArrayType` value can have `null` values.
    - `MapType(keyType, valueType, valueContainsNull)`:
    Represents values comprising a set of key-value pairs. The data type of keys are
    described by `keyType` and the data type of values are described by `valueType`.
    For a `MapType` value, keys are not allowed to have `null` values. `valueContainsNull`
    is used to indicate if values of a `MapType` value can have `null` values.
    - `StructType(fields)`: Represents values with the structure described by
    a sequence of `StructField`s (`fields`).
        * `StructField(name, dataType, nullable)`: Represents a field in a `StructType`.
        The name of a field is indicated by `name`. The data type of a field is indicated
        by `dataType`. `nullable` is used to indicate if values of this fields can have
        `null` values.

<div class="codetabs">
<div data-lang="scala"  markdown="1">

All data types of Spark SQL are located in the package `org.apache.spark.sql.types`.
You can access them by doing

{% include_example data_types scala/org/apache/spark/examples/sql/SparkSQLExample.scala %}

<table class="table">
<tr>
  <th style="width:20%">Data type</th>
  <th style="width:40%">Value type in Scala</th>
  <th>API to access or create a data type</th></tr>
<tr>
  <td> <b>ByteType</b> </td>
  <td> Byte </td>
  <td>
  ByteType
  </td>
</tr>
<tr>
  <td> <b>ShortType</b> </td>
  <td> Short </td>
  <td>
  ShortType
  </td>
</tr>
<tr>
  <td> <b>IntegerType</b> </td>
  <td> Int </td>
  <td>
  IntegerType
  </td>
</tr>
<tr>
  <td> <b>LongType</b> </td>
  <td> Long </td>
  <td>
  LongType
  </td>
</tr>
<tr>
  <td> <b>FloatType</b> </td>
  <td> Float </td>
  <td>
  FloatType
  </td>
</tr>
<tr>
  <td> <b>DoubleType</b> </td>
  <td> Double </td>
  <td>
  DoubleType
  </td>
</tr>
<tr>
  <td> <b>DecimalType</b> </td>
  <td> java.math.BigDecimal </td>
  <td>
  DecimalType
  </td>
</tr>
<tr>
  <td> <b>StringType</b> </td>
  <td> String </td>
  <td>
  StringType
  </td>
</tr>
<tr>
  <td> <b>BinaryType</b> </td>
  <td> Array[Byte] </td>
  <td>
  BinaryType
  </td>
</tr>
<tr>
  <td> <b>BooleanType</b> </td>
  <td> Boolean </td>
  <td>
  BooleanType
  </td>
</tr>
<tr>
  <td> <b>TimestampType</b> </td>
  <td> java.sql.Timestamp </td>
  <td>
  TimestampType
  </td>
</tr>
<tr>
  <td> <b>DateType</b> </td>
  <td> java.sql.Date </td>
  <td>
  DateType
  </td>
</tr>
<tr>
  <td> <b>ArrayType</b> </td>
  <td> scala.collection.Seq </td>
  <td>
  ArrayType(<i>elementType</i>, [<i>containsNull</i>])<br />
  <b>Note:</b> The default value of <i>containsNull</i> is <i>true</i>.
  </td>
</tr>
<tr>
  <td> <b>MapType</b> </td>
  <td> scala.collection.Map </td>
  <td>
  MapType(<i>keyType</i>, <i>valueType</i>, [<i>valueContainsNull</i>])<br />
  <b>Note:</b> The default value of <i>valueContainsNull</i> is <i>true</i>.
  </td>
</tr>
<tr>
  <td> <b>StructType</b> </td>
  <td> org.apache.spark.sql.Row </td>
  <td>
  StructType(<i>fields</i>)<br />
  <b>Note:</b> <i>fields</i> is a Seq of StructFields. Also, two fields with the same
  name are not allowed.
  </td>
</tr>
<tr>
  <td> <b>StructField</b> </td>
  <td> The value type in Scala of the data type of this field
  (For example, Int for a StructField with the data type IntegerType) </td>
  <td>
  StructField(<i>name</i>, <i>dataType</i>, [<i>nullable</i>])<br />
  <b>Note:</b> The default value of <i>nullable</i> is <i>true</i>.
  </td>
</tr>
</table>

</div>

<div data-lang="java" markdown="1">

All data types of Spark SQL are located in the package of
`org.apache.spark.sql.types`. To access or create a data type,
please use factory methods provided in
`org.apache.spark.sql.types.DataTypes`.

<table class="table">
<tr>
  <th style="width:20%">Data type</th>
  <th style="width:40%">Value type in Java</th>
  <th>API to access or create a data type</th></tr>
<tr>
  <td> <b>ByteType</b> </td>
  <td> byte or Byte </td>
  <td>
  DataTypes.ByteType
  </td>
</tr>
<tr>
  <td> <b>ShortType</b> </td>
  <td> short or Short </td>
  <td>
  DataTypes.ShortType
  </td>
</tr>
<tr>
  <td> <b>IntegerType</b> </td>
  <td> int or Integer </td>
  <td>
  DataTypes.IntegerType
  </td>
</tr>
<tr>
  <td> <b>LongType</b> </td>
  <td> long or Long </td>
  <td>
  DataTypes.LongType
  </td>
</tr>
<tr>
  <td> <b>FloatType</b> </td>
  <td> float or Float </td>
  <td>
  DataTypes.FloatType
  </td>
</tr>
<tr>
  <td> <b>DoubleType</b> </td>
  <td> double or Double </td>
  <td>
  DataTypes.DoubleType
  </td>
</tr>
<tr>
  <td> <b>DecimalType</b> </td>
  <td> java.math.BigDecimal </td>
  <td>
  DataTypes.createDecimalType()<br />
  DataTypes.createDecimalType(<i>precision</i>, <i>scale</i>).
  </td>
</tr>
<tr>
  <td> <b>StringType</b> </td>
  <td> String </td>
  <td>
  DataTypes.StringType
  </td>
</tr>
<tr>
  <td> <b>BinaryType</b> </td>
  <td> byte[] </td>
  <td>
  DataTypes.BinaryType
  </td>
</tr>
<tr>
  <td> <b>BooleanType</b> </td>
  <td> boolean or Boolean </td>
  <td>
  DataTypes.BooleanType
  </td>
</tr>
<tr>
  <td> <b>TimestampType</b> </td>
  <td> java.sql.Timestamp </td>
  <td>
  DataTypes.TimestampType
  </td>
</tr>
<tr>
  <td> <b>DateType</b> </td>
  <td> java.sql.Date </td>
  <td>
  DataTypes.DateType
  </td>
</tr>
<tr>
  <td> <b>ArrayType</b> </td>
  <td> java.util.List </td>
  <td>
  DataTypes.createArrayType(<i>elementType</i>)<br />
  <b>Note:</b> The value of <i>containsNull</i> will be <i>true</i><br />
  DataTypes.createArrayType(<i>elementType</i>, <i>containsNull</i>).
  </td>
</tr>
<tr>
  <td> <b>MapType</b> </td>
  <td> java.util.Map </td>
  <td>
  DataTypes.createMapType(<i>keyType</i>, <i>valueType</i>)<br />
  <b>Note:</b> The value of <i>valueContainsNull</i> will be <i>true</i>.<br />
  DataTypes.createMapType(<i>keyType</i>, <i>valueType</i>, <i>valueContainsNull</i>)<br />
  </td>
</tr>
<tr>
  <td> <b>StructType</b> </td>
  <td> org.apache.spark.sql.Row </td>
  <td>
  DataTypes.createStructType(<i>fields</i>)<br />
  <b>Note:</b> <i>fields</i> is a List or an array of StructFields.
  Also, two fields with the same name are not allowed.
  </td>
</tr>
<tr>
  <td> <b>StructField</b> </td>
  <td> The value type in Java of the data type of this field
  (For example, int for a StructField with the data type IntegerType) </td>
  <td>
  DataTypes.createStructField(<i>name</i>, <i>dataType</i>, <i>nullable</i>)
  </td>
</tr>
</table>

</div>

<div data-lang="python"  markdown="1">

All data types of Spark SQL are located in the package of `pyspark.sql.types`.
You can access them by doing
{% highlight python %}
from pyspark.sql.types import *
{% endhighlight %}

<table class="table">
<tr>
  <th style="width:20%">Data type</th>
  <th style="width:40%">Value type in Python</th>
  <th>API to access or create a data type</th></tr>
<tr>
  <td> <b>ByteType</b> </td>
  <td>
  int or long <br />
  <b>Note:</b> Numbers will be converted to 1-byte signed integer numbers at runtime.
  Please make sure that numbers are within the range of -128 to 127.
  </td>
  <td>
  ByteType()
  </td>
</tr>
<tr>
  <td> <b>ShortType</b> </td>
  <td>
  int or long <br />
  <b>Note:</b> Numbers will be converted to 2-byte signed integer numbers at runtime.
  Please make sure that numbers are within the range of -32768 to 32767.
  </td>
  <td>
  ShortType()
  </td>
</tr>
<tr>
  <td> <b>IntegerType</b> </td>
  <td> int or long </td>
  <td>
  IntegerType()
  </td>
</tr>
<tr>
  <td> <b>LongType</b> </td>
  <td>
  long <br />
  <b>Note:</b> Numbers will be converted to 8-byte signed integer numbers at runtime.
  Please make sure that numbers are within the range of
  -9223372036854775808 to 9223372036854775807.
  Otherwise, please convert data to decimal.Decimal and use DecimalType.
  </td>
  <td>
  LongType()
  </td>
</tr>
<tr>
  <td> <b>FloatType</b> </td>
  <td>
  float <br />
  <b>Note:</b> Numbers will be converted to 4-byte single-precision floating
  point numbers at runtime.
  </td>
  <td>
  FloatType()
  </td>
</tr>
<tr>
  <td> <b>DoubleType</b> </td>
  <td> float </td>
  <td>
  DoubleType()
  </td>
</tr>
<tr>
  <td> <b>DecimalType</b> </td>
  <td> decimal.Decimal </td>
  <td>
  DecimalType()
  </td>
</tr>
<tr>
  <td> <b>StringType</b> </td>
  <td> string </td>
  <td>
  StringType()
  </td>
</tr>
<tr>
  <td> <b>BinaryType</b> </td>
  <td> bytearray </td>
  <td>
  BinaryType()
  </td>
</tr>
<tr>
  <td> <b>BooleanType</b> </td>
  <td> bool </td>
  <td>
  BooleanType()
  </td>
</tr>
<tr>
  <td> <b>TimestampType</b> </td>
  <td> datetime.datetime </td>
  <td>
  TimestampType()
  </td>
</tr>
<tr>
  <td> <b>DateType</b> </td>
  <td> datetime.date </td>
  <td>
  DateType()
  </td>
</tr>
<tr>
  <td> <b>ArrayType</b> </td>
  <td> list, tuple, or array </td>
  <td>
  ArrayType(<i>elementType</i>, [<i>containsNull</i>])<br />
  <b>Note:</b> The default value of <i>containsNull</i> is <i>True</i>.
  </td>
</tr>
<tr>
  <td> <b>MapType</b> </td>
  <td> dict </td>
  <td>
  MapType(<i>keyType</i>, <i>valueType</i>, [<i>valueContainsNull</i>])<br />
  <b>Note:</b> The default value of <i>valueContainsNull</i> is <i>True</i>.
  </td>
</tr>
<tr>
  <td> <b>StructType</b> </td>
  <td> list or tuple </td>
  <td>
  StructType(<i>fields</i>)<br />
  <b>Note:</b> <i>fields</i> is a Seq of StructFields. Also, two fields with the same
  name are not allowed.
  </td>
</tr>
<tr>
  <td> <b>StructField</b> </td>
  <td> The value type in Python of the data type of this field
  (For example, Int for a StructField with the data type IntegerType) </td>
  <td>
  StructField(<i>name</i>, <i>dataType</i>, [<i>nullable</i>])<br />
  <b>Note:</b> The default value of <i>nullable</i> is <i>True</i>.
  </td>
</tr>
</table>

</div>

<div data-lang="r"  markdown="1">

<table class="table">
<tr>
  <th style="width:20%">Data type</th>
  <th style="width:40%">Value type in R</th>
  <th>API to access or create a data type</th></tr>
<tr>
  <td> <b>ByteType</b> </td>
  <td>
  integer <br />
  <b>Note:</b> Numbers will be converted to 1-byte signed integer numbers at runtime.
  Please make sure that numbers are within the range of -128 to 127.
  </td>
  <td>
  "byte"
  </td>
</tr>
<tr>
  <td> <b>ShortType</b> </td>
  <td>
  integer <br />
  <b>Note:</b> Numbers will be converted to 2-byte signed integer numbers at runtime.
  Please make sure that numbers are within the range of -32768 to 32767.
  </td>
  <td>
  "short"
  </td>
</tr>
<tr>
  <td> <b>IntegerType</b> </td>
  <td> integer </td>
  <td>
  "integer"
  </td>
</tr>
<tr>
  <td> <b>LongType</b> </td>
  <td>
  integer <br />
  <b>Note:</b> Numbers will be converted to 8-byte signed integer numbers at runtime.
  Please make sure that numbers are within the range of
  -9223372036854775808 to 9223372036854775807.
  Otherwise, please convert data to decimal.Decimal and use DecimalType.
  </td>
  <td>
  "long"
  </td>
</tr>
<tr>
  <td> <b>FloatType</b> </td>
  <td>
  numeric <br />
  <b>Note:</b> Numbers will be converted to 4-byte single-precision floating
  point numbers at runtime.
  </td>
  <td>
  "float"
  </td>
</tr>
<tr>
  <td> <b>DoubleType</b> </td>
  <td> numeric </td>
  <td>
  "double"
  </td>
</tr>
<tr>
  <td> <b>DecimalType</b> </td>
  <td> Not supported </td>
  <td>
   Not supported
  </td>
</tr>
<tr>
  <td> <b>StringType</b> </td>
  <td> character </td>
  <td>
  "string"
  </td>
</tr>
<tr>
  <td> <b>BinaryType</b> </td>
  <td> raw </td>
  <td>
  "binary"
  </td>
</tr>
<tr>
  <td> <b>BooleanType</b> </td>
  <td> logical </td>
  <td>
  "bool"
  </td>
</tr>
<tr>
  <td> <b>TimestampType</b> </td>
  <td> POSIXct </td>
  <td>
  "timestamp"
  </td>
</tr>
<tr>
  <td> <b>DateType</b> </td>
  <td> Date </td>
  <td>
  "date"
  </td>
</tr>
<tr>
  <td> <b>ArrayType</b> </td>
  <td> vector or list </td>
  <td>
  list(type="array", elementType=<i>elementType</i>, containsNull=[<i>containsNull</i>])<br />
  <b>Note:</b> The default value of <i>containsNull</i> is <i>TRUE</i>.
  </td>
</tr>
<tr>
  <td> <b>MapType</b> </td>
  <td> environment </td>
  <td>
  list(type="map", keyType=<i>keyType</i>, valueType=<i>valueType</i>, valueContainsNull=[<i>valueContainsNull</i>])<br />
  <b>Note:</b> The default value of <i>valueContainsNull</i> is <i>TRUE</i>.
  </td>
</tr>
<tr>
  <td> <b>StructType</b> </td>
  <td> named list</td>
  <td>
  list(type="struct", fields=<i>fields</i>)<br />
  <b>Note:</b> <i>fields</i> is a Seq of StructFields. Also, two fields with the same
  name are not allowed.
  </td>
</tr>
<tr>
  <td> <b>StructField</b> </td>
  <td> The value type in R of the data type of this field
  (For example, integer for a StructField with the data type IntegerType) </td>
  <td>
  list(name=<i>name</i>, type=<i>dataType</i>, nullable=[<i>nullable</i>])<br />
  <b>Note:</b> The default value of <i>nullable</i> is <i>TRUE</i>.
  </td>
</tr>
</table>

</div>

</div>

## NaN Semantics

There is specially handling for not-a-number (NaN) when dealing with `float` or `double` types that
does not exactly match standard floating point semantics.
Specifically:

 - NaN = NaN returns true.
 - In aggregations all NaN values are grouped together.
 - NaN is treated as a normal value in join keys.
 - NaN values go last when in ascending order, larger than any other numeric value.<|MERGE_RESOLUTION|>--- conflicted
+++ resolved
@@ -386,36 +386,12 @@
 
 The [built-in DataFrames functions](api/scala/index.html#org.apache.spark.sql.functions$) provide common
 aggregations such as `count()`, `countDistinct()`, `avg()`, `max()`, `min()`, etc.
-<<<<<<< HEAD
-While those functions are designed for DataFrames, Spark SQL also has type-safe versions for some of them in 
-[Scala](api/scala/index.html#org.apache.spark.sql.expressions.scalalang.typed$) and 
-=======
 While those functions are designed for DataFrames, Spark SQL also has type-safe versions for some of them in
 [Scala](api/scala/index.html#org.apache.spark.sql.expressions.scalalang.typed$) and
->>>>>>> 86cd3c08
 [Java](api/java/org/apache/spark/sql/expressions/javalang/typed.html) to work with strongly typed Datasets.
 Moreover, users are not limited to the predefined aggregate functions and can create their own.
 
 ### Untyped User-Defined Aggregate Functions
-<<<<<<< HEAD
-
-<div class="codetabs">
-
-<div data-lang="scala"  markdown="1">
-
-Users have to extend the [UserDefinedAggregateFunction](api/scala/index.html#org.apache.spark.sql.expressions.UserDefinedAggregateFunction) 
-abstract class to implement a custom untyped aggregate function. For example, a user-defined average
-can look like:
-
-{% include_example untyped_custom_aggregation scala/org/apache/spark/examples/sql/UserDefinedUntypedAggregation.scala%}
-</div>
-
-<div data-lang="java"  markdown="1">
-
-{% include_example untyped_custom_aggregation java/org/apache/spark/examples/sql/JavaUserDefinedUntypedAggregation.java%}
-</div>
-
-=======
 Users have to extend the [UserDefinedAggregateFunction](api/scala/index.html#org.apache.spark.sql.expressions.UserDefinedAggregateFunction)
 abstract class to implement a custom untyped aggregate function. For example, a user-defined average
 can look like:
@@ -427,27 +403,12 @@
 <div data-lang="java"  markdown="1">
 {% include_example untyped_custom_aggregation java/org/apache/spark/examples/sql/JavaUserDefinedUntypedAggregation.java%}
 </div>
->>>>>>> 86cd3c08
 </div>
 
 ### Type-Safe User-Defined Aggregate Functions
 
 User-defined aggregations for strongly typed Datasets revolve around the [Aggregator](api/scala/index.html#org.apache.spark.sql.expressions.Aggregator) abstract class.
 For example, a type-safe user-defined average can look like:
-<<<<<<< HEAD
-<div class="codetabs">
-
-<div data-lang="scala"  markdown="1">
-
-{% include_example typed_custom_aggregation scala/org/apache/spark/examples/sql/UserDefinedTypedAggregation.scala%}
-</div>
-
-<div data-lang="java"  markdown="1">
-
-{% include_example typed_custom_aggregation java/org/apache/spark/examples/sql/JavaUserDefinedTypedAggregation.java%}
-</div>
-
-=======
 
 <div class="codetabs">
 <div data-lang="scala"  markdown="1">
@@ -456,7 +417,6 @@
 <div data-lang="java"  markdown="1">
 {% include_example typed_custom_aggregation java/org/apache/spark/examples/sql/JavaUserDefinedTypedAggregation.java%}
 </div>
->>>>>>> 86cd3c08
 </div>
 
 # Data Sources
@@ -718,18 +678,6 @@
 Thus, it has limited applicability to columns with high cardinality. In contrast 
  `bucketBy` distributes
 data across a fixed number of buckets and can be used when a number of unique values is unbounded.
-
-Currently, `saveAsTable` does not expose an API supporting the creation of an "external table" from a `DataFrame`.
-However, this functionality can be achieved by providing a `path` option to the `DataFrameWriter` with `path` as the key
-and location of the external table as its value (a string) when saving the table with `saveAsTable`. When an External table
-is dropped only its metadata is removed.
-
-Starting from Spark 2.1, persistent datasource tables have per-partition metadata stored in the Hive metastore. This brings several benefits:
-
-- Since the metastore can return only necessary partitions for a query, discovering all the partitions on the first query to the table is no longer needed.
-- Hive DDLs such as `ALTER TABLE PARTITION ... SET LOCATION` are now available for tables created with the Datasource API.
-
-Note that partition information is not gathered by default when creating external datasource tables (those with a `path` option). To sync the partition information in the metastore, you can invoke `MSCK REPAIR TABLE`.
 
 ## Parquet Files
 
@@ -1594,13 +1542,10 @@
 
 # Migration Guide
 
-<<<<<<< HEAD
-=======
 ## Upgrading From Spark SQL 2.1 to 2.2
 
   - Spark 2.1.1 introduced a new configuration key: `spark.sql.hive.caseSensitiveInferenceMode`. It had a default setting of `NEVER_INFER`, which kept behavior identical to 2.1.0. However, Spark 2.2.0 changes this setting's default value to `INFER_AND_SAVE` to restore compatibility with reading Hive metastore tables whose underlying file schema have mixed-case column names. With the `INFER_AND_SAVE` configuration value, on first access Spark will perform schema inference on any Hive metastore table for which it has not already saved an inferred schema. Note that schema inference can be a very time consuming operation for tables with thousands of partitions. If compatibility with mixed-case column names is not a concern, you can safely set `spark.sql.hive.caseSensitiveInferenceMode` to `NEVER_INFER` to avoid the initial overhead of schema inference. Note that with the new default `INFER_AND_SAVE` setting, the results of the schema inference are saved as a metastore key for future use. Therefore, the initial schema inference occurs only at a table's first access.
 
->>>>>>> 86cd3c08
 ## Upgrading From Spark SQL 2.0 to 2.1
 
  - Datasource tables now store partition metadata in the Hive metastore. This means that Hive DDLs such as `ALTER TABLE PARTITION ... SET LOCATION` are now available for tables created with the Datasource API.
