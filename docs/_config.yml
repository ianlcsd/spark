--- conflicted
+++ resolved
@@ -14,13 +14,8 @@
 
 # These allow the documentation to be updated with newer releases
 # of Spark, Scala, and Mesos.
-<<<<<<< HEAD
-SPARK_VERSION: 2.3.1-csd-1-SNAPSHOT
+SPARK_VERSION: 2.3.1-csd-10-SNAPSHOT
 SPARK_VERSION_SHORT: 2.3.1
-=======
-SPARK_VERSION: 2.3.3-SNAPSHOT
-SPARK_VERSION_SHORT: 2.3.3
->>>>>>> fa552c3c
 SCALA_BINARY_VERSION: "2.11"
 SCALA_VERSION: "2.11.8"
 MESOS_VERSION: 1.0.0
