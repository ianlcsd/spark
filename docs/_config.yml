pygments: true
markdown: kramdown

# These allow the documentation to be updated with nerw releases
# of Spark, Scala, and Mesos.
<<<<<<< HEAD
SPARK_VERSION: 1.1.0-csd-1-SNAPSHOT
SPARK_VERSION_SHORT: 1.1.0
=======
SPARK_VERSION: 1.1.2
SPARK_VERSION_SHORT: 1.1.2
>>>>>>> 55325afb
SCALA_BINARY_VERSION: "2.10"
SCALA_VERSION: "2.10.4"
MESOS_VERSION: 0.18.1
SPARK_ISSUE_TRACKER_URL: https://issues.apache.org/jira/browse/SPARK
SPARK_GITHUB_URL: https://github.com/apache/spark<|MERGE_RESOLUTION|>--- conflicted
+++ resolved
@@ -3,13 +3,8 @@
 
 # These allow the documentation to be updated with nerw releases
 # of Spark, Scala, and Mesos.
-<<<<<<< HEAD
-SPARK_VERSION: 1.1.0-csd-1-SNAPSHOT
-SPARK_VERSION_SHORT: 1.1.0
-=======
-SPARK_VERSION: 1.1.2
-SPARK_VERSION_SHORT: 1.1.2
->>>>>>> 55325afb
+SPARK_VERSION: 1.1.1-csd-1-SNAPSHOT
+SPARK_VERSION_SHORT: 1.1.1
 SCALA_BINARY_VERSION: "2.10"
 SCALA_VERSION: "2.10.4"
 MESOS_VERSION: 0.18.1
