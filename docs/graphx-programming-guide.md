--- conflicted
+++ resolved
@@ -108,11 +108,7 @@
 graph with potentially multiple parallel edges sharing the same source and destination vertex.  The
 ability to support parallel edges simplifies modeling scenarios where there can be multiple
 relationships (e.g., co-worker and friend) between the same vertices.  Each vertex is keyed by a
-<<<<<<< HEAD
-*unique* 64-bit long identifier (`VertexId`).  GraphX does not impose any ordering constraints on
-=======
 *unique* 64-bit long identifier (`VertexID`).  GraphX does not impose any ordering constraints on
->>>>>>> e12c374d
 the vertex identifiers.  Similarly, edges have corresponding source and destination vertex
 identifiers.
 
