/*
 * Licensed to the Apache Software Foundation (ASF) under one or more
 * contributor license agreements.  See the NOTICE file distributed with
 * this work for additional information regarding copyright ownership.
 * The ASF licenses this file to You under the Apache License, Version 2.0
 * (the "License"); you may not use this file except in compliance with
 * the License.  You may obtain a copy of the License at
 *
 *    http://www.apache.org/licenses/LICENSE-2.0
 *
 * Unless required by applicable law or agreed to in writing, software
 * distributed under the License is distributed on an "AS IS" BASIS,
 * WITHOUT WARRANTIES OR CONDITIONS OF ANY KIND, either express or implied.
 * See the License for the specific language governing permissions and
 * limitations under the License.
 */

package org.apache.spark.util.io

import java.io.InputStream
import java.nio.ByteBuffer
import java.nio.channels.WritableByteChannel

import com.google.common.primitives.UnsignedBytes
import io.netty.buffer.{ByteBuf, Unpooled}

import org.apache.spark.network.util.ByteArrayWritableChannel
import org.apache.spark.storage.StorageUtils

/**
 * Read-only byte buffer which is physically stored as multiple chunks rather than a single
 * contiguous array.
 *
 * @param chunks an array of [[ByteBuffer]]s. Each buffer in this array must have position == 0.
 *               Ownership of these buffers is transferred to the ChunkedByteBuffer, so if these
 *               buffers may also be used elsewhere then the caller is responsible for copying
 *               them as needed.
 */
private[spark] class ChunkedByteBuffer(var chunks: Array[ByteBuffer]) {
  require(chunks != null, "chunks must not be null")
  require(chunks.forall(_.position() == 0), "chunks' positions must be 0")

  private[this] var disposed: Boolean = false

  /**
   * This size of this buffer, in bytes.
   */
  val size: Long = chunks.map(_.limit().asInstanceOf[Long]).sum

  def this(byteBuffer: ByteBuffer) = {
    this(Array(byteBuffer))
  }

  /**
   * Write this buffer to a channel.
   */
  def writeFully(channel: WritableByteChannel): Unit = {
    for (bytes <- getChunks()) {
      while (bytes.remaining > 0) {
        channel.write(bytes)
      }
    }
  }

  /**
   * Wrap this buffer to view it as a Netty ByteBuf.
   */
  def toNetty: ByteBuf = {
    Unpooled.wrappedBuffer(getChunks(): _*)
  }

  /**
   * Copy this buffer into a new byte array.
   *
   * @throws UnsupportedOperationException if this buffer's size exceeds the maximum array size.
   */
  def toArray: Array[Byte] = {
    if (size >= Integer.MAX_VALUE) {
      throw new UnsupportedOperationException(
        s"cannot call toArray because buffer size ($size bytes) exceeds maximum array size")
    }
    val byteChannel = new ByteArrayWritableChannel(size.toInt)
    writeFully(byteChannel)
    byteChannel.close()
    byteChannel.getData
  }

  /**
   * Convert this buffer to a ByteBuffer. If this buffer is backed by a single chunk, its underlying
   * data will not be copied. Instead, it will be duplicated. If this buffer is backed by multiple
   * chunks, the data underlying this buffer will be copied into a new byte buffer. As a result, it
   * is suggested to use this method only if the caller does not need to manage the memory
   * underlying this buffer.
   *
   * @throws UnsupportedOperationException if this buffer's size exceeds the max ByteBuffer size.
   */
  def toByteBuffer: ByteBuffer = {
    if (chunks.length == 1) {
      chunks.head.duplicate()
    } else {
      ByteBuffer.wrap(toArray)
    }
  }

  /**
   * Creates an input stream to read data from this ChunkedByteBuffer.
   *
   * @param dispose if true, [[dispose()]] will be called at the end of the stream
   *                in order to close any memory-mapped files which back this buffer.
   */
  def toInputStream(dispose: Boolean = false): InputStream = {
    new ChunkedByteBufferInputStream(this, dispose)
  }

  /**
   * Get duplicates of the ByteBuffers backing this ChunkedByteBuffer.
   */
  def getChunks(): Array[ByteBuffer] = {
    chunks.map(_.duplicate())
  }

  /**
   * Make a copy of this ChunkedByteBuffer, copying all of the backing data into new buffers.
   * The new buffer will share no resources with the original buffer.
   *
   * @param allocator a method for allocating byte buffers
   */
  def copy(allocator: Int => ByteBuffer): ChunkedByteBuffer = {
    val copiedChunks = getChunks().map { chunk =>
      val newChunk = allocator(chunk.limit())
      newChunk.put(chunk)
      newChunk.flip()
      newChunk
    }
    new ChunkedByteBuffer(copiedChunks)
  }

  /**
   * Attempt to clean up any ByteBuffer in this ChunkedByteBuffer which is direct or memory-mapped.
   * See [[StorageUtils.dispose]] for more information.
<<<<<<< HEAD
   *
   * See also [[unmap]]
=======
>>>>>>> 86cd3c08
   */
  def dispose(): Unit = {
    if (!disposed) {
      chunks.foreach(StorageUtils.dispose)
      disposed = true
    }
  }

<<<<<<< HEAD
  /**
   * Attempt to unmap any ByteBuffer in this ChunkedByteBuffer if it is memory-mapped. See
   * [[StorageUtils.unmap]] for more information.
   *
   * See also [[dispose]]
   */
  def unmap(): Unit = {
    if (!disposed) {
      chunks.foreach(StorageUtils.unmap)
      disposed = true
    }
  }
=======
>>>>>>> 86cd3c08
}

/**
 * Reads data from a ChunkedByteBuffer.
 *
 * @param dispose if true, `ChunkedByteBuffer.dispose()` will be called at the end of the stream
 *                in order to close any memory-mapped files which back the buffer.
 */
private[spark] class ChunkedByteBufferInputStream(
    var chunkedByteBuffer: ChunkedByteBuffer,
    dispose: Boolean)
  extends InputStream {

  private[this] var chunks = chunkedByteBuffer.getChunks().iterator
  private[this] var currentChunk: ByteBuffer = {
    if (chunks.hasNext) {
      chunks.next()
    } else {
      null
    }
  }

  override def read(): Int = {
    if (currentChunk != null && !currentChunk.hasRemaining && chunks.hasNext) {
      currentChunk = chunks.next()
    }
    if (currentChunk != null && currentChunk.hasRemaining) {
      UnsignedBytes.toInt(currentChunk.get())
    } else {
      close()
      -1
    }
  }

  override def read(dest: Array[Byte], offset: Int, length: Int): Int = {
    if (currentChunk != null && !currentChunk.hasRemaining && chunks.hasNext) {
      currentChunk = chunks.next()
    }
    if (currentChunk != null && currentChunk.hasRemaining) {
      val amountToGet = math.min(currentChunk.remaining(), length)
      currentChunk.get(dest, offset, amountToGet)
      amountToGet
    } else {
      close()
      -1
    }
  }

  override def skip(bytes: Long): Long = {
    if (currentChunk != null) {
      val amountToSkip = math.min(bytes, currentChunk.remaining).toInt
      currentChunk.position(currentChunk.position + amountToSkip)
      if (currentChunk.remaining() == 0) {
        if (chunks.hasNext) {
          currentChunk = chunks.next()
        } else {
          close()
        }
      }
      amountToSkip
    } else {
      0L
    }
  }

  override def close(): Unit = {
    if (chunkedByteBuffer != null && dispose) {
      chunkedByteBuffer.dispose()
    }
    chunkedByteBuffer = null
    chunks = null
    currentChunk = null
  }
}<|MERGE_RESOLUTION|>--- conflicted
+++ resolved
@@ -138,11 +138,6 @@
   /**
    * Attempt to clean up any ByteBuffer in this ChunkedByteBuffer which is direct or memory-mapped.
    * See [[StorageUtils.dispose]] for more information.
-<<<<<<< HEAD
-   *
-   * See also [[unmap]]
-=======
->>>>>>> 86cd3c08
    */
   def dispose(): Unit = {
     if (!disposed) {
@@ -151,21 +146,6 @@
     }
   }
 
-<<<<<<< HEAD
-  /**
-   * Attempt to unmap any ByteBuffer in this ChunkedByteBuffer if it is memory-mapped. See
-   * [[StorageUtils.unmap]] for more information.
-   *
-   * See also [[dispose]]
-   */
-  def unmap(): Unit = {
-    if (!disposed) {
-      chunks.foreach(StorageUtils.unmap)
-      disposed = true
-    }
-  }
-=======
->>>>>>> 86cd3c08
 }
 
 /**
