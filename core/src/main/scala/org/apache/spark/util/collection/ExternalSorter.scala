/*
 * Licensed to the Apache Software Foundation (ASF) under one or more
 * contributor license agreements.  See the NOTICE file distributed with
 * this work for additional information regarding copyright ownership.
 * The ASF licenses this file to You under the Apache License, Version 2.0
 * (the "License"); you may not use this file except in compliance with
 * the License.  You may obtain a copy of the License at
 *
 *    http://www.apache.org/licenses/LICENSE-2.0
 *
 * Unless required by applicable law or agreed to in writing, software
 * distributed under the License is distributed on an "AS IS" BASIS,
 * WITHOUT WARRANTIES OR CONDITIONS OF ANY KIND, either express or implied.
 * See the License for the specific language governing permissions and
 * limitations under the License.
 */

package org.apache.spark.util.collection

import java.io._
import java.util.Comparator

import scala.collection.mutable.ArrayBuffer
import scala.collection.mutable

import com.google.common.io.ByteStreams

import org.apache.spark._
import org.apache.spark.serializer.{DeserializationStream, Serializer}
import org.apache.spark.executor.ShuffleWriteMetrics
<<<<<<< HEAD
import org.apache.spark.shuffle.ShuffleMemoryManager
=======
>>>>>>> 1056e9ec
import org.apache.spark.storage.{BlockObjectWriter, BlockId}

/**
 * Sorts and potentially merges a number of key-value pairs of type (K, V) to produce key-combiner
 * pairs of type (K, C). Uses a Partitioner to first group the keys into partitions, and then
 * optionally sorts keys within each partition using a custom Comparator. Can output a single
 * partitioned file with a different byte range for each partition, suitable for shuffle fetches.
 *
 * If combining is disabled, the type C must equal V -- we'll cast the objects at the end.
 *
 * Note: Although ExternalSorter is a fairly generic sorter, some of its configuration is tied
 * to its use in sort-based shuffle (for example, its block compression is controlled by
 * `spark.shuffle.compress`).  We may need to revisit this if ExternalSorter is used in other
 * non-shuffle contexts where we might want to use different configuration settings.
 *
 * @param aggregator optional Aggregator with combine functions to use for merging data
 * @param partitioner optional Partitioner; if given, sort by partition ID and then key
 * @param ordering optional Ordering to sort keys within each partition; should be a total ordering
 * @param serializer serializer to use when spilling to disk
 *
 * Note that if an Ordering is given, we'll always sort using it, so only provide it if you really
 * want the output keys to be sorted. In a map task without map-side combine for example, you
 * probably want to pass None as the ordering to avoid extra sorting. On the other hand, if you do
 * want to do combining, having an Ordering is more efficient than not having it.
 *
 * At a high level, this class works as follows:
 *
 * - We repeatedly fill up buffers of in-memory data, using either a SizeTrackingAppendOnlyMap if
 *   we want to combine by key, or an simple SizeTrackingBuffer if we don't. Inside these buffers,
 *   we sort elements of type ((Int, K), C) where the Int is the partition ID. This is done to
 *   avoid calling the partitioner multiple times on the same key (e.g. for RangePartitioner).
 *
 * - When each buffer reaches our memory limit, we spill it to a file. This file is sorted first
 *   by partition ID and possibly second by key or by hash code of the key, if we want to do
 *   aggregation. For each file, we track how many objects were in each partition in memory, so we
 *   don't have to write out the partition ID for every element.
 *
 * - When the user requests an iterator, the spilled files are merged, along with any remaining
 *   in-memory data, using the same sort order defined above (unless both sorting and aggregation
 *   are disabled). If we need to aggregate by key, we either use a total ordering from the
 *   ordering parameter, or read the keys with the same hash code and compare them with each other
 *   for equality to merge values.
 *
 * - Users are expected to call stop() at the end to delete all the intermediate files.
 *
 * As a special case, if no Ordering and no Aggregator is given, and the number of partitions is
 * less than spark.shuffle.sort.bypassMergeThreshold, we bypass the merge-sort and just write to
 * separate files for each partition each time we spill, similar to the HashShuffleWriter. We can
 * then concatenate these files to produce a single sorted file, without having to serialize and
 * de-serialize each item twice (as is needed during the merge). This speeds up the map side of
 * groupBy, sort, etc operations since they do no partial aggregation.
 */
private[spark] class ExternalSorter[K, V, C](
    aggregator: Option[Aggregator[K, V, C]] = None,
    partitioner: Option[Partitioner] = None,
    ordering: Option[Ordering[K]] = None,
    serializer: Option[Serializer] = None)
  extends Logging with Spillable[SizeTrackingPairCollection[(Int, K), C]] {

  private val numPartitions = partitioner.map(_.numPartitions).getOrElse(1)
  private val shouldPartition = numPartitions > 1

  private val blockManager = SparkEnv.get.blockManager
  private val diskBlockManager = blockManager.diskBlockManager
  private val shuffleMemoryManager = SparkEnv.get.shuffleMemoryManager
  private val ser = Serializer.getSerializer(serializer)
  private val serInstance = ser.newInstance()

  private val conf = SparkEnv.get.conf
  private val spillingEnabled = conf.getBoolean("spark.shuffle.spill", true)
  private val fileBufferSize = conf.getInt("spark.shuffle.file.buffer.kb", 32) * 1024
  private val transferToEnabled = conf.getBoolean("spark.file.transferTo", true)

  // Size of object batches when reading/writing from serializers.
  //
  // Objects are written in batches, with each batch using its own serialization stream. This
  // cuts down on the size of reference-tracking maps constructed when deserializing a stream.
  //
  // NOTE: Setting this too low can cause excessive copying when serializing, since some serializers
  // grow internal data structures by growing + copying every time the number of objects doubles.
  private val serializerBatchSize = conf.getLong("spark.shuffle.spill.batchSize", 10000)

  private def getPartition(key: K): Int = {
    if (shouldPartition) partitioner.get.getPartition(key) else 0
  }

  // Data structures to store in-memory objects before we spill. Depending on whether we have an
  // Aggregator set, we either put objects into an AppendOnlyMap where we combine them, or we
  // store them in an array buffer.
  private var map = new SizeTrackingAppendOnlyMap[(Int, K), C]
  private var buffer = new SizeTrackingPairBuffer[(Int, K), C]

<<<<<<< HEAD
  // Number of pairs read from input since last spill; note that we count them even if a value is
  // merged with a previous key in case we're doing something like groupBy where the result grows
  private var elementsRead = 0L

  // What threshold of elementsRead we start estimating map size at.
  private val trackMemoryThreshold = 1000

  // Total spilling statistics
  private var spillCount = 0
  private var _memoryBytesSpilled = 0L
=======
  // Total spilling statistics
>>>>>>> 1056e9ec
  private var _diskBytesSpilled = 0L

  // Write metrics for current spill
  private var curWriteMetrics: ShuffleWriteMetrics = _

<<<<<<< HEAD
  // Initial threshold for the size of a collection before we start tracking its memory usage
  private val initialMemoryThreshold =
    SparkEnv.get.conf.getLong("spark.shuffle.spill.initialMemoryThreshold",
      ShuffleMemoryManager.DEFAULT_INITIAL_MEMORY_THRESHOLD)

  // Threshold for the collection's size in bytes before we start tracking its memory usage
  // To avoid a large number of small spills, initialize this to a value orders of magnitude > 0
  private var myMemoryThreshold = initialMemoryThreshold

=======
>>>>>>> 1056e9ec
  // If there are fewer than spark.shuffle.sort.bypassMergeThreshold partitions and we don't need
  // local aggregation and sorting, write numPartitions files directly and just concatenate them
  // at the end. This avoids doing serialization and deserialization twice to merge together the
  // spilled files, which would happen with the normal code path. The downside is having multiple
  // files open at a time and thus more memory allocated to buffers.
  private val bypassMergeThreshold = conf.getInt("spark.shuffle.sort.bypassMergeThreshold", 200)
  private val bypassMergeSort =
    (numPartitions <= bypassMergeThreshold && aggregator.isEmpty && ordering.isEmpty)

  // Array of file writers for each partition, used if bypassMergeSort is true and we've spilled
  private var partitionWriters: Array[BlockObjectWriter] = null

  // A comparator for keys K that orders them within a partition to allow aggregation or sorting.
  // Can be a partial ordering by hash code if a total ordering is not provided through by the
  // user. (A partial ordering means that equal keys have comparator.compare(k, k) = 0, but some
  // non-equal keys also have this, so we need to do a later pass to find truly equal keys).
  // Note that we ignore this if no aggregator and no ordering are given.
  private val keyComparator: Comparator[K] = ordering.getOrElse(new Comparator[K] {
    override def compare(a: K, b: K): Int = {
      val h1 = if (a == null) 0 else a.hashCode()
      val h2 = if (b == null) 0 else b.hashCode()
      if (h1 < h2) -1 else if (h1 == h2) 0 else 1
    }
  })

  // A comparator for (Int, K) pairs that orders them by only their partition ID
  private val partitionComparator: Comparator[(Int, K)] = new Comparator[(Int, K)] {
    override def compare(a: (Int, K), b: (Int, K)): Int = {
      a._1 - b._1
    }
  }

  // A comparator that orders (Int, K) pairs by partition ID and then possibly by key
  private val partitionKeyComparator: Comparator[(Int, K)] = {
    if (ordering.isDefined || aggregator.isDefined) {
      // Sort by partition ID then key comparator
      new Comparator[(Int, K)] {
        override def compare(a: (Int, K), b: (Int, K)): Int = {
          val partitionDiff = a._1 - b._1
          if (partitionDiff != 0) {
            partitionDiff
          } else {
            keyComparator.compare(a._2, b._2)
          }
        }
      }
    } else {
      // Just sort it by partition ID
      partitionComparator
    }
  }

  // Information about a spilled file. Includes sizes in bytes of "batches" written by the
  // serializer as we periodically reset its stream, as well as number of elements in each
  // partition, used to efficiently keep track of partitions when merging.
  private[this] case class SpilledFile(
    file: File,
    blockId: BlockId,
    serializerBatchSizes: Array[Long],
    elementsPerPartition: Array[Long])
  private val spills = new ArrayBuffer[SpilledFile]

  def insertAll(records: Iterator[_ <: Product2[K, V]]): Unit = {
    // TODO: stop combining if we find that the reduction factor isn't high
    val shouldCombine = aggregator.isDefined

    if (shouldCombine) {
      // Combine values in-memory first using our AppendOnlyMap
      val mergeValue = aggregator.get.mergeValue
      val createCombiner = aggregator.get.createCombiner
      var kv: Product2[K, V] = null
      val update = (hadValue: Boolean, oldValue: C) => {
        if (hadValue) mergeValue(oldValue, kv._2) else createCombiner(kv._2)
      }
      while (records.hasNext) {
        addElementsRead()
        kv = records.next()
        map.changeValue((getPartition(kv._1), kv._1), update)
        maybeSpillCollection(usingMap = true)
      }
    } else if (bypassMergeSort) {
      // SPARK-4479: Also bypass buffering if merge sort is bypassed to avoid defensive copies
      if (records.hasNext) {
        spillToPartitionFiles(records.map { kv =>
          ((getPartition(kv._1), kv._1), kv._2.asInstanceOf[C])
        })
      }
    } else {
      // Stick values into our buffer
      while (records.hasNext) {
        addElementsRead()
        val kv = records.next()
        buffer.insert((getPartition(kv._1), kv._1), kv._2.asInstanceOf[C])
        maybeSpillCollection(usingMap = false)
      }
    }
  }

  /**
   * Spill the current in-memory collection to disk if needed.
   *
   * @param usingMap whether we're using a map or buffer as our current in-memory collection
   */
  private def maybeSpillCollection(usingMap: Boolean): Unit = {
    if (!spillingEnabled) {
      return
    }

<<<<<<< HEAD
    val collection: SizeTrackingPairCollection[(Int, K), C] = if (usingMap) map else buffer

    // TODO: factor this out of both here and ExternalAppendOnlyMap
    if (elementsRead > trackMemoryThreshold && elementsRead % 32 == 0 &&
        collection.estimateSize() >= myMemoryThreshold)
    {
      // Claim up to double our current memory from the shuffle memory pool
      val currentMemory = collection.estimateSize()
      val amountToRequest = 2 * currentMemory - myMemoryThreshold
      val granted = shuffleMemoryManager.tryToAcquire(amountToRequest)
      myMemoryThreshold += granted
      if (myMemoryThreshold <= currentMemory) {
        // We were granted too little memory to grow further (either tryToAcquire returned 0,
        // or we already had more memory than myMemoryThreshold); spill the current collection
        spill(currentMemory, usingMap)  // Will also release memory back to ShuffleMemoryManager
=======
    if (usingMap) {
      if (maybeSpill(map, map.estimateSize())) {
        map = new SizeTrackingAppendOnlyMap[(Int, K), C]
      }
    } else {
      if (maybeSpill(buffer, buffer.estimateSize())) {
        buffer = new SizeTrackingPairBuffer[(Int, K), C]
>>>>>>> 1056e9ec
      }
    }
  }

  /**
   * Spill the current in-memory collection to disk, adding a new file to spills, and clear it.
   */
  override protected[this] def spill(collection: SizeTrackingPairCollection[(Int, K), C]): Unit = {
    if (bypassMergeSort) {
      spillToPartitionFiles(collection)
    } else {
      spillToMergeableFile(collection)
    }
  }

  /**
   * Spill our in-memory collection to a sorted file that we can merge later (normal code path).
   * We add this file into spilledFiles to find it later.
   *
   * Alternatively, if bypassMergeSort is true, we spill to separate files for each partition.
   * See spillToPartitionedFiles() for that code path.
   *
   * @param collection whichever collection we're using (map or buffer)
   */
<<<<<<< HEAD
  private def spill(memorySize: Long, usingMap: Boolean): Unit = {
    val collection: SizeTrackingPairCollection[(Int, K), C] = if (usingMap) map else buffer
    val memorySize = collection.estimateSize()

    spillCount += 1
    val threadId = Thread.currentThread().getId
    logInfo("Thread %d spilling in-memory batch of %s to disk (%d spill%s so far)"
      .format(threadId, org.apache.spark.util.Utils.bytesToString(memorySize),
        spillCount, if (spillCount > 1) "s" else ""))

    if (bypassMergeSort) {
      spillToPartitionFiles(collection)
    } else {
      spillToMergeableFile(collection)
    }

    if (usingMap) {
      map = new SizeTrackingAppendOnlyMap[(Int, K), C]
    } else {
      buffer = new SizeTrackingPairBuffer[(Int, K), C]
    }

    // Release our memory back to the shuffle pool so that other threads can grab it
    // The amount we requested does not include the initial memory tracking threshold
    shuffleMemoryManager.release(myMemoryThreshold - initialMemoryThreshold)

    // Reset this to the initial threshold to avoid spilling many small files
    myMemoryThreshold = initialMemoryThreshold

    _memoryBytesSpilled += memorySize
    elementsRead = 0
  }

  /**
   * Spill our in-memory collection to a sorted file that we can merge later (normal code path).
   * We add this file into spilledFiles to find it later.
   *
   * Alternatively, if bypassMergeSort is true, we spill to separate files for each partition.
   * See spillToPartitionedFiles() for that code path.
   *
   * @param collection whichever collection we're using (map or buffer)
   */
=======
>>>>>>> 1056e9ec
  private def spillToMergeableFile(collection: SizeTrackingPairCollection[(Int, K), C]): Unit = {
    assert(!bypassMergeSort)

    // Because these files may be read during shuffle, their compression must be controlled by
    // spark.shuffle.compress instead of spark.shuffle.spill.compress, so we need to use
    // createTempShuffleBlock here; see SPARK-3426 for more context.
    val (blockId, file) = diskBlockManager.createTempShuffleBlock()
    curWriteMetrics = new ShuffleWriteMetrics()
    var writer = blockManager.getDiskWriter(blockId, file, ser, fileBufferSize, curWriteMetrics)
    var objectsWritten = 0   // Objects written since the last flush

    // List of batch sizes (bytes) in the order they are written to disk
    val batchSizes = new ArrayBuffer[Long]

    // How many elements we have in each partition
    val elementsPerPartition = new Array[Long](numPartitions)

    // Flush the disk writer's contents to disk, and update relevant variables.
    // The writer is closed at the end of this process, and cannot be reused.
    def flush() = {
      val w = writer
      writer = null
      w.commitAndClose()
      _diskBytesSpilled += curWriteMetrics.shuffleBytesWritten
      batchSizes.append(curWriteMetrics.shuffleBytesWritten)
      objectsWritten = 0
    }

    var success = false
    try {
      val it = collection.destructiveSortedIterator(partitionKeyComparator)
      while (it.hasNext) {
        val elem = it.next()
        val partitionId = elem._1._1
        val key = elem._1._2
        val value = elem._2
        writer.write(key)
        writer.write(value)
        elementsPerPartition(partitionId) += 1
        objectsWritten += 1

        if (objectsWritten == serializerBatchSize) {
          flush()
          curWriteMetrics = new ShuffleWriteMetrics()
          writer = blockManager.getDiskWriter(blockId, file, ser, fileBufferSize, curWriteMetrics)
        }
      }
      if (objectsWritten > 0) {
        flush()
      } else if (writer != null) {
        val w = writer
        writer = null
        w.revertPartialWritesAndClose()
      }
      success = true
    } finally {
      if (!success) {
        // This code path only happens if an exception was thrown above before we set success;
        // close our stuff and let the exception be thrown further
        if (writer != null) {
          writer.revertPartialWritesAndClose()
        }
        if (file.exists()) {
          file.delete()
        }
      }
    }

    spills.append(SpilledFile(file, blockId, batchSizes.toArray, elementsPerPartition))
  }
<<<<<<< HEAD

  /**
   * Spill our in-memory collection to separate files, one for each partition. This is used when
   * there's no aggregator and ordering and the number of partitions is small, because it allows
   * writePartitionedFile to just concatenate files without deserializing data.
   *
   * @param collection whichever collection we're using (map or buffer)
   */
  private def spillToPartitionFiles(collection: SizeTrackingPairCollection[(Int, K), C]): Unit = {
=======

  /**
   * Spill our in-memory collection to separate files, one for each partition. This is used when
   * there's no aggregator and ordering and the number of partitions is small, because it allows
   * writePartitionedFile to just concatenate files without deserializing data.
   *
   * @param collection whichever collection we're using (map or buffer)
   */
  private def spillToPartitionFiles(collection: SizeTrackingPairCollection[(Int, K), C]): Unit = {
    spillToPartitionFiles(collection.iterator)
  }

  private def spillToPartitionFiles(iterator: Iterator[((Int, K), C)]): Unit = {
>>>>>>> 1056e9ec
    assert(bypassMergeSort)

    // Create our file writers if we haven't done so yet
    if (partitionWriters == null) {
      curWriteMetrics = new ShuffleWriteMetrics()
      partitionWriters = Array.fill(numPartitions) {
        // Because these files may be read during shuffle, their compression must be controlled by
        // spark.shuffle.compress instead of spark.shuffle.spill.compress, so we need to use
        // createTempShuffleBlock here; see SPARK-3426 for more context.
        val (blockId, file) = diskBlockManager.createTempShuffleBlock()
        blockManager.getDiskWriter(blockId, file, ser, fileBufferSize, curWriteMetrics).open()
      }
    }

<<<<<<< HEAD
    val it = collection.iterator  // No need to sort stuff, just write each element out
    while (it.hasNext) {
      val elem = it.next()
=======
    // No need to sort stuff, just write each element out
    while (iterator.hasNext) {
      val elem = iterator.next()
>>>>>>> 1056e9ec
      val partitionId = elem._1._1
      val key = elem._1._2
      val value = elem._2
      partitionWriters(partitionId).write((key, value))
    }
  }

  /**
   * Merge a sequence of sorted files, giving an iterator over partitions and then over elements
   * inside each partition. This can be used to either write out a new file or return data to
   * the user.
   *
   * Returns an iterator over all the data written to this object, grouped by partition. For each
   * partition we then have an iterator over its contents, and these are expected to be accessed
   * in order (you can't "skip ahead" to one partition without reading the previous one).
   * Guaranteed to return a key-value pair for each partition, in order of partition ID.
   */
  private def merge(spills: Seq[SpilledFile], inMemory: Iterator[((Int, K), C)])
      : Iterator[(Int, Iterator[Product2[K, C]])] = {
    val readers = spills.map(new SpillReader(_))
    val inMemBuffered = inMemory.buffered
    (0 until numPartitions).iterator.map { p =>
      val inMemIterator = new IteratorForPartition(p, inMemBuffered)
      val iterators = readers.map(_.readNextPartition()) ++ Seq(inMemIterator)
      if (aggregator.isDefined) {
        // Perform partial aggregation across partitions
        (p, mergeWithAggregation(
          iterators, aggregator.get.mergeCombiners, keyComparator, ordering.isDefined))
      } else if (ordering.isDefined) {
        // No aggregator given, but we have an ordering (e.g. used by reduce tasks in sortByKey);
        // sort the elements without trying to merge them
        (p, mergeSort(iterators, ordering.get))
      } else {
        (p, iterators.iterator.flatten)
      }
    }
  }

  /**
   * Merge-sort a sequence of (K, C) iterators using a given a comparator for the keys.
   */
  private def mergeSort(iterators: Seq[Iterator[Product2[K, C]]], comparator: Comparator[K])
      : Iterator[Product2[K, C]] =
  {
    val bufferedIters = iterators.filter(_.hasNext).map(_.buffered)
    type Iter = BufferedIterator[Product2[K, C]]
    val heap = new mutable.PriorityQueue[Iter]()(new Ordering[Iter] {
      // Use the reverse of comparator.compare because PriorityQueue dequeues the max
      override def compare(x: Iter, y: Iter): Int = -comparator.compare(x.head._1, y.head._1)
    })
    heap.enqueue(bufferedIters: _*)  // Will contain only the iterators with hasNext = true
    new Iterator[Product2[K, C]] {
      override def hasNext: Boolean = !heap.isEmpty

      override def next(): Product2[K, C] = {
        if (!hasNext) {
          throw new NoSuchElementException
        }
        val firstBuf = heap.dequeue()
        val firstPair = firstBuf.next()
        if (firstBuf.hasNext) {
          heap.enqueue(firstBuf)
        }
        firstPair
      }
    }
  }

  /**
   * Merge a sequence of (K, C) iterators by aggregating values for each key, assuming that each
   * iterator is sorted by key with a given comparator. If the comparator is not a total ordering
   * (e.g. when we sort objects by hash code and different keys may compare as equal although
   * they're not), we still merge them by doing equality tests for all keys that compare as equal.
   */
  private def mergeWithAggregation(
      iterators: Seq[Iterator[Product2[K, C]]],
      mergeCombiners: (C, C) => C,
      comparator: Comparator[K],
      totalOrder: Boolean)
      : Iterator[Product2[K, C]] =
  {
    if (!totalOrder) {
      // We only have a partial ordering, e.g. comparing the keys by hash code, which means that
      // multiple distinct keys might be treated as equal by the ordering. To deal with this, we
      // need to read all keys considered equal by the ordering at once and compare them.
      new Iterator[Iterator[Product2[K, C]]] {
        val sorted = mergeSort(iterators, comparator).buffered

        // Buffers reused across elements to decrease memory allocation
        val keys = new ArrayBuffer[K]
        val combiners = new ArrayBuffer[C]

        override def hasNext: Boolean = sorted.hasNext

        override def next(): Iterator[Product2[K, C]] = {
          if (!hasNext) {
            throw new NoSuchElementException
          }
          keys.clear()
          combiners.clear()
          val firstPair = sorted.next()
          keys += firstPair._1
          combiners += firstPair._2
          val key = firstPair._1
          while (sorted.hasNext && comparator.compare(sorted.head._1, key) == 0) {
            val pair = sorted.next()
            var i = 0
            var foundKey = false
            while (i < keys.size && !foundKey) {
              if (keys(i) == pair._1) {
                combiners(i) = mergeCombiners(combiners(i), pair._2)
                foundKey = true
              }
              i += 1
            }
            if (!foundKey) {
              keys += pair._1
              combiners += pair._2
            }
          }

          // Note that we return an iterator of elements since we could've had many keys marked
          // equal by the partial order; we flatten this below to get a flat iterator of (K, C).
          keys.iterator.zip(combiners.iterator)
        }
      }.flatMap(i => i)
    } else {
      // We have a total ordering, so the objects with the same key are sequential.
      new Iterator[Product2[K, C]] {
        val sorted = mergeSort(iterators, comparator).buffered

        override def hasNext: Boolean = sorted.hasNext

        override def next(): Product2[K, C] = {
          if (!hasNext) {
            throw new NoSuchElementException
          }
          val elem = sorted.next()
          val k = elem._1
          var c = elem._2
          while (sorted.hasNext && sorted.head._1 == k) {
            c = mergeCombiners(c, sorted.head._2)
          }
          (k, c)
        }
      }
    }
  }

  /**
   * An internal class for reading a spilled file partition by partition. Expects all the
   * partitions to be requested in order.
   */
  private[this] class SpillReader(spill: SpilledFile) {
    // Serializer batch offsets; size will be batchSize.length + 1
    val batchOffsets = spill.serializerBatchSizes.scanLeft(0L)(_ + _)

    // Track which partition and which batch stream we're in. These will be the indices of
    // the next element we will read. We'll also store the last partition read so that
    // readNextPartition() can figure out what partition that was from.
    var partitionId = 0
    var indexInPartition = 0L
    var batchId = 0
    var indexInBatch = 0
    var lastPartitionId = 0

    skipToNextPartition()

    // Intermediate file and deserializer streams that read from exactly one batch
    // This guards against pre-fetching and other arbitrary behavior of higher level streams
    var fileStream: FileInputStream = null
    var deserializeStream = nextBatchStream()  // Also sets fileStream

    var nextItem: (K, C) = null
    var finished = false

    /** Construct a stream that only reads from the next batch */
    def nextBatchStream(): DeserializationStream = {
      // Note that batchOffsets.length = numBatches + 1 since we did a scan above; check whether
      // we're still in a valid batch.
      if (batchId < batchOffsets.length - 1) {
        if (deserializeStream != null) {
          deserializeStream.close()
          fileStream.close()
          deserializeStream = null
          fileStream = null
        }

        val start = batchOffsets(batchId)
        fileStream = new FileInputStream(spill.file)
        fileStream.getChannel.position(start)
        batchId += 1

        val end = batchOffsets(batchId)

        assert(end >= start, "start = " + start + ", end = " + end +
          ", batchOffsets = " + batchOffsets.mkString("[", ", ", "]"))

        val bufferedStream = new BufferedInputStream(ByteStreams.limit(fileStream, end - start))
        val compressedStream = blockManager.wrapForCompression(spill.blockId, bufferedStream)
        serInstance.deserializeStream(compressedStream)
      } else {
        // No more batches left
        cleanup()
        null
      }
    }

    /**
     * Update partitionId if we have reached the end of our current partition, possibly skipping
     * empty partitions on the way.
     */
    private def skipToNextPartition() {
      while (partitionId < numPartitions &&
          indexInPartition == spill.elementsPerPartition(partitionId)) {
        partitionId += 1
        indexInPartition = 0L
      }
    }

    /**
     * Return the next (K, C) pair from the deserialization stream and update partitionId,
     * indexInPartition, indexInBatch and such to match its location.
     *
     * If the current batch is drained, construct a stream for the next batch and read from it.
     * If no more pairs are left, return null.
     */
    private def readNextItem(): (K, C) = {
      if (finished || deserializeStream == null) {
        return null
      }
      val k = deserializeStream.readObject().asInstanceOf[K]
      val c = deserializeStream.readObject().asInstanceOf[C]
      lastPartitionId = partitionId
      // Start reading the next batch if we're done with this one
      indexInBatch += 1
      if (indexInBatch == serializerBatchSize) {
        indexInBatch = 0
        deserializeStream = nextBatchStream()
      }
      // Update the partition location of the element we're reading
      indexInPartition += 1
      skipToNextPartition()
      // If we've finished reading the last partition, remember that we're done
      if (partitionId == numPartitions) {
        finished = true
        if (deserializeStream != null) {
          deserializeStream.close()
        }
      }
      (k, c)
    }

    var nextPartitionToRead = 0

    def readNextPartition(): Iterator[Product2[K, C]] = new Iterator[Product2[K, C]] {
      val myPartition = nextPartitionToRead
      nextPartitionToRead += 1

      override def hasNext: Boolean = {
        if (nextItem == null) {
          nextItem = readNextItem()
          if (nextItem == null) {
            return false
          }
        }
        assert(lastPartitionId >= myPartition)
        // Check that we're still in the right partition; note that readNextItem will have returned
        // null at EOF above so we would've returned false there
        lastPartitionId == myPartition
      }

      override def next(): Product2[K, C] = {
        if (!hasNext) {
          throw new NoSuchElementException
        }
        val item = nextItem
        nextItem = null
        item
      }
    }

    // Clean up our open streams and put us in a state where we can't read any more data
    def cleanup() {
      batchId = batchOffsets.length  // Prevent reading any other batch
      val ds = deserializeStream
      deserializeStream = null
      fileStream = null
      ds.close()
      // NOTE: We don't do file.delete() here because that is done in ExternalSorter.stop().
      // This should also be fixed in ExternalAppendOnlyMap.
    }
  }

  /**
   * Return an iterator over all the data written to this object, grouped by partition and
   * aggregated by the requested aggregator. For each partition we then have an iterator over its
   * contents, and these are expected to be accessed in order (you can't "skip ahead" to one
   * partition without reading the previous one). Guaranteed to return a key-value pair for each
   * partition, in order of partition ID.
   *
   * For now, we just merge all the spilled files in once pass, but this can be modified to
   * support hierarchical merging.
   */
  def partitionedIterator: Iterator[(Int, Iterator[Product2[K, C]])] = {
    val usingMap = aggregator.isDefined
    val collection: SizeTrackingPairCollection[(Int, K), C] = if (usingMap) map else buffer
    if (spills.isEmpty && partitionWriters == null) {
      // Special case: if we have only in-memory data, we don't need to merge streams, and perhaps
      // we don't even need to sort by anything other than partition ID
      if (!ordering.isDefined) {
        // The user hasn't requested sorted keys, so only sort by partition ID, not key
        groupByPartition(collection.destructiveSortedIterator(partitionComparator))
      } else {
        // We do need to sort by both partition ID and key
        groupByPartition(collection.destructiveSortedIterator(partitionKeyComparator))
      }
    } else if (bypassMergeSort) {
      // Read data from each partition file and merge it together with the data in memory;
      // note that there's no ordering or aggregator in this case -- we just partition objects
      val collIter = groupByPartition(collection.destructiveSortedIterator(partitionComparator))
      collIter.map { case (partitionId, values) =>
        (partitionId, values ++ readPartitionFile(partitionWriters(partitionId)))
      }
    } else {
      // Merge spilled and in-memory data
      merge(spills, collection.destructiveSortedIterator(partitionKeyComparator))
    }
  }

  /**
   * Return an iterator over all the data written to this object, aggregated by our aggregator.
   */
  def iterator: Iterator[Product2[K, C]] = partitionedIterator.flatMap(pair => pair._2)

  /**
<<<<<<< HEAD
   * Write all the data added into this ExternalSorter into a file in the disk store, creating
   * an .index file for it as well with the offsets of each partition. This is called by the
   * SortShuffleWriter and can go through an efficient path of just concatenating binary files
   * if we decided to avoid merge-sorting.
=======
   * Write all the data added into this ExternalSorter into a file in the disk store. This is
   * called by the SortShuffleWriter and can go through an efficient path of just concatenating
   * binary files if we decided to avoid merge-sorting.
>>>>>>> 1056e9ec
   *
   * @param blockId block ID to write to. The index file will be blockId.name + ".index".
   * @param context a TaskContext for a running Spark task, for us to update shuffle metrics.
   * @return array of lengths, in bytes, of each partition of the file (used by map output tracker)
   */
<<<<<<< HEAD
  def writePartitionedFile(blockId: BlockId, context: TaskContext): Array[Long] = {
    val outputFile = blockManager.diskBlockManager.getFile(blockId)

    // Track location of each range in the output file
    val offsets = new Array[Long](numPartitions + 1)
=======
  def writePartitionedFile(
      blockId: BlockId,
      context: TaskContext,
      outputFile: File): Array[Long] = {

    // Track location of each range in the output file
>>>>>>> 1056e9ec
    val lengths = new Array[Long](numPartitions)

    if (bypassMergeSort && partitionWriters != null) {
      // We decided to write separate files for each partition, so just concatenate them. To keep
      // this simple we spill out the current in-memory collection so that everything is in files.
      spillToPartitionFiles(if (aggregator.isDefined) map else buffer)
      partitionWriters.foreach(_.commitAndClose())
      var out: FileOutputStream = null
      var in: FileInputStream = null
      try {
        out = new FileOutputStream(outputFile, true)
        for (i <- 0 until numPartitions) {
          in = new FileInputStream(partitionWriters(i).fileSegment().file)
          val size = org.apache.spark.util.Utils.copyStream(in, out, false, transferToEnabled)
          in.close()
          in = null
          lengths(i) = size
<<<<<<< HEAD
          offsets(i + 1) = offsets(i) + lengths(i)
=======
>>>>>>> 1056e9ec
        }
      } finally {
        if (out != null) {
          out.close()
        }
        if (in != null) {
          in.close()
        }
      }
    } else {
      // Either we're not bypassing merge-sort or we have only in-memory data; get an iterator by
      // partition and just write everything directly.
      for ((id, elements) <- this.partitionedIterator) {
        if (elements.hasNext) {
          val writer = blockManager.getDiskWriter(
            blockId, outputFile, ser, fileBufferSize, context.taskMetrics.shuffleWriteMetrics.get)
          for (elem <- elements) {
            writer.write(elem)
          }
          writer.commitAndClose()
          val segment = writer.fileSegment()
<<<<<<< HEAD
          offsets(id + 1) = segment.offset + segment.length
          lengths(id) = segment.length
        } else {
          // The partition is empty; don't create a new writer to avoid writing headers, etc
          offsets(id + 1) = offsets(id)
=======
          lengths(id) = segment.length
>>>>>>> 1056e9ec
        }
      }
    }

    context.taskMetrics.memoryBytesSpilled += memoryBytesSpilled
    context.taskMetrics.diskBytesSpilled += diskBytesSpilled
<<<<<<< HEAD

    // Write an index file with the offsets of each block, plus a final offset at the end for the
    // end of the output file. This will be used by SortShuffleManager.getBlockLocation to figure
    // out where each block begins and ends.

    val diskBlockManager = blockManager.diskBlockManager
    val indexFile = diskBlockManager.getFile(blockId.name + ".index")
    val out = new DataOutputStream(new BufferedOutputStream(new FileOutputStream(indexFile)))
    try {
      var i = 0
      while (i < numPartitions + 1) {
        out.writeLong(offsets(i))
        i += 1
      }
    } finally {
      out.close()
=======
    context.taskMetrics.shuffleWriteMetrics.filter(_ => bypassMergeSort).foreach { m =>
      if (curWriteMetrics != null) {
        m.shuffleBytesWritten += curWriteMetrics.shuffleBytesWritten
        m.shuffleWriteTime += curWriteMetrics.shuffleWriteTime
      }
>>>>>>> 1056e9ec
    }

    lengths
  }

  /**
   * Read a partition file back as an iterator (used in our iterator method)
   */
  def readPartitionFile(writer: BlockObjectWriter): Iterator[Product2[K, C]] = {
    if (writer.isOpen) {
      writer.commitAndClose()
    }
<<<<<<< HEAD
    blockManager.getLocalFromDisk(writer.blockId, ser).get.asInstanceOf[Iterator[Product2[K, C]]]
=======
    blockManager.diskStore.getValues(writer.blockId, ser).get.asInstanceOf[Iterator[Product2[K, C]]]
>>>>>>> 1056e9ec
  }

  def stop(): Unit = {
    spills.foreach(s => s.file.delete())
    spills.clear()
    if (partitionWriters != null) {
      partitionWriters.foreach { w =>
        w.revertPartialWritesAndClose()
        diskBlockManager.getFile(w.blockId).delete()
      }
      partitionWriters = null
    }
  }

  def diskBytesSpilled: Long = _diskBytesSpilled

  /**
   * Given a stream of ((partition, key), combiner) pairs *assumed to be sorted by partition ID*,
   * group together the pairs for each partition into a sub-iterator.
   *
   * @param data an iterator of elements, assumed to already be sorted by partition ID
   */
  private def groupByPartition(data: Iterator[((Int, K), C)])
      : Iterator[(Int, Iterator[Product2[K, C]])] =
  {
    val buffered = data.buffered
    (0 until numPartitions).iterator.map(p => (p, new IteratorForPartition(p, buffered)))
  }

  /**
   * An iterator that reads only the elements for a given partition ID from an underlying buffered
   * stream, assuming this partition is the next one to be read. Used to make it easier to return
   * partitioned iterators from our in-memory collection.
   */
  private[this] class IteratorForPartition(partitionId: Int, data: BufferedIterator[((Int, K), C)])
    extends Iterator[Product2[K, C]]
  {
    override def hasNext: Boolean = data.hasNext && data.head._1._1 == partitionId

    override def next(): Product2[K, C] = {
      if (!hasNext) {
        throw new NoSuchElementException
      }
      val elem = data.next()
      (elem._1._2, elem._2)
    }
  }
}<|MERGE_RESOLUTION|>--- conflicted
+++ resolved
@@ -28,10 +28,6 @@
 import org.apache.spark._
 import org.apache.spark.serializer.{DeserializationStream, Serializer}
 import org.apache.spark.executor.ShuffleWriteMetrics
-<<<<<<< HEAD
-import org.apache.spark.shuffle.ShuffleMemoryManager
-=======
->>>>>>> 1056e9ec
 import org.apache.spark.storage.{BlockObjectWriter, BlockId}
 
 /**
@@ -124,37 +120,12 @@
   private var map = new SizeTrackingAppendOnlyMap[(Int, K), C]
   private var buffer = new SizeTrackingPairBuffer[(Int, K), C]
 
-<<<<<<< HEAD
-  // Number of pairs read from input since last spill; note that we count them even if a value is
-  // merged with a previous key in case we're doing something like groupBy where the result grows
-  private var elementsRead = 0L
-
-  // What threshold of elementsRead we start estimating map size at.
-  private val trackMemoryThreshold = 1000
-
   // Total spilling statistics
-  private var spillCount = 0
-  private var _memoryBytesSpilled = 0L
-=======
-  // Total spilling statistics
->>>>>>> 1056e9ec
   private var _diskBytesSpilled = 0L
 
   // Write metrics for current spill
   private var curWriteMetrics: ShuffleWriteMetrics = _
 
-<<<<<<< HEAD
-  // Initial threshold for the size of a collection before we start tracking its memory usage
-  private val initialMemoryThreshold =
-    SparkEnv.get.conf.getLong("spark.shuffle.spill.initialMemoryThreshold",
-      ShuffleMemoryManager.DEFAULT_INITIAL_MEMORY_THRESHOLD)
-
-  // Threshold for the collection's size in bytes before we start tracking its memory usage
-  // To avoid a large number of small spills, initialize this to a value orders of magnitude > 0
-  private var myMemoryThreshold = initialMemoryThreshold
-
-=======
->>>>>>> 1056e9ec
   // If there are fewer than spark.shuffle.sort.bypassMergeThreshold partitions and we don't need
   // local aggregation and sorting, write numPartitions files directly and just concatenate them
   // at the end. This avoids doing serialization and deserialization twice to merge together the
@@ -263,23 +234,6 @@
       return
     }
 
-<<<<<<< HEAD
-    val collection: SizeTrackingPairCollection[(Int, K), C] = if (usingMap) map else buffer
-
-    // TODO: factor this out of both here and ExternalAppendOnlyMap
-    if (elementsRead > trackMemoryThreshold && elementsRead % 32 == 0 &&
-        collection.estimateSize() >= myMemoryThreshold)
-    {
-      // Claim up to double our current memory from the shuffle memory pool
-      val currentMemory = collection.estimateSize()
-      val amountToRequest = 2 * currentMemory - myMemoryThreshold
-      val granted = shuffleMemoryManager.tryToAcquire(amountToRequest)
-      myMemoryThreshold += granted
-      if (myMemoryThreshold <= currentMemory) {
-        // We were granted too little memory to grow further (either tryToAcquire returned 0,
-        // or we already had more memory than myMemoryThreshold); spill the current collection
-        spill(currentMemory, usingMap)  // Will also release memory back to ShuffleMemoryManager
-=======
     if (usingMap) {
       if (maybeSpill(map, map.estimateSize())) {
         map = new SizeTrackingAppendOnlyMap[(Int, K), C]
@@ -287,7 +241,6 @@
     } else {
       if (maybeSpill(buffer, buffer.estimateSize())) {
         buffer = new SizeTrackingPairBuffer[(Int, K), C]
->>>>>>> 1056e9ec
       }
     }
   }
@@ -312,51 +265,6 @@
    *
    * @param collection whichever collection we're using (map or buffer)
    */
-<<<<<<< HEAD
-  private def spill(memorySize: Long, usingMap: Boolean): Unit = {
-    val collection: SizeTrackingPairCollection[(Int, K), C] = if (usingMap) map else buffer
-    val memorySize = collection.estimateSize()
-
-    spillCount += 1
-    val threadId = Thread.currentThread().getId
-    logInfo("Thread %d spilling in-memory batch of %s to disk (%d spill%s so far)"
-      .format(threadId, org.apache.spark.util.Utils.bytesToString(memorySize),
-        spillCount, if (spillCount > 1) "s" else ""))
-
-    if (bypassMergeSort) {
-      spillToPartitionFiles(collection)
-    } else {
-      spillToMergeableFile(collection)
-    }
-
-    if (usingMap) {
-      map = new SizeTrackingAppendOnlyMap[(Int, K), C]
-    } else {
-      buffer = new SizeTrackingPairBuffer[(Int, K), C]
-    }
-
-    // Release our memory back to the shuffle pool so that other threads can grab it
-    // The amount we requested does not include the initial memory tracking threshold
-    shuffleMemoryManager.release(myMemoryThreshold - initialMemoryThreshold)
-
-    // Reset this to the initial threshold to avoid spilling many small files
-    myMemoryThreshold = initialMemoryThreshold
-
-    _memoryBytesSpilled += memorySize
-    elementsRead = 0
-  }
-
-  /**
-   * Spill our in-memory collection to a sorted file that we can merge later (normal code path).
-   * We add this file into spilledFiles to find it later.
-   *
-   * Alternatively, if bypassMergeSort is true, we spill to separate files for each partition.
-   * See spillToPartitionedFiles() for that code path.
-   *
-   * @param collection whichever collection we're using (map or buffer)
-   */
-=======
->>>>>>> 1056e9ec
   private def spillToMergeableFile(collection: SizeTrackingPairCollection[(Int, K), C]): Unit = {
     assert(!bypassMergeSort)
 
@@ -427,7 +335,6 @@
 
     spills.append(SpilledFile(file, blockId, batchSizes.toArray, elementsPerPartition))
   }
-<<<<<<< HEAD
 
   /**
    * Spill our in-memory collection to separate files, one for each partition. This is used when
@@ -437,21 +344,10 @@
    * @param collection whichever collection we're using (map or buffer)
    */
   private def spillToPartitionFiles(collection: SizeTrackingPairCollection[(Int, K), C]): Unit = {
-=======
-
-  /**
-   * Spill our in-memory collection to separate files, one for each partition. This is used when
-   * there's no aggregator and ordering and the number of partitions is small, because it allows
-   * writePartitionedFile to just concatenate files without deserializing data.
-   *
-   * @param collection whichever collection we're using (map or buffer)
-   */
-  private def spillToPartitionFiles(collection: SizeTrackingPairCollection[(Int, K), C]): Unit = {
     spillToPartitionFiles(collection.iterator)
   }
 
   private def spillToPartitionFiles(iterator: Iterator[((Int, K), C)]): Unit = {
->>>>>>> 1056e9ec
     assert(bypassMergeSort)
 
     // Create our file writers if we haven't done so yet
@@ -466,15 +362,9 @@
       }
     }
 
-<<<<<<< HEAD
-    val it = collection.iterator  // No need to sort stuff, just write each element out
-    while (it.hasNext) {
-      val elem = it.next()
-=======
     // No need to sort stuff, just write each element out
     while (iterator.hasNext) {
       val elem = iterator.next()
->>>>>>> 1056e9ec
       val partitionId = elem._1._1
       val key = elem._1._2
       val value = elem._2
@@ -811,35 +701,20 @@
   def iterator: Iterator[Product2[K, C]] = partitionedIterator.flatMap(pair => pair._2)
 
   /**
-<<<<<<< HEAD
-   * Write all the data added into this ExternalSorter into a file in the disk store, creating
-   * an .index file for it as well with the offsets of each partition. This is called by the
-   * SortShuffleWriter and can go through an efficient path of just concatenating binary files
-   * if we decided to avoid merge-sorting.
-=======
    * Write all the data added into this ExternalSorter into a file in the disk store. This is
    * called by the SortShuffleWriter and can go through an efficient path of just concatenating
    * binary files if we decided to avoid merge-sorting.
->>>>>>> 1056e9ec
    *
    * @param blockId block ID to write to. The index file will be blockId.name + ".index".
    * @param context a TaskContext for a running Spark task, for us to update shuffle metrics.
    * @return array of lengths, in bytes, of each partition of the file (used by map output tracker)
    */
-<<<<<<< HEAD
-  def writePartitionedFile(blockId: BlockId, context: TaskContext): Array[Long] = {
-    val outputFile = blockManager.diskBlockManager.getFile(blockId)
-
-    // Track location of each range in the output file
-    val offsets = new Array[Long](numPartitions + 1)
-=======
   def writePartitionedFile(
       blockId: BlockId,
       context: TaskContext,
       outputFile: File): Array[Long] = {
 
     // Track location of each range in the output file
->>>>>>> 1056e9ec
     val lengths = new Array[Long](numPartitions)
 
     if (bypassMergeSort && partitionWriters != null) {
@@ -857,10 +732,6 @@
           in.close()
           in = null
           lengths(i) = size
-<<<<<<< HEAD
-          offsets(i + 1) = offsets(i) + lengths(i)
-=======
->>>>>>> 1056e9ec
         }
       } finally {
         if (out != null) {
@@ -882,45 +753,18 @@
           }
           writer.commitAndClose()
           val segment = writer.fileSegment()
-<<<<<<< HEAD
-          offsets(id + 1) = segment.offset + segment.length
           lengths(id) = segment.length
-        } else {
-          // The partition is empty; don't create a new writer to avoid writing headers, etc
-          offsets(id + 1) = offsets(id)
-=======
-          lengths(id) = segment.length
->>>>>>> 1056e9ec
         }
       }
     }
 
     context.taskMetrics.memoryBytesSpilled += memoryBytesSpilled
     context.taskMetrics.diskBytesSpilled += diskBytesSpilled
-<<<<<<< HEAD
-
-    // Write an index file with the offsets of each block, plus a final offset at the end for the
-    // end of the output file. This will be used by SortShuffleManager.getBlockLocation to figure
-    // out where each block begins and ends.
-
-    val diskBlockManager = blockManager.diskBlockManager
-    val indexFile = diskBlockManager.getFile(blockId.name + ".index")
-    val out = new DataOutputStream(new BufferedOutputStream(new FileOutputStream(indexFile)))
-    try {
-      var i = 0
-      while (i < numPartitions + 1) {
-        out.writeLong(offsets(i))
-        i += 1
-      }
-    } finally {
-      out.close()
-=======
     context.taskMetrics.shuffleWriteMetrics.filter(_ => bypassMergeSort).foreach { m =>
       if (curWriteMetrics != null) {
         m.shuffleBytesWritten += curWriteMetrics.shuffleBytesWritten
         m.shuffleWriteTime += curWriteMetrics.shuffleWriteTime
       }
->>>>>>> 1056e9ec
     }
 
     lengths
@@ -933,11 +777,7 @@
     if (writer.isOpen) {
       writer.commitAndClose()
     }
-<<<<<<< HEAD
-    blockManager.getLocalFromDisk(writer.blockId, ser).get.asInstanceOf[Iterator[Product2[K, C]]]
-=======
     blockManager.diskStore.getValues(writer.blockId, ser).get.asInstanceOf[Iterator[Product2[K, C]]]
->>>>>>> 1056e9ec
   }
 
   def stop(): Unit = {
