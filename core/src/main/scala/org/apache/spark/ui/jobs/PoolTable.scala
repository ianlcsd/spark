--- conflicted
+++ resolved
@@ -24,11 +24,7 @@
 import org.apache.spark.ui.UIUtils
 
 /** Table showing list of pools */
-<<<<<<< HEAD
-private[ui] class PoolTable(pools: Seq[Schedulable], parent: JobProgressTab) {
-=======
 private[ui] class PoolTable(pools: Seq[Schedulable], parent: StagesTab) {
->>>>>>> 1056e9ec
   private val listener = parent.listener
 
   def toNodeSeq: Seq[Node] = {
