--- conflicted
+++ resolved
@@ -20,11 +20,7 @@
 import java.text.SimpleDateFormat
 import java.util.{Locale, Date}
 
-<<<<<<< HEAD
-import scala.xml.Node
-=======
 import scala.xml.{Node, Text}
->>>>>>> 1056e9ec
 
 import org.apache.spark.Logging
 
@@ -174,22 +170,14 @@
       title: String,
       content: => Seq[Node],
       activeTab: SparkUITab,
-<<<<<<< HEAD
-      refreshInterval: Option[Int] = None): Seq[Node] = {
-=======
       refreshInterval: Option[Int] = None,
       helpText: Option[String] = None): Seq[Node] = {
->>>>>>> 1056e9ec
 
     val appName = activeTab.appName
     val shortAppName = if (appName.length < 36) appName else appName.take(32) + "..."
     val header = activeTab.headerTabs.map { tab =>
       <li class={if (tab == activeTab) "active" else ""}>
-<<<<<<< HEAD
-        <a href={prependBaseUri(activeTab.basePath, "/" + tab.prefix)}>{tab.name}</a>
-=======
         <a href={prependBaseUri(activeTab.basePath, "/" + tab.prefix + "/")}>{tab.name}</a>
->>>>>>> 1056e9ec
       </li>
     }
     val helpButton: Seq[Node] = helpText.map { helpText =>
