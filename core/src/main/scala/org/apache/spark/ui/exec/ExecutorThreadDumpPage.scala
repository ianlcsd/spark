/*
 * Licensed to the Apache Software Foundation (ASF) under one or more
 * contributor license agreements.  See the NOTICE file distributed with
 * this work for additional information regarding copyright ownership.
 * The ASF licenses this file to You under the Apache License, Version 2.0
 * (the "License"); you may not use this file except in compliance with
 * the License.  You may obtain a copy of the License at
 *
 *    http://www.apache.org/licenses/LICENSE-2.0
 *
 * Unless required by applicable law or agreed to in writing, software
 * distributed under the License is distributed on an "AS IS" BASIS,
 * WITHOUT WARRANTIES OR CONDITIONS OF ANY KIND, either express or implied.
 * See the License for the specific language governing permissions and
 * limitations under the License.
 */

package org.apache.spark.ui.exec

import java.util.Locale
import javax.servlet.http.HttpServletRequest

import scala.xml.{Node, Text}

import org.apache.spark.ui.{UIUtils, WebUIPage}

private[ui] class ExecutorThreadDumpPage(parent: ExecutorsTab) extends WebUIPage("threadDump") {

  private val sc = parent.sc

  // stripXSS is called first to remove suspicious characters used in XSS attacks
  def render(request: HttpServletRequest): Seq[Node] = {
    val executorId =
      Option(UIUtils.stripXSS(request.getParameter("executorId"))).map { executorId =>
      UIUtils.decodeURLParameter(executorId)
    }.getOrElse {
      throw new IllegalArgumentException(s"Missing executorId parameter")
    }
    val time = System.currentTimeMillis()
    val maybeThreadDump = sc.get.getExecutorThreadDump(executorId)

    val content = maybeThreadDump.map { threadDump =>
      val dumpRows = threadDump.sortWith {
        case (threadTrace1, threadTrace2) =>
          val v1 = if (threadTrace1.threadName.contains("Executor task launch")) 1 else 0
          val v2 = if (threadTrace2.threadName.contains("Executor task launch")) 1 else 0
          if (v1 == v2) {
            threadTrace1.threadName.toLowerCase(Locale.ROOT) <
              threadTrace2.threadName.toLowerCase(Locale.ROOT)
          } else {
            v1 > v2
          }
      }.map { thread =>
        val threadId = thread.threadId
        val blockedBy = thread.blockedByThreadId match {
<<<<<<< HEAD
          case Some(blockedByThreadId) =>
=======
          case Some(_) =>
>>>>>>> 86cd3c08
            <div>
              Blocked by <a href={s"#${thread.blockedByThreadId}_td_id"}>
              Thread {thread.blockedByThreadId} {thread.blockedByLock}</a>
            </div>
          case None => Text("")
        }
        val heldLocks = thread.holdingLocks.mkString(", ")

        <tr id={s"thread_${threadId}_tr"} class="accordion-heading"
            onclick={s"toggleThreadStackTrace($threadId, false)"}
            onmouseover={s"onMouseOverAndOut($threadId)"}
            onmouseout={s"onMouseOverAndOut($threadId)"}>
          <td id={s"${threadId}_td_id"}>{threadId}</td>
          <td id={s"${threadId}_td_name"}>{thread.threadName}</td>
          <td id={s"${threadId}_td_state"}>{thread.threadState}</td>
          <td id={s"${threadId}_td_locking"}>{blockedBy}{heldLocks}</td>
          <td id={s"${threadId}_td_stacktrace"} class="hidden">{thread.stackTrace}</td>
        </tr>
      }

    <div class="row-fluid">
      <p>Updated at {UIUtils.formatDate(time)}</p>
      {
        // scalastyle:off
        <p><a class="expandbutton" onClick="expandAllThreadStackTrace(true)">
          Expand All
        </a></p>
        <p><a class="expandbutton hidden" onClick="collapseAllThreadStackTrace(true)">
          Collapse All
        </a></p>
        <div class="form-inline">
        <div class="bs-example" data-example-id="simple-form-inline">
          <div class="form-group">
            <div class="input-group">
              Search: <input type="text" class="form-control" id="search" oninput="onSearchStringChange()"></input>
            </div>
          </div>
        </div>
        </div>
        <p></p>
        // scalastyle:on
      }
      <table class={UIUtils.TABLE_CLASS_STRIPED + " accordion-group" + " sortable"}>
        <thead>
          <th onClick="collapseAllThreadStackTrace(false)">Thread ID</th>
          <th onClick="collapseAllThreadStackTrace(false)">Thread Name</th>
          <th onClick="collapseAllThreadStackTrace(false)">Thread State</th>
          <th onClick="collapseAllThreadStackTrace(false)">Thread Locks</th>
        </thead>
        <tbody>{dumpRows}</tbody>
      </table>
    </div>
    }.getOrElse(Text("Error fetching thread dump"))
    UIUtils.headerSparkPage(s"Thread dump for executor $executorId", content, parent)
  }
}<|MERGE_RESOLUTION|>--- conflicted
+++ resolved
@@ -53,11 +53,7 @@
       }.map { thread =>
         val threadId = thread.threadId
         val blockedBy = thread.blockedByThreadId match {
-<<<<<<< HEAD
-          case Some(blockedByThreadId) =>
-=======
           case Some(_) =>
->>>>>>> 86cd3c08
             <div>
               Blocked by <a href={s"#${thread.blockedByThreadId}_td_id"}>
               Thread {thread.blockedByThreadId} {thread.blockedByLock}</a>
