--- conflicted
+++ resolved
@@ -236,11 +236,7 @@
 
     val securityManager = new SecurityManager(conf, ioEncryptionKey)
     ioEncryptionKey.foreach { _ =>
-<<<<<<< HEAD
-      if (!securityManager.isSaslEncryptionEnabled()) {
-=======
       if (!securityManager.isEncryptionEnabled()) {
->>>>>>> 86cd3c08
         logWarning("I/O encryption enabled without RPC encryption: keys will be visible on the " +
           "wire.")
       }
