--- conflicted
+++ resolved
@@ -26,11 +26,7 @@
  */
 private[spark] trait ExecutorBackend {
   def statusUpdate(taskId: Long, state: TaskState, data: ByteBuffer)
-<<<<<<< HEAD
 
   // Exists as a work around for SPARK-1112. This only exists in branch-1.x of Spark.
   def akkaFrameSize(): Long = Long.MaxValue
 }
-=======
-}
->>>>>>> 420c1c3e
