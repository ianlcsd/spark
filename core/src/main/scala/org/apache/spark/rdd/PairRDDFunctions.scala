/*
 * Licensed to the Apache Software Foundation (ASF) under one or more
 * contributor license agreements.  See the NOTICE file distributed with
 * this work for additional information regarding copyright ownership.
 * The ASF licenses this file to You under the Apache License, Version 2.0
 * (the "License"); you may not use this file except in compliance with
 * the License.  You may obtain a copy of the License at
 *
 *    http://www.apache.org/licenses/LICENSE-2.0
 *
 * Unless required by applicable law or agreed to in writing, software
 * distributed under the License is distributed on an "AS IS" BASIS,
 * WITHOUT WARRANTIES OR CONDITIONS OF ANY KIND, either express or implied.
 * See the License for the specific language governing permissions and
 * limitations under the License.
 */

package org.apache.spark.rdd

import java.nio.ByteBuffer
<<<<<<< HEAD
import java.text.SimpleDateFormat
import java.util.{Date, HashMap => JHashMap, Locale}
=======
import java.util.{HashMap => JHashMap}
>>>>>>> 86cd3c08

import scala.collection.{mutable, Map}
import scala.collection.JavaConverters._
import scala.collection.mutable.ArrayBuffer
import scala.concurrent.ExecutionContext
import scala.reflect.ClassTag

import com.clearspring.analytics.stream.cardinality.HyperLogLogPlus
import org.apache.hadoop.conf.Configuration
import org.apache.hadoop.fs.FileSystem
import org.apache.hadoop.io.SequenceFile.CompressionType
import org.apache.hadoop.io.compress.CompressionCodec
import org.apache.hadoop.mapred.{FileOutputCommitter, FileOutputFormat, JobConf, OutputFormat}
import org.apache.hadoop.mapreduce.{Job => NewAPIHadoopJob, OutputFormat => NewOutputFormat}

import org.apache.spark._
import org.apache.spark.Partitioner.defaultPartitioner
import org.apache.spark.annotation.Experimental
import org.apache.spark.deploy.SparkHadoopUtil
import org.apache.spark.internal.io.{SparkHadoopMapReduceWriter, SparkHadoopWriter,
  SparkHadoopWriterUtils}
import org.apache.spark.internal.Logging
import org.apache.spark.partial.{BoundedDouble, PartialResult}
import org.apache.spark.serializer.Serializer
import org.apache.spark.util.Utils
import org.apache.spark.util.collection.CompactBuffer
import org.apache.spark.util.random.StratifiedSamplingUtils

/**
 * Extra functions available on RDDs of (key, value) pairs through an implicit conversion.
 */
class PairRDDFunctions[K, V](self: RDD[(K, V)])
    (implicit kt: ClassTag[K], vt: ClassTag[V], ord: Ordering[K] = null)
  extends Logging with Serializable {

  /**
   * :: Experimental ::
   * Generic function to combine the elements for each key using a custom set of aggregation
   * functions. Turns an RDD[(K, V)] into a result of type RDD[(K, C)], for a "combined type" C
   *
   * Users provide three functions:
   *
   *  - `createCombiner`, which turns a V into a C (e.g., creates a one-element list)
   *  - `mergeValue`, to merge a V into a C (e.g., adds it to the end of a list)
   *  - `mergeCombiners`, to combine two C's into a single one.
   *
   * In addition, users can control the partitioning of the output RDD, and whether to perform
   * map-side aggregation (if a mapper can produce multiple items with the same key).
   *
   * @note V and C can be different -- for example, one might group an RDD of type
   * (Int, Int) into an RDD of type (Int, Seq[Int]).
   */
  @Experimental
  def combineByKeyWithClassTag[C](
      createCombiner: V => C,
      mergeValue: (C, V) => C,
      mergeCombiners: (C, C) => C,
      partitioner: Partitioner,
      mapSideCombine: Boolean = true,
      serializer: Serializer = null)(implicit ct: ClassTag[C]): RDD[(K, C)] = self.withScope {
    require(mergeCombiners != null, "mergeCombiners must be defined") // required as of Spark 0.9.0
    if (keyClass.isArray) {
      if (mapSideCombine) {
        throw new SparkException("Cannot use map-side combining with array keys.")
      }
      if (partitioner.isInstanceOf[HashPartitioner]) {
        throw new SparkException("HashPartitioner cannot partition array keys.")
      }
    }
    val aggregator = new Aggregator[K, V, C](
      self.context.clean(createCombiner),
      self.context.clean(mergeValue),
      self.context.clean(mergeCombiners))
    if (self.partitioner == Some(partitioner)) {
      self.mapPartitions(iter => {
        val context = TaskContext.get()
        new InterruptibleIterator(context, aggregator.combineValuesByKey(iter, context))
      }, preservesPartitioning = true)
    } else {
      new ShuffledRDD[K, V, C](self, partitioner)
        .setSerializer(serializer)
        .setAggregator(aggregator)
        .setMapSideCombine(mapSideCombine)
    }
  }

  /**
   * Generic function to combine the elements for each key using a custom set of aggregation
   * functions. This method is here for backward compatibility. It does not provide combiner
   * classtag information to the shuffle.
   *
   * @see `combineByKeyWithClassTag`
   */
  def combineByKey[C](
      createCombiner: V => C,
      mergeValue: (C, V) => C,
      mergeCombiners: (C, C) => C,
      partitioner: Partitioner,
      mapSideCombine: Boolean = true,
      serializer: Serializer = null): RDD[(K, C)] = self.withScope {
    combineByKeyWithClassTag(createCombiner, mergeValue, mergeCombiners,
      partitioner, mapSideCombine, serializer)(null)
  }

  /**
   * Simplified version of combineByKeyWithClassTag that hash-partitions the output RDD.
   * This method is here for backward compatibility. It does not provide combiner
   * classtag information to the shuffle.
   *
   * @see `combineByKeyWithClassTag`
   */
  def combineByKey[C](
      createCombiner: V => C,
      mergeValue: (C, V) => C,
      mergeCombiners: (C, C) => C,
      numPartitions: Int): RDD[(K, C)] = self.withScope {
    combineByKeyWithClassTag(createCombiner, mergeValue, mergeCombiners, numPartitions)(null)
  }

  /**
   * :: Experimental ::
   * Simplified version of combineByKeyWithClassTag that hash-partitions the output RDD.
   */
  @Experimental
  def combineByKeyWithClassTag[C](
      createCombiner: V => C,
      mergeValue: (C, V) => C,
      mergeCombiners: (C, C) => C,
      numPartitions: Int)(implicit ct: ClassTag[C]): RDD[(K, C)] = self.withScope {
    combineByKeyWithClassTag(createCombiner, mergeValue, mergeCombiners,
      new HashPartitioner(numPartitions))
  }

  /**
   * Aggregate the values of each key, using given combine functions and a neutral "zero value".
   * This function can return a different result type, U, than the type of the values in this RDD,
   * V. Thus, we need one operation for merging a V into a U and one operation for merging two U's,
   * as in scala.TraversableOnce. The former operation is used for merging values within a
   * partition, and the latter is used for merging values between partitions. To avoid memory
   * allocation, both of these functions are allowed to modify and return their first argument
   * instead of creating a new U.
   */
  def aggregateByKey[U: ClassTag](zeroValue: U, partitioner: Partitioner)(seqOp: (U, V) => U,
      combOp: (U, U) => U): RDD[(K, U)] = self.withScope {
    // Serialize the zero value to a byte array so that we can get a new clone of it on each key
    val zeroBuffer = SparkEnv.get.serializer.newInstance().serialize(zeroValue)
    val zeroArray = new Array[Byte](zeroBuffer.limit)
    zeroBuffer.get(zeroArray)

    lazy val cachedSerializer = SparkEnv.get.serializer.newInstance()
    val createZero = () => cachedSerializer.deserialize[U](ByteBuffer.wrap(zeroArray))

    // We will clean the combiner closure later in `combineByKey`
    val cleanedSeqOp = self.context.clean(seqOp)
    combineByKeyWithClassTag[U]((v: V) => cleanedSeqOp(createZero(), v),
      cleanedSeqOp, combOp, partitioner)
  }

  /**
   * Aggregate the values of each key, using given combine functions and a neutral "zero value".
   * This function can return a different result type, U, than the type of the values in this RDD,
   * V. Thus, we need one operation for merging a V into a U and one operation for merging two U's,
   * as in scala.TraversableOnce. The former operation is used for merging values within a
   * partition, and the latter is used for merging values between partitions. To avoid memory
   * allocation, both of these functions are allowed to modify and return their first argument
   * instead of creating a new U.
   */
  def aggregateByKey[U: ClassTag](zeroValue: U, numPartitions: Int)(seqOp: (U, V) => U,
      combOp: (U, U) => U): RDD[(K, U)] = self.withScope {
    aggregateByKey(zeroValue, new HashPartitioner(numPartitions))(seqOp, combOp)
  }

  /**
   * Aggregate the values of each key, using given combine functions and a neutral "zero value".
   * This function can return a different result type, U, than the type of the values in this RDD,
   * V. Thus, we need one operation for merging a V into a U and one operation for merging two U's,
   * as in scala.TraversableOnce. The former operation is used for merging values within a
   * partition, and the latter is used for merging values between partitions. To avoid memory
   * allocation, both of these functions are allowed to modify and return their first argument
   * instead of creating a new U.
   */
  def aggregateByKey[U: ClassTag](zeroValue: U)(seqOp: (U, V) => U,
      combOp: (U, U) => U): RDD[(K, U)] = self.withScope {
    aggregateByKey(zeroValue, defaultPartitioner(self))(seqOp, combOp)
  }

  /**
   * Merge the values for each key using an associative function and a neutral "zero value" which
   * may be added to the result an arbitrary number of times, and must not change the result
   * (e.g., Nil for list concatenation, 0 for addition, or 1 for multiplication.).
   */
  def foldByKey(
      zeroValue: V,
      partitioner: Partitioner)(func: (V, V) => V): RDD[(K, V)] = self.withScope {
    // Serialize the zero value to a byte array so that we can get a new clone of it on each key
    val zeroBuffer = SparkEnv.get.serializer.newInstance().serialize(zeroValue)
    val zeroArray = new Array[Byte](zeroBuffer.limit)
    zeroBuffer.get(zeroArray)

    // When deserializing, use a lazy val to create just one instance of the serializer per task
    lazy val cachedSerializer = SparkEnv.get.serializer.newInstance()
    val createZero = () => cachedSerializer.deserialize[V](ByteBuffer.wrap(zeroArray))

    val cleanedFunc = self.context.clean(func)
    combineByKeyWithClassTag[V]((v: V) => cleanedFunc(createZero(), v),
      cleanedFunc, cleanedFunc, partitioner)
  }

  /**
   * Merge the values for each key using an associative function and a neutral "zero value" which
   * may be added to the result an arbitrary number of times, and must not change the result
   * (e.g., Nil for list concatenation, 0 for addition, or 1 for multiplication.).
   */
  def foldByKey(zeroValue: V, numPartitions: Int)(func: (V, V) => V): RDD[(K, V)] = self.withScope {
    foldByKey(zeroValue, new HashPartitioner(numPartitions))(func)
  }

  /**
   * Merge the values for each key using an associative function and a neutral "zero value" which
   * may be added to the result an arbitrary number of times, and must not change the result
   * (e.g., Nil for list concatenation, 0 for addition, or 1 for multiplication.).
   */
  def foldByKey(zeroValue: V)(func: (V, V) => V): RDD[(K, V)] = self.withScope {
    foldByKey(zeroValue, defaultPartitioner(self))(func)
  }

  /**
   * Return a subset of this RDD sampled by key (via stratified sampling).
   *
   * Create a sample of this RDD using variable sampling rates for different keys as specified by
   * `fractions`, a key to sampling rate map, via simple random sampling with one pass over the
   * RDD, to produce a sample of size that's approximately equal to the sum of
   * math.ceil(numItems * samplingRate) over all key values.
   *
   * @param withReplacement whether to sample with or without replacement
   * @param fractions map of specific keys to sampling rates
   * @param seed seed for the random number generator
   * @return RDD containing the sampled subset
   */
  def sampleByKey(withReplacement: Boolean,
      fractions: Map[K, Double],
      seed: Long = Utils.random.nextLong): RDD[(K, V)] = self.withScope {

    require(fractions.values.forall(v => v >= 0.0), "Negative sampling rates.")

    val samplingFunc = if (withReplacement) {
      StratifiedSamplingUtils.getPoissonSamplingFunction(self, fractions, false, seed)
    } else {
      StratifiedSamplingUtils.getBernoulliSamplingFunction(self, fractions, false, seed)
    }
    self.mapPartitionsWithIndex(samplingFunc, preservesPartitioning = true)
  }

  /**
   * Return a subset of this RDD sampled by key (via stratified sampling) containing exactly
   * math.ceil(numItems * samplingRate) for each stratum (group of pairs with the same key).
   *
   * This method differs from [[sampleByKey]] in that we make additional passes over the RDD to
   * create a sample size that's exactly equal to the sum of math.ceil(numItems * samplingRate)
   * over all key values with a 99.99% confidence. When sampling without replacement, we need one
   * additional pass over the RDD to guarantee sample size; when sampling with replacement, we need
   * two additional passes.
   *
   * @param withReplacement whether to sample with or without replacement
   * @param fractions map of specific keys to sampling rates
   * @param seed seed for the random number generator
   * @return RDD containing the sampled subset
   */
  def sampleByKeyExact(
      withReplacement: Boolean,
      fractions: Map[K, Double],
      seed: Long = Utils.random.nextLong): RDD[(K, V)] = self.withScope {

    require(fractions.values.forall(v => v >= 0.0), "Negative sampling rates.")

    val samplingFunc = if (withReplacement) {
      StratifiedSamplingUtils.getPoissonSamplingFunction(self, fractions, true, seed)
    } else {
      StratifiedSamplingUtils.getBernoulliSamplingFunction(self, fractions, true, seed)
    }
    self.mapPartitionsWithIndex(samplingFunc, preservesPartitioning = true)
  }

  /**
   * Merge the values for each key using an associative and commutative reduce function. This will
   * also perform the merging locally on each mapper before sending results to a reducer, similarly
   * to a "combiner" in MapReduce.
   */
  def reduceByKey(partitioner: Partitioner, func: (V, V) => V): RDD[(K, V)] = self.withScope {
    combineByKeyWithClassTag[V]((v: V) => v, func, func, partitioner)
  }

  /**
   * Merge the values for each key using an associative and commutative reduce function. This will
   * also perform the merging locally on each mapper before sending results to a reducer, similarly
   * to a "combiner" in MapReduce. Output will be hash-partitioned with numPartitions partitions.
   */
  def reduceByKey(func: (V, V) => V, numPartitions: Int): RDD[(K, V)] = self.withScope {
    reduceByKey(new HashPartitioner(numPartitions), func)
  }

  /**
   * Merge the values for each key using an associative and commutative reduce function. This will
   * also perform the merging locally on each mapper before sending results to a reducer, similarly
   * to a "combiner" in MapReduce. Output will be hash-partitioned with the existing partitioner/
   * parallelism level.
   */
  def reduceByKey(func: (V, V) => V): RDD[(K, V)] = self.withScope {
    reduceByKey(defaultPartitioner(self), func)
  }

  /**
   * Merge the values for each key using an associative and commutative reduce function, but return
   * the results immediately to the master as a Map. This will also perform the merging locally on
   * each mapper before sending results to a reducer, similarly to a "combiner" in MapReduce.
   */
  def reduceByKeyLocally(func: (V, V) => V): Map[K, V] = self.withScope {
    val cleanedF = self.sparkContext.clean(func)

    if (keyClass.isArray) {
      throw new SparkException("reduceByKeyLocally() does not support array keys")
    }

    val reducePartition = (iter: Iterator[(K, V)]) => {
      val map = new JHashMap[K, V]
      iter.foreach { pair =>
        val old = map.get(pair._1)
        map.put(pair._1, if (old == null) pair._2 else cleanedF(old, pair._2))
      }
      Iterator(map)
    } : Iterator[JHashMap[K, V]]

    val mergeMaps = (m1: JHashMap[K, V], m2: JHashMap[K, V]) => {
      m2.asScala.foreach { pair =>
        val old = m1.get(pair._1)
        m1.put(pair._1, if (old == null) pair._2 else cleanedF(old, pair._2))
      }
      m1
    } : JHashMap[K, V]

    self.mapPartitions(reducePartition).reduce(mergeMaps).asScala
  }

  /**
   * Count the number of elements for each key, collecting the results to a local Map.
   *
   * @note This method should only be used if the resulting map is expected to be small, as
   * the whole thing is loaded into the driver's memory.
   * To handle very large results, consider using rdd.mapValues(_ => 1L).reduceByKey(_ + _), which
   * returns an RDD[T, Long] instead of a map.
   */
  def countByKey(): Map[K, Long] = self.withScope {
    self.mapValues(_ => 1L).reduceByKey(_ + _).collect().toMap
  }

  /**
   * Approximate version of countByKey that can return a partial result if it does
   * not finish within a timeout.
   *
   * The confidence is the probability that the error bounds of the result will
   * contain the true value. That is, if countApprox were called repeatedly
   * with confidence 0.9, we would expect 90% of the results to contain the
   * true count. The confidence must be in the range [0,1] or an exception will
   * be thrown.
   *
   * @param timeout maximum time to wait for the job, in milliseconds
   * @param confidence the desired statistical confidence in the result
   * @return a potentially incomplete result, with error bounds
   */
  def countByKeyApprox(timeout: Long, confidence: Double = 0.95)
      : PartialResult[Map[K, BoundedDouble]] = self.withScope {
    self.map(_._1).countByValueApprox(timeout, confidence)
  }

  /**
   * Return approximate number of distinct values for each key in this RDD.
   *
   * The algorithm used is based on streamlib's implementation of "HyperLogLog in Practice:
   * Algorithmic Engineering of a State of The Art Cardinality Estimation Algorithm", available
   * <a href="http://dx.doi.org/10.1145/2452376.2452456">here</a>.
   *
   * The relative accuracy is approximately `1.054 / sqrt(2^p)`. Setting a nonzero (`sp` is
   * greater than `p`) would trigger sparse representation of registers, which may reduce the
   * memory consumption and increase accuracy when the cardinality is small.
   *
   * @param p The precision value for the normal set.
   *          `p` must be a value between 4 and `sp` if `sp` is not zero (32 max).
   * @param sp The precision value for the sparse set, between 0 and 32.
   *           If `sp` equals 0, the sparse representation is skipped.
   * @param partitioner Partitioner to use for the resulting RDD.
   */
  def countApproxDistinctByKey(
      p: Int,
      sp: Int,
      partitioner: Partitioner): RDD[(K, Long)] = self.withScope {
    require(p >= 4, s"p ($p) must be >= 4")
    require(sp <= 32, s"sp ($sp) must be <= 32")
    require(sp == 0 || p <= sp, s"p ($p) cannot be greater than sp ($sp)")
    val createHLL = (v: V) => {
      val hll = new HyperLogLogPlus(p, sp)
      hll.offer(v)
      hll
    }
    val mergeValueHLL = (hll: HyperLogLogPlus, v: V) => {
      hll.offer(v)
      hll
    }
    val mergeHLL = (h1: HyperLogLogPlus, h2: HyperLogLogPlus) => {
      h1.addAll(h2)
      h1
    }

    combineByKeyWithClassTag(createHLL, mergeValueHLL, mergeHLL, partitioner)
      .mapValues(_.cardinality())
  }

  /**
   * Return approximate number of distinct values for each key in this RDD.
   *
   * The algorithm used is based on streamlib's implementation of "HyperLogLog in Practice:
   * Algorithmic Engineering of a State of The Art Cardinality Estimation Algorithm", available
   * <a href="http://dx.doi.org/10.1145/2452376.2452456">here</a>.
   *
   * @param relativeSD Relative accuracy. Smaller values create counters that require more space.
   *                   It must be greater than 0.000017.
   * @param partitioner partitioner of the resulting RDD
   */
  def countApproxDistinctByKey(
      relativeSD: Double,
      partitioner: Partitioner): RDD[(K, Long)] = self.withScope {
    require(relativeSD > 0.000017, s"accuracy ($relativeSD) must be greater than 0.000017")
    val p = math.ceil(2.0 * math.log(1.054 / relativeSD) / math.log(2)).toInt
    assert(p <= 32)
    countApproxDistinctByKey(if (p < 4) 4 else p, 0, partitioner)
  }

  /**
   * Return approximate number of distinct values for each key in this RDD.
   *
   * The algorithm used is based on streamlib's implementation of "HyperLogLog in Practice:
   * Algorithmic Engineering of a State of The Art Cardinality Estimation Algorithm", available
   * <a href="http://dx.doi.org/10.1145/2452376.2452456">here</a>.
   *
   * @param relativeSD Relative accuracy. Smaller values create counters that require more space.
   *                   It must be greater than 0.000017.
   * @param numPartitions number of partitions of the resulting RDD
   */
  def countApproxDistinctByKey(
      relativeSD: Double,
      numPartitions: Int): RDD[(K, Long)] = self.withScope {
    countApproxDistinctByKey(relativeSD, new HashPartitioner(numPartitions))
  }

  /**
   * Return approximate number of distinct values for each key in this RDD.
   *
   * The algorithm used is based on streamlib's implementation of "HyperLogLog in Practice:
   * Algorithmic Engineering of a State of The Art Cardinality Estimation Algorithm", available
   * <a href="http://dx.doi.org/10.1145/2452376.2452456">here</a>.
   *
   * @param relativeSD Relative accuracy. Smaller values create counters that require more space.
   *                   It must be greater than 0.000017.
   */
  def countApproxDistinctByKey(relativeSD: Double = 0.05): RDD[(K, Long)] = self.withScope {
    countApproxDistinctByKey(relativeSD, defaultPartitioner(self))
  }

  /**
   * Group the values for each key in the RDD into a single sequence. Allows controlling the
   * partitioning of the resulting key-value pair RDD by passing a Partitioner.
   * The ordering of elements within each group is not guaranteed, and may even differ
   * each time the resulting RDD is evaluated.
   *
   * @note This operation may be very expensive. If you are grouping in order to perform an
   * aggregation (such as a sum or average) over each key, using `PairRDDFunctions.aggregateByKey`
   * or `PairRDDFunctions.reduceByKey` will provide much better performance.
   *
   * @note As currently implemented, groupByKey must be able to hold all the key-value pairs for any
<<<<<<< HEAD
   * key in memory. If a key has too many values, it can result in an [[OutOfMemoryError]].
=======
   * key in memory. If a key has too many values, it can result in an `OutOfMemoryError`.
>>>>>>> 86cd3c08
   */
  def groupByKey(partitioner: Partitioner): RDD[(K, Iterable[V])] = self.withScope {
    // groupByKey shouldn't use map side combine because map side combine does not
    // reduce the amount of data shuffled and requires all map side data be inserted
    // into a hash table, leading to more objects in the old gen.
    val createCombiner = (v: V) => CompactBuffer(v)
    val mergeValue = (buf: CompactBuffer[V], v: V) => buf += v
    val mergeCombiners = (c1: CompactBuffer[V], c2: CompactBuffer[V]) => c1 ++= c2
    val bufs = combineByKeyWithClassTag[CompactBuffer[V]](
      createCombiner, mergeValue, mergeCombiners, partitioner, mapSideCombine = false)
    bufs.asInstanceOf[RDD[(K, Iterable[V])]]
  }

  /**
   * Group the values for each key in the RDD into a single sequence. Hash-partitions the
   * resulting RDD with into `numPartitions` partitions. The ordering of elements within
   * each group is not guaranteed, and may even differ each time the resulting RDD is evaluated.
   *
   * @note This operation may be very expensive. If you are grouping in order to perform an
   * aggregation (such as a sum or average) over each key, using `PairRDDFunctions.aggregateByKey`
   * or `PairRDDFunctions.reduceByKey` will provide much better performance.
   *
   * @note As currently implemented, groupByKey must be able to hold all the key-value pairs for any
<<<<<<< HEAD
   * key in memory. If a key has too many values, it can result in an [[OutOfMemoryError]].
=======
   * key in memory. If a key has too many values, it can result in an `OutOfMemoryError`.
>>>>>>> 86cd3c08
   */
  def groupByKey(numPartitions: Int): RDD[(K, Iterable[V])] = self.withScope {
    groupByKey(new HashPartitioner(numPartitions))
  }

  /**
   * Return a copy of the RDD partitioned using the specified partitioner.
   */
  def partitionBy(partitioner: Partitioner): RDD[(K, V)] = self.withScope {
    if (keyClass.isArray && partitioner.isInstanceOf[HashPartitioner]) {
      throw new SparkException("HashPartitioner cannot partition array keys.")
    }
    if (self.partitioner == Some(partitioner)) {
      self
    } else {
      new ShuffledRDD[K, V, V](self, partitioner)
    }
  }

  /**
   * Return an RDD containing all pairs of elements with matching keys in `this` and `other`. Each
   * pair of elements will be returned as a (k, (v1, v2)) tuple, where (k, v1) is in `this` and
   * (k, v2) is in `other`. Uses the given Partitioner to partition the output RDD.
   */
  def join[W](other: RDD[(K, W)], partitioner: Partitioner): RDD[(K, (V, W))] = self.withScope {
    this.cogroup(other, partitioner).flatMapValues( pair =>
      for (v <- pair._1.iterator; w <- pair._2.iterator) yield (v, w)
    )
  }

  /**
   * Perform a left outer join of `this` and `other`. For each element (k, v) in `this`, the
   * resulting RDD will either contain all pairs (k, (v, Some(w))) for w in `other`, or the
   * pair (k, (v, None)) if no elements in `other` have key k. Uses the given Partitioner to
   * partition the output RDD.
   */
  def leftOuterJoin[W](
      other: RDD[(K, W)],
      partitioner: Partitioner): RDD[(K, (V, Option[W]))] = self.withScope {
    this.cogroup(other, partitioner).flatMapValues { pair =>
      if (pair._2.isEmpty) {
        pair._1.iterator.map(v => (v, None))
      } else {
        for (v <- pair._1.iterator; w <- pair._2.iterator) yield (v, Some(w))
      }
    }
  }

  /**
   * Perform a right outer join of `this` and `other`. For each element (k, w) in `other`, the
   * resulting RDD will either contain all pairs (k, (Some(v), w)) for v in `this`, or the
   * pair (k, (None, w)) if no elements in `this` have key k. Uses the given Partitioner to
   * partition the output RDD.
   */
  def rightOuterJoin[W](other: RDD[(K, W)], partitioner: Partitioner)
      : RDD[(K, (Option[V], W))] = self.withScope {
    this.cogroup(other, partitioner).flatMapValues { pair =>
      if (pair._1.isEmpty) {
        pair._2.iterator.map(w => (None, w))
      } else {
        for (v <- pair._1.iterator; w <- pair._2.iterator) yield (Some(v), w)
      }
    }
  }

  /**
   * Perform a full outer join of `this` and `other`. For each element (k, v) in `this`, the
   * resulting RDD will either contain all pairs (k, (Some(v), Some(w))) for w in `other`, or
   * the pair (k, (Some(v), None)) if no elements in `other` have key k. Similarly, for each
   * element (k, w) in `other`, the resulting RDD will either contain all pairs
   * (k, (Some(v), Some(w))) for v in `this`, or the pair (k, (None, Some(w))) if no elements
   * in `this` have key k. Uses the given Partitioner to partition the output RDD.
   */
  def fullOuterJoin[W](other: RDD[(K, W)], partitioner: Partitioner)
      : RDD[(K, (Option[V], Option[W]))] = self.withScope {
    this.cogroup(other, partitioner).flatMapValues {
      case (vs, Seq()) => vs.iterator.map(v => (Some(v), None))
      case (Seq(), ws) => ws.iterator.map(w => (None, Some(w)))
      case (vs, ws) => for (v <- vs.iterator; w <- ws.iterator) yield (Some(v), Some(w))
    }
  }

  /**
   * Simplified version of combineByKeyWithClassTag that hash-partitions the resulting RDD using the
   * existing partitioner/parallelism level. This method is here for backward compatibility. It
   * does not provide combiner classtag information to the shuffle.
   *
   * @see `combineByKeyWithClassTag`
   */
  def combineByKey[C](
      createCombiner: V => C,
      mergeValue: (C, V) => C,
      mergeCombiners: (C, C) => C): RDD[(K, C)] = self.withScope {
    combineByKeyWithClassTag(createCombiner, mergeValue, mergeCombiners)(null)
  }

  /**
   * :: Experimental ::
   * Simplified version of combineByKeyWithClassTag that hash-partitions the resulting RDD using the
   * existing partitioner/parallelism level.
   */
  @Experimental
  def combineByKeyWithClassTag[C](
      createCombiner: V => C,
      mergeValue: (C, V) => C,
      mergeCombiners: (C, C) => C)(implicit ct: ClassTag[C]): RDD[(K, C)] = self.withScope {
    combineByKeyWithClassTag(createCombiner, mergeValue, mergeCombiners, defaultPartitioner(self))
  }

  /**
   * Group the values for each key in the RDD into a single sequence. Hash-partitions the
   * resulting RDD with the existing partitioner/parallelism level. The ordering of elements
   * within each group is not guaranteed, and may even differ each time the resulting RDD is
   * evaluated.
   *
   * @note This operation may be very expensive. If you are grouping in order to perform an
   * aggregation (such as a sum or average) over each key, using `PairRDDFunctions.aggregateByKey`
   * or `PairRDDFunctions.reduceByKey` will provide much better performance.
   */
  def groupByKey(): RDD[(K, Iterable[V])] = self.withScope {
    groupByKey(defaultPartitioner(self))
  }

  /**
   * Return an RDD containing all pairs of elements with matching keys in `this` and `other`. Each
   * pair of elements will be returned as a (k, (v1, v2)) tuple, where (k, v1) is in `this` and
   * (k, v2) is in `other`. Performs a hash join across the cluster.
   */
  def join[W](other: RDD[(K, W)]): RDD[(K, (V, W))] = self.withScope {
    join(other, defaultPartitioner(self, other))
  }

  /**
   * Return an RDD containing all pairs of elements with matching keys in `this` and `other`. Each
   * pair of elements will be returned as a (k, (v1, v2)) tuple, where (k, v1) is in `this` and
   * (k, v2) is in `other`. Performs a hash join across the cluster.
   */
  def join[W](other: RDD[(K, W)], numPartitions: Int): RDD[(K, (V, W))] = self.withScope {
    join(other, new HashPartitioner(numPartitions))
  }

  /**
   * Perform a left outer join of `this` and `other`. For each element (k, v) in `this`, the
   * resulting RDD will either contain all pairs (k, (v, Some(w))) for w in `other`, or the
   * pair (k, (v, None)) if no elements in `other` have key k. Hash-partitions the output
   * using the existing partitioner/parallelism level.
   */
  def leftOuterJoin[W](other: RDD[(K, W)]): RDD[(K, (V, Option[W]))] = self.withScope {
    leftOuterJoin(other, defaultPartitioner(self, other))
  }

  /**
   * Perform a left outer join of `this` and `other`. For each element (k, v) in `this`, the
   * resulting RDD will either contain all pairs (k, (v, Some(w))) for w in `other`, or the
   * pair (k, (v, None)) if no elements in `other` have key k. Hash-partitions the output
   * into `numPartitions` partitions.
   */
  def leftOuterJoin[W](
      other: RDD[(K, W)],
      numPartitions: Int): RDD[(K, (V, Option[W]))] = self.withScope {
    leftOuterJoin(other, new HashPartitioner(numPartitions))
  }

  /**
   * Perform a right outer join of `this` and `other`. For each element (k, w) in `other`, the
   * resulting RDD will either contain all pairs (k, (Some(v), w)) for v in `this`, or the
   * pair (k, (None, w)) if no elements in `this` have key k. Hash-partitions the resulting
   * RDD using the existing partitioner/parallelism level.
   */
  def rightOuterJoin[W](other: RDD[(K, W)]): RDD[(K, (Option[V], W))] = self.withScope {
    rightOuterJoin(other, defaultPartitioner(self, other))
  }

  /**
   * Perform a right outer join of `this` and `other`. For each element (k, w) in `other`, the
   * resulting RDD will either contain all pairs (k, (Some(v), w)) for v in `this`, or the
   * pair (k, (None, w)) if no elements in `this` have key k. Hash-partitions the resulting
   * RDD into the given number of partitions.
   */
  def rightOuterJoin[W](
      other: RDD[(K, W)],
      numPartitions: Int): RDD[(K, (Option[V], W))] = self.withScope {
    rightOuterJoin(other, new HashPartitioner(numPartitions))
  }

  /**
   * Perform a full outer join of `this` and `other`. For each element (k, v) in `this`, the
   * resulting RDD will either contain all pairs (k, (Some(v), Some(w))) for w in `other`, or
   * the pair (k, (Some(v), None)) if no elements in `other` have key k. Similarly, for each
   * element (k, w) in `other`, the resulting RDD will either contain all pairs
   * (k, (Some(v), Some(w))) for v in `this`, or the pair (k, (None, Some(w))) if no elements
   * in `this` have key k. Hash-partitions the resulting RDD using the existing partitioner/
   * parallelism level.
   */
  def fullOuterJoin[W](other: RDD[(K, W)]): RDD[(K, (Option[V], Option[W]))] = self.withScope {
    fullOuterJoin(other, defaultPartitioner(self, other))
  }

  /**
   * Perform a full outer join of `this` and `other`. For each element (k, v) in `this`, the
   * resulting RDD will either contain all pairs (k, (Some(v), Some(w))) for w in `other`, or
   * the pair (k, (Some(v), None)) if no elements in `other` have key k. Similarly, for each
   * element (k, w) in `other`, the resulting RDD will either contain all pairs
   * (k, (Some(v), Some(w))) for v in `this`, or the pair (k, (None, Some(w))) if no elements
   * in `this` have key k. Hash-partitions the resulting RDD into the given number of partitions.
   */
  def fullOuterJoin[W](
      other: RDD[(K, W)],
      numPartitions: Int): RDD[(K, (Option[V], Option[W]))] = self.withScope {
    fullOuterJoin(other, new HashPartitioner(numPartitions))
  }

  /**
   * Return the key-value pairs in this RDD to the master as a Map.
   *
   * Warning: this doesn't return a multimap (so if you have multiple values to the same key, only
   *          one value per key is preserved in the map returned)
   *
   * @note this method should only be used if the resulting data is expected to be small, as
   * all the data is loaded into the driver's memory.
   */
  def collectAsMap(): Map[K, V] = self.withScope {
    val data = self.collect()
    val map = new mutable.HashMap[K, V]
    map.sizeHint(data.length)
    data.foreach { pair => map.put(pair._1, pair._2) }
    map
  }

  /**
   * Pass each value in the key-value pair RDD through a map function without changing the keys;
   * this also retains the original RDD's partitioning.
   */
  def mapValues[U](f: V => U): RDD[(K, U)] = self.withScope {
    val cleanF = self.context.clean(f)
    new MapPartitionsRDD[(K, U), (K, V)](self,
      (context, pid, iter) => iter.map { case (k, v) => (k, cleanF(v)) },
      preservesPartitioning = true)
  }

  /**
   * Pass each value in the key-value pair RDD through a flatMap function without changing the
   * keys; this also retains the original RDD's partitioning.
   */
  def flatMapValues[U](f: V => TraversableOnce[U]): RDD[(K, U)] = self.withScope {
    val cleanF = self.context.clean(f)
    new MapPartitionsRDD[(K, U), (K, V)](self,
      (context, pid, iter) => iter.flatMap { case (k, v) =>
        cleanF(v).map(x => (k, x))
      },
      preservesPartitioning = true)
  }

  /**
   * For each key k in `this` or `other1` or `other2` or `other3`,
   * return a resulting RDD that contains a tuple with the list of values
   * for that key in `this`, `other1`, `other2` and `other3`.
   */
  def cogroup[W1, W2, W3](other1: RDD[(K, W1)],
      other2: RDD[(K, W2)],
      other3: RDD[(K, W3)],
      partitioner: Partitioner)
      : RDD[(K, (Iterable[V], Iterable[W1], Iterable[W2], Iterable[W3]))] = self.withScope {
    if (partitioner.isInstanceOf[HashPartitioner] && keyClass.isArray) {
      throw new SparkException("HashPartitioner cannot partition array keys.")
    }
    val cg = new CoGroupedRDD[K](Seq(self, other1, other2, other3), partitioner)
    cg.mapValues { case Array(vs, w1s, w2s, w3s) =>
       (vs.asInstanceOf[Iterable[V]],
         w1s.asInstanceOf[Iterable[W1]],
         w2s.asInstanceOf[Iterable[W2]],
         w3s.asInstanceOf[Iterable[W3]])
    }
  }

  /**
   * For each key k in `this` or `other`, return a resulting RDD that contains a tuple with the
   * list of values for that key in `this` as well as `other`.
   */
  def cogroup[W](other: RDD[(K, W)], partitioner: Partitioner)
      : RDD[(K, (Iterable[V], Iterable[W]))] = self.withScope {
    if (partitioner.isInstanceOf[HashPartitioner] && keyClass.isArray) {
      throw new SparkException("HashPartitioner cannot partition array keys.")
    }
    val cg = new CoGroupedRDD[K](Seq(self, other), partitioner)
    cg.mapValues { case Array(vs, w1s) =>
      (vs.asInstanceOf[Iterable[V]], w1s.asInstanceOf[Iterable[W]])
    }
  }

  /**
   * For each key k in `this` or `other1` or `other2`, return a resulting RDD that contains a
   * tuple with the list of values for that key in `this`, `other1` and `other2`.
   */
  def cogroup[W1, W2](other1: RDD[(K, W1)], other2: RDD[(K, W2)], partitioner: Partitioner)
      : RDD[(K, (Iterable[V], Iterable[W1], Iterable[W2]))] = self.withScope {
    if (partitioner.isInstanceOf[HashPartitioner] && keyClass.isArray) {
      throw new SparkException("HashPartitioner cannot partition array keys.")
    }
    val cg = new CoGroupedRDD[K](Seq(self, other1, other2), partitioner)
    cg.mapValues { case Array(vs, w1s, w2s) =>
      (vs.asInstanceOf[Iterable[V]],
        w1s.asInstanceOf[Iterable[W1]],
        w2s.asInstanceOf[Iterable[W2]])
    }
  }

  /**
   * For each key k in `this` or `other1` or `other2` or `other3`,
   * return a resulting RDD that contains a tuple with the list of values
   * for that key in `this`, `other1`, `other2` and `other3`.
   */
  def cogroup[W1, W2, W3](other1: RDD[(K, W1)], other2: RDD[(K, W2)], other3: RDD[(K, W3)])
      : RDD[(K, (Iterable[V], Iterable[W1], Iterable[W2], Iterable[W3]))] = self.withScope {
    cogroup(other1, other2, other3, defaultPartitioner(self, other1, other2, other3))
  }

  /**
   * For each key k in `this` or `other`, return a resulting RDD that contains a tuple with the
   * list of values for that key in `this` as well as `other`.
   */
  def cogroup[W](other: RDD[(K, W)]): RDD[(K, (Iterable[V], Iterable[W]))] = self.withScope {
    cogroup(other, defaultPartitioner(self, other))
  }

  /**
   * For each key k in `this` or `other1` or `other2`, return a resulting RDD that contains a
   * tuple with the list of values for that key in `this`, `other1` and `other2`.
   */
  def cogroup[W1, W2](other1: RDD[(K, W1)], other2: RDD[(K, W2)])
      : RDD[(K, (Iterable[V], Iterable[W1], Iterable[W2]))] = self.withScope {
    cogroup(other1, other2, defaultPartitioner(self, other1, other2))
  }

  /**
   * For each key k in `this` or `other`, return a resulting RDD that contains a tuple with the
   * list of values for that key in `this` as well as `other`.
   */
  def cogroup[W](
      other: RDD[(K, W)],
      numPartitions: Int): RDD[(K, (Iterable[V], Iterable[W]))] = self.withScope {
    cogroup(other, new HashPartitioner(numPartitions))
  }

  /**
   * For each key k in `this` or `other1` or `other2`, return a resulting RDD that contains a
   * tuple with the list of values for that key in `this`, `other1` and `other2`.
   */
  def cogroup[W1, W2](other1: RDD[(K, W1)], other2: RDD[(K, W2)], numPartitions: Int)
      : RDD[(K, (Iterable[V], Iterable[W1], Iterable[W2]))] = self.withScope {
    cogroup(other1, other2, new HashPartitioner(numPartitions))
  }

  /**
   * For each key k in `this` or `other1` or `other2` or `other3`,
   * return a resulting RDD that contains a tuple with the list of values
   * for that key in `this`, `other1`, `other2` and `other3`.
   */
  def cogroup[W1, W2, W3](other1: RDD[(K, W1)],
      other2: RDD[(K, W2)],
      other3: RDD[(K, W3)],
      numPartitions: Int)
      : RDD[(K, (Iterable[V], Iterable[W1], Iterable[W2], Iterable[W3]))] = self.withScope {
    cogroup(other1, other2, other3, new HashPartitioner(numPartitions))
  }

  /** Alias for cogroup. */
  def groupWith[W](other: RDD[(K, W)]): RDD[(K, (Iterable[V], Iterable[W]))] = self.withScope {
    cogroup(other, defaultPartitioner(self, other))
  }

  /** Alias for cogroup. */
  def groupWith[W1, W2](other1: RDD[(K, W1)], other2: RDD[(K, W2)])
      : RDD[(K, (Iterable[V], Iterable[W1], Iterable[W2]))] = self.withScope {
    cogroup(other1, other2, defaultPartitioner(self, other1, other2))
  }

  /** Alias for cogroup. */
  def groupWith[W1, W2, W3](other1: RDD[(K, W1)], other2: RDD[(K, W2)], other3: RDD[(K, W3)])
      : RDD[(K, (Iterable[V], Iterable[W1], Iterable[W2], Iterable[W3]))] = self.withScope {
    cogroup(other1, other2, other3, defaultPartitioner(self, other1, other2, other3))
  }

  /**
   * Return an RDD with the pairs from `this` whose keys are not in `other`.
   *
   * Uses `this` partitioner/partition size, because even if `other` is huge, the resulting
   * RDD will be less than or equal to us.
   */
  def subtractByKey[W: ClassTag](other: RDD[(K, W)]): RDD[(K, V)] = self.withScope {
    subtractByKey(other, self.partitioner.getOrElse(new HashPartitioner(self.partitions.length)))
  }

  /**
   * Return an RDD with the pairs from `this` whose keys are not in `other`.
   */
  def subtractByKey[W: ClassTag](
      other: RDD[(K, W)],
      numPartitions: Int): RDD[(K, V)] = self.withScope {
    subtractByKey(other, new HashPartitioner(numPartitions))
  }

  /**
   * Return an RDD with the pairs from `this` whose keys are not in `other`.
   */
  def subtractByKey[W: ClassTag](other: RDD[(K, W)], p: Partitioner): RDD[(K, V)] = self.withScope {
    new SubtractedRDD[K, V, W](self, other, p)
  }

  /**
   * Return the list of values in the RDD for key `key`. This operation is done efficiently if the
   * RDD has a known partitioner by only searching the partition that the key maps to.
   */
  def lookup(key: K): Seq[V] = self.withScope {
    self.partitioner match {
      case Some(p) =>
        val index = p.getPartition(key)
        val process = (it: Iterator[(K, V)]) => {
          val buf = new ArrayBuffer[V]
          for (pair <- it if pair._1 == key) {
            buf += pair._2
          }
          buf
        } : Seq[V]
        val res = self.context.runJob(self, process, Array(index))
        res(0)
      case None =>
        self.filter(_._1 == key).map(_._2).collect()
    }
  }

  /**
   * Output the RDD to any Hadoop-supported file system, using a Hadoop `OutputFormat` class
   * supporting the key and value types K and V in this RDD.
   */
  def saveAsHadoopFile[F <: OutputFormat[K, V]](
      path: String)(implicit fm: ClassTag[F]): Unit = self.withScope {
    saveAsHadoopFile(path, keyClass, valueClass, fm.runtimeClass.asInstanceOf[Class[F]])
  }

  /**
   * Output the RDD to any Hadoop-supported file system, using a Hadoop `OutputFormat` class
   * supporting the key and value types K and V in this RDD. Compress the result with the
   * supplied codec.
   */
  def saveAsHadoopFile[F <: OutputFormat[K, V]](
      path: String,
      codec: Class[_ <: CompressionCodec])(implicit fm: ClassTag[F]): Unit = self.withScope {
    val runtimeClass = fm.runtimeClass
    saveAsHadoopFile(path, keyClass, valueClass, runtimeClass.asInstanceOf[Class[F]], codec)
  }

  /**
   * Output the RDD to any Hadoop-supported file system, using a new Hadoop API `OutputFormat`
   * (mapreduce.OutputFormat) object supporting the key and value types K and V in this RDD.
   */
  def saveAsNewAPIHadoopFile[F <: NewOutputFormat[K, V]](
      path: String)(implicit fm: ClassTag[F]): Unit = self.withScope {
    saveAsNewAPIHadoopFile(path, keyClass, valueClass, fm.runtimeClass.asInstanceOf[Class[F]])
  }

  /**
   * Output the RDD to any Hadoop-supported file system, using a new Hadoop API `OutputFormat`
   * (mapreduce.OutputFormat) object supporting the key and value types K and V in this RDD.
   */
  def saveAsNewAPIHadoopFile(
      path: String,
      keyClass: Class[_],
      valueClass: Class[_],
      outputFormatClass: Class[_ <: NewOutputFormat[_, _]],
      conf: Configuration = self.context.hadoopConfiguration): Unit = self.withScope {
    // Rename this as hadoopConf internally to avoid shadowing (see SPARK-2038).
    val hadoopConf = conf
    val job = NewAPIHadoopJob.getInstance(hadoopConf)
    job.setOutputKeyClass(keyClass)
    job.setOutputValueClass(valueClass)
    job.setOutputFormatClass(outputFormatClass)
    val jobConfiguration = job.getConfiguration
    jobConfiguration.set("mapreduce.output.fileoutputformat.outputdir", path)
    saveAsNewAPIHadoopDataset(jobConfiguration)
  }

  /**
   * Output the RDD to any Hadoop-supported file system, using a Hadoop `OutputFormat` class
   * supporting the key and value types K and V in this RDD. Compress with the supplied codec.
   */
  def saveAsHadoopFile(
      path: String,
      keyClass: Class[_],
      valueClass: Class[_],
      outputFormatClass: Class[_ <: OutputFormat[_, _]],
      codec: Class[_ <: CompressionCodec]): Unit = self.withScope {
    saveAsHadoopFile(path, keyClass, valueClass, outputFormatClass,
      new JobConf(self.context.hadoopConfiguration), Some(codec))
  }

  /**
   * Output the RDD to any Hadoop-supported file system, using a Hadoop `OutputFormat` class
   * supporting the key and value types K and V in this RDD.
   *
   * @note We should make sure our tasks are idempotent when speculation is enabled, i.e. do
   * not use output committer that writes data directly.
   * There is an example in https://issues.apache.org/jira/browse/SPARK-10063 to show the bad
   * result of using direct output committer with speculation enabled.
   */
  def saveAsHadoopFile(
      path: String,
      keyClass: Class[_],
      valueClass: Class[_],
      outputFormatClass: Class[_ <: OutputFormat[_, _]],
      conf: JobConf = new JobConf(self.context.hadoopConfiguration),
      codec: Option[Class[_ <: CompressionCodec]] = None): Unit = self.withScope {
    // Rename this as hadoopConf internally to avoid shadowing (see SPARK-2038).
    val hadoopConf = conf
    hadoopConf.setOutputKeyClass(keyClass)
    hadoopConf.setOutputValueClass(valueClass)
    conf.setOutputFormat(outputFormatClass)
    for (c <- codec) {
      hadoopConf.setCompressMapOutput(true)
      hadoopConf.set("mapreduce.output.fileoutputformat.compress", "true")
      hadoopConf.setMapOutputCompressorClass(c)
      hadoopConf.set("mapreduce.output.fileoutputformat.compress.codec", c.getCanonicalName)
      hadoopConf.set("mapreduce.output.fileoutputformat.compress.type",
        CompressionType.BLOCK.toString)
    }

    // Use configured output committer if already set
    if (conf.getOutputCommitter == null) {
      hadoopConf.setOutputCommitter(classOf[FileOutputCommitter])
    }

    // When speculation is on and output committer class name contains "Direct", we should warn
    // users that they may loss data if they are using a direct output committer.
    val speculationEnabled = self.conf.getBoolean("spark.speculation", false)
    val outputCommitterClass = hadoopConf.get("mapred.output.committer.class", "")
    if (speculationEnabled && outputCommitterClass.contains("Direct")) {
      val warningMessage =
        s"$outputCommitterClass may be an output committer that writes data directly to " +
          "the final location. Because speculation is enabled, this output committer may " +
          "cause data loss (see the case in SPARK-10063). If possible, please use an output " +
          "committer that does not have this behavior (e.g. FileOutputCommitter)."
      logWarning(warningMessage)
    }

    FileOutputFormat.setOutputPath(hadoopConf,
      SparkHadoopWriterUtils.createPathFromString(path, hadoopConf))
    saveAsHadoopDataset(hadoopConf)
  }

  /**
   * Output the RDD to any Hadoop-supported storage system with new Hadoop API, using a Hadoop
   * Configuration object for that storage system. The Conf should set an OutputFormat and any
   * output paths required (e.g. a table name to write to) in the same way as it would be
   * configured for a Hadoop MapReduce job.
   *
   * @note We should make sure our tasks are idempotent when speculation is enabled, i.e. do
   * not use output committer that writes data directly.
   * There is an example in https://issues.apache.org/jira/browse/SPARK-10063 to show the bad
   * result of using direct output committer with speculation enabled.
   */
  def saveAsNewAPIHadoopDataset(conf: Configuration): Unit = self.withScope {
<<<<<<< HEAD
    // Rename this as hadoopConf internally to avoid shadowing (see SPARK-2038).
    val hadoopConf = conf
    val job = NewAPIHadoopJob.getInstance(hadoopConf)
    val formatter = new SimpleDateFormat("yyyyMMddHHmmss", Locale.US)
    val jobtrackerID = formatter.format(new Date())
    val stageId = self.id
    val jobConfiguration = job.getConfiguration
    val wrappedConf = new SerializableConfiguration(jobConfiguration)
    val outfmt = job.getOutputFormatClass
    val jobFormat = outfmt.newInstance

    if (isOutputSpecValidationEnabled) {
      // FileOutputFormat ignores the filesystem parameter
      jobFormat.checkOutputSpecs(job)
    }

    val writeShard = (context: TaskContext, iter: Iterator[(K, V)]) => {
      val config = wrappedConf.value
      /* "reduce task" <split #> <attempt # = spark task #> */
      val attemptId = new TaskAttemptID(jobtrackerID, stageId, TaskType.REDUCE, context.partitionId,
        context.attemptNumber)
      val hadoopContext = new TaskAttemptContextImpl(config, attemptId)
      val format = outfmt.newInstance
      format match {
        case c: Configurable => c.setConf(config)
        case _ => ()
      }
      val committer = format.getOutputCommitter(hadoopContext)
      committer.setupTask(hadoopContext)

      val outputMetricsAndBytesWrittenCallback: Option[(OutputMetrics, () => Long)] =
        initHadoopOutputMetrics(context)

      val writer = format.getRecordWriter(hadoopContext).asInstanceOf[NewRecordWriter[K, V]]
      require(writer != null, "Unable to obtain RecordWriter")
      var recordsWritten = 0L
      Utils.tryWithSafeFinallyAndFailureCallbacks {
        while (iter.hasNext) {
          val pair = iter.next()
          writer.write(pair._1, pair._2)

          // Update bytes written metric every few records
          maybeUpdateOutputMetrics(outputMetricsAndBytesWrittenCallback, recordsWritten)
          recordsWritten += 1
        }
      }(finallyBlock = writer.close(hadoopContext))
      committer.commitTask(hadoopContext)
      outputMetricsAndBytesWrittenCallback.foreach { case (om, callback) =>
        om.setBytesWritten(callback())
        om.setRecordsWritten(recordsWritten)
      }
      1
    } : Int

    val jobAttemptId = new TaskAttemptID(jobtrackerID, stageId, TaskType.MAP, 0, 0)
    val jobTaskContext = new TaskAttemptContextImpl(wrappedConf.value, jobAttemptId)
    val jobCommitter = jobFormat.getOutputCommitter(jobTaskContext)

    // When speculation is on and output committer class name contains "Direct", we should warn
    // users that they may loss data if they are using a direct output committer.
    val speculationEnabled = self.conf.getBoolean("spark.speculation", false)
    val outputCommitterClass = jobCommitter.getClass.getSimpleName
    if (speculationEnabled && outputCommitterClass.contains("Direct")) {
      val warningMessage =
        s"$outputCommitterClass may be an output committer that writes data directly to " +
          "the final location. Because speculation is enabled, this output committer may " +
          "cause data loss (see the case in SPARK-10063). If possible, please use an output " +
          "committer that does not have this behavior (e.g. FileOutputCommitter)."
      logWarning(warningMessage)
    }

    jobCommitter.setupJob(jobTaskContext)
    self.context.runJob(self, writeShard)
    jobCommitter.commitJob(jobTaskContext)
=======
    SparkHadoopMapReduceWriter.write(
      rdd = self,
      hadoopConf = conf)
>>>>>>> 86cd3c08
  }

  /**
   * Output the RDD to any Hadoop-supported storage system, using a Hadoop JobConf object for
   * that storage system. The JobConf should set an OutputFormat and any output paths required
   * (e.g. a table name to write to) in the same way as it would be configured for a Hadoop
   * MapReduce job.
   */
  def saveAsHadoopDataset(conf: JobConf): Unit = self.withScope {
    // Rename this as hadoopConf internally to avoid shadowing (see SPARK-2038).
    val hadoopConf = conf
    val outputFormatInstance = hadoopConf.getOutputFormat
    val keyClass = hadoopConf.getOutputKeyClass
    val valueClass = hadoopConf.getOutputValueClass
    if (outputFormatInstance == null) {
      throw new SparkException("Output format class not set")
    }
    if (keyClass == null) {
      throw new SparkException("Output key class not set")
    }
    if (valueClass == null) {
      throw new SparkException("Output value class not set")
    }
    SparkHadoopUtil.get.addCredentials(hadoopConf)

    logDebug("Saving as hadoop file of type (" + keyClass.getSimpleName + ", " +
      valueClass.getSimpleName + ")")

    if (SparkHadoopWriterUtils.isOutputSpecValidationEnabled(self.conf)) {
      // FileOutputFormat ignores the filesystem parameter
      val ignoredFs = FileSystem.get(hadoopConf)
      hadoopConf.getOutputFormat.checkOutputSpecs(ignoredFs, hadoopConf)
    }

    val writer = new SparkHadoopWriter(hadoopConf)
    writer.preSetup()

    val writeToFile = (context: TaskContext, iter: Iterator[(K, V)]) => {
      // Hadoop wants a 32-bit task attempt ID, so if ours is bigger than Int.MaxValue, roll it
      // around by taking a mod. We expect that no task will be attempted 2 billion times.
      val taskAttemptId = (context.taskAttemptId % Int.MaxValue).toInt

      val (outputMetrics, callback) = SparkHadoopWriterUtils.initHadoopOutputMetrics(context)

      writer.setup(context.stageId, context.partitionId, taskAttemptId)
      writer.open()
      var recordsWritten = 0L

      Utils.tryWithSafeFinallyAndFailureCallbacks {
        while (iter.hasNext) {
          val record = iter.next()
          writer.write(record._1.asInstanceOf[AnyRef], record._2.asInstanceOf[AnyRef])

          // Update bytes written metric every few records
          SparkHadoopWriterUtils.maybeUpdateOutputMetrics(outputMetrics, callback, recordsWritten)
          recordsWritten += 1
        }
      }(finallyBlock = writer.close())
      writer.commit()
      outputMetrics.setBytesWritten(callback())
      outputMetrics.setRecordsWritten(recordsWritten)
    }

    self.context.runJob(self, writeToFile)
    writer.commitJob()
  }

  /**
   * Return an RDD with the keys of each tuple.
   */
  def keys: RDD[K] = self.map(_._1)

  /**
   * Return an RDD with the values of each tuple.
   */
  def values: RDD[V] = self.map(_._2)

  private[spark] def keyClass: Class[_] = kt.runtimeClass

  private[spark] def valueClass: Class[_] = vt.runtimeClass

  private[spark] def keyOrdering: Option[Ordering[K]] = Option(ord)
}<|MERGE_RESOLUTION|>--- conflicted
+++ resolved
@@ -18,17 +18,11 @@
 package org.apache.spark.rdd
 
 import java.nio.ByteBuffer
-<<<<<<< HEAD
-import java.text.SimpleDateFormat
-import java.util.{Date, HashMap => JHashMap, Locale}
-=======
 import java.util.{HashMap => JHashMap}
->>>>>>> 86cd3c08
 
 import scala.collection.{mutable, Map}
 import scala.collection.JavaConverters._
 import scala.collection.mutable.ArrayBuffer
-import scala.concurrent.ExecutionContext
 import scala.reflect.ClassTag
 
 import com.clearspring.analytics.stream.cardinality.HyperLogLogPlus
@@ -502,11 +496,7 @@
    * or `PairRDDFunctions.reduceByKey` will provide much better performance.
    *
    * @note As currently implemented, groupByKey must be able to hold all the key-value pairs for any
-<<<<<<< HEAD
-   * key in memory. If a key has too many values, it can result in an [[OutOfMemoryError]].
-=======
    * key in memory. If a key has too many values, it can result in an `OutOfMemoryError`.
->>>>>>> 86cd3c08
    */
   def groupByKey(partitioner: Partitioner): RDD[(K, Iterable[V])] = self.withScope {
     // groupByKey shouldn't use map side combine because map side combine does not
@@ -530,11 +520,7 @@
    * or `PairRDDFunctions.reduceByKey` will provide much better performance.
    *
    * @note As currently implemented, groupByKey must be able to hold all the key-value pairs for any
-<<<<<<< HEAD
-   * key in memory. If a key has too many values, it can result in an [[OutOfMemoryError]].
-=======
    * key in memory. If a key has too many values, it can result in an `OutOfMemoryError`.
->>>>>>> 86cd3c08
    */
   def groupByKey(numPartitions: Int): RDD[(K, Iterable[V])] = self.withScope {
     groupByKey(new HashPartitioner(numPartitions))
@@ -1096,86 +1082,9 @@
    * result of using direct output committer with speculation enabled.
    */
   def saveAsNewAPIHadoopDataset(conf: Configuration): Unit = self.withScope {
-<<<<<<< HEAD
-    // Rename this as hadoopConf internally to avoid shadowing (see SPARK-2038).
-    val hadoopConf = conf
-    val job = NewAPIHadoopJob.getInstance(hadoopConf)
-    val formatter = new SimpleDateFormat("yyyyMMddHHmmss", Locale.US)
-    val jobtrackerID = formatter.format(new Date())
-    val stageId = self.id
-    val jobConfiguration = job.getConfiguration
-    val wrappedConf = new SerializableConfiguration(jobConfiguration)
-    val outfmt = job.getOutputFormatClass
-    val jobFormat = outfmt.newInstance
-
-    if (isOutputSpecValidationEnabled) {
-      // FileOutputFormat ignores the filesystem parameter
-      jobFormat.checkOutputSpecs(job)
-    }
-
-    val writeShard = (context: TaskContext, iter: Iterator[(K, V)]) => {
-      val config = wrappedConf.value
-      /* "reduce task" <split #> <attempt # = spark task #> */
-      val attemptId = new TaskAttemptID(jobtrackerID, stageId, TaskType.REDUCE, context.partitionId,
-        context.attemptNumber)
-      val hadoopContext = new TaskAttemptContextImpl(config, attemptId)
-      val format = outfmt.newInstance
-      format match {
-        case c: Configurable => c.setConf(config)
-        case _ => ()
-      }
-      val committer = format.getOutputCommitter(hadoopContext)
-      committer.setupTask(hadoopContext)
-
-      val outputMetricsAndBytesWrittenCallback: Option[(OutputMetrics, () => Long)] =
-        initHadoopOutputMetrics(context)
-
-      val writer = format.getRecordWriter(hadoopContext).asInstanceOf[NewRecordWriter[K, V]]
-      require(writer != null, "Unable to obtain RecordWriter")
-      var recordsWritten = 0L
-      Utils.tryWithSafeFinallyAndFailureCallbacks {
-        while (iter.hasNext) {
-          val pair = iter.next()
-          writer.write(pair._1, pair._2)
-
-          // Update bytes written metric every few records
-          maybeUpdateOutputMetrics(outputMetricsAndBytesWrittenCallback, recordsWritten)
-          recordsWritten += 1
-        }
-      }(finallyBlock = writer.close(hadoopContext))
-      committer.commitTask(hadoopContext)
-      outputMetricsAndBytesWrittenCallback.foreach { case (om, callback) =>
-        om.setBytesWritten(callback())
-        om.setRecordsWritten(recordsWritten)
-      }
-      1
-    } : Int
-
-    val jobAttemptId = new TaskAttemptID(jobtrackerID, stageId, TaskType.MAP, 0, 0)
-    val jobTaskContext = new TaskAttemptContextImpl(wrappedConf.value, jobAttemptId)
-    val jobCommitter = jobFormat.getOutputCommitter(jobTaskContext)
-
-    // When speculation is on and output committer class name contains "Direct", we should warn
-    // users that they may loss data if they are using a direct output committer.
-    val speculationEnabled = self.conf.getBoolean("spark.speculation", false)
-    val outputCommitterClass = jobCommitter.getClass.getSimpleName
-    if (speculationEnabled && outputCommitterClass.contains("Direct")) {
-      val warningMessage =
-        s"$outputCommitterClass may be an output committer that writes data directly to " +
-          "the final location. Because speculation is enabled, this output committer may " +
-          "cause data loss (see the case in SPARK-10063). If possible, please use an output " +
-          "committer that does not have this behavior (e.g. FileOutputCommitter)."
-      logWarning(warningMessage)
-    }
-
-    jobCommitter.setupJob(jobTaskContext)
-    self.context.runJob(self, writeShard)
-    jobCommitter.commitJob(jobTaskContext)
-=======
     SparkHadoopMapReduceWriter.write(
       rdd = self,
       hadoopConf = conf)
->>>>>>> 86cd3c08
   }
 
   /**
