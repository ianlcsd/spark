/*
 * Licensed to the Apache Software Foundation (ASF) under one or more
 * contributor license agreements.  See the NOTICE file distributed with
 * this work for additional information regarding copyright ownership.
 * The ASF licenses this file to You under the Apache License, Version 2.0
 * (the "License"); you may not use this file except in compliance with
 * the License.  You may obtain a copy of the License at
 *
 *    http://www.apache.org/licenses/LICENSE-2.0
 *
 * Unless required by applicable law or agreed to in writing, software
 * distributed under the License is distributed on an "AS IS" BASIS,
 * WITHOUT WARRANTIES OR CONDITIONS OF ANY KIND, either express or implied.
 * See the License for the specific language governing permissions and
 * limitations under the License.
 */

package org.apache.spark.rdd

import java.util.Random

import scala.collection.{mutable, Map}
import scala.collection.mutable.ArrayBuffer
import scala.reflect.{classTag, ClassTag}

import com.clearspring.analytics.stream.cardinality.HyperLogLogPlus
import org.apache.hadoop.io.BytesWritable
import org.apache.hadoop.io.compress.CompressionCodec
import org.apache.hadoop.io.NullWritable
import org.apache.hadoop.io.Text
import org.apache.hadoop.mapred.TextOutputFormat

import org.apache.spark._
import org.apache.spark.Partitioner._
import org.apache.spark.SparkContext._
import org.apache.spark.annotation.{DeveloperApi, Experimental}
import org.apache.spark.api.java.JavaRDD
import org.apache.spark.partial.BoundedDouble
import org.apache.spark.partial.CountEvaluator
import org.apache.spark.partial.GroupedCountEvaluator
import org.apache.spark.partial.PartialResult
import org.apache.spark.storage.StorageLevel
import org.apache.spark.util.{BoundedPriorityQueue, CallSite, Utils}
import org.apache.spark.util.collection.OpenHashMap
import org.apache.spark.util.random.{BernoulliSampler, PoissonSampler, SamplingUtils}

/**
 * A Resilient Distributed Dataset (RDD), the basic abstraction in Spark. Represents an immutable,
 * partitioned collection of elements that can be operated on in parallel. This class contains the
 * basic operations available on all RDDs, such as `map`, `filter`, and `persist`. In addition,
 * [[org.apache.spark.rdd.PairRDDFunctions]] contains operations available only on RDDs of key-value
 * pairs, such as `groupByKey` and `join`;
 * [[org.apache.spark.rdd.DoubleRDDFunctions]] contains operations available only on RDDs of
 * Doubles; and
 * [[org.apache.spark.rdd.SequenceFileRDDFunctions]] contains operations available on RDDs that
 * can be saved as SequenceFiles.
 * These operations are automatically available on any RDD of the right type (e.g. RDD[(Int, Int)]
 * through implicit conversions when you `import org.apache.spark.SparkContext._`.
 *
 * Internally, each RDD is characterized by five main properties:
 *
 *  - A list of partitions
 *  - A function for computing each split
 *  - A list of dependencies on other RDDs
 *  - Optionally, a Partitioner for key-value RDDs (e.g. to say that the RDD is hash-partitioned)
 *  - Optionally, a list of preferred locations to compute each split on (e.g. block locations for
 *    an HDFS file)
 *
 * All of the scheduling and execution in Spark is done based on these methods, allowing each RDD
 * to implement its own way of computing itself. Indeed, users can implement custom RDDs (e.g. for
 * reading data from a new storage system) by overriding these functions. Please refer to the
 * [[http://www.cs.berkeley.edu/~matei/papers/2012/nsdi_spark.pdf Spark paper]] for more details
 * on RDD internals.
 */
abstract class RDD[T: ClassTag](
    @transient private var sc: SparkContext,
    @transient private var deps: Seq[Dependency[_]]
  ) extends Serializable with Logging {

  /** Construct an RDD with just a one-to-one dependency on one parent */
  def this(@transient oneParent: RDD[_]) =
    this(oneParent.context , List(new OneToOneDependency(oneParent)))

  private[spark] def conf = sc.conf
  // =======================================================================
  // Methods that should be implemented by subclasses of RDD
  // =======================================================================

  /**
   * :: DeveloperApi ::
   * Implemented by subclasses to compute a given partition.
   */
  @DeveloperApi
  def compute(split: Partition, context: TaskContext): Iterator[T]

  /**
   * Implemented by subclasses to return the set of partitions in this RDD. This method will only
   * be called once, so it is safe to implement a time-consuming computation in it.
   */
  protected def getPartitions: Array[Partition]

  /**
   * Implemented by subclasses to return how this RDD depends on parent RDDs. This method will only
   * be called once, so it is safe to implement a time-consuming computation in it.
   */
  protected def getDependencies: Seq[Dependency[_]] = deps

  /**
   * Optionally overridden by subclasses to specify placement preferences.
   */
  protected def getPreferredLocations(split: Partition): Seq[String] = Nil

  /** Optionally overridden by subclasses to specify how they are partitioned. */
  @transient val partitioner: Option[Partitioner] = None

  // =======================================================================
  // Methods and fields available on all RDDs
  // =======================================================================

  /** The SparkContext that created this RDD. */
  def sparkContext: SparkContext = sc

  /** A unique ID for this RDD (within its SparkContext). */
  val id: Int = sc.newRddId()

  /** A friendly name for this RDD */
  @transient var name: String = null

  /** Assign a name to this RDD */
  def setName(_name: String): this.type = {
    name = _name
    this
  }

  /**
   * Set this RDD's storage level to persist its values across operations after the first time
   * it is computed. This can only be used to assign a new storage level if the RDD does not
   * have a storage level set yet..
   */
  def persist(newLevel: StorageLevel): this.type = {
    // TODO: Handle changes of StorageLevel
    if (storageLevel != StorageLevel.NONE && newLevel != storageLevel) {
      throw new UnsupportedOperationException(
        "Cannot change storage level of an RDD after it was already assigned a level")
    }
    sc.persistRDD(this)
    // Register the RDD with the ContextCleaner for automatic GC-based cleanup
    sc.cleaner.foreach(_.registerRDDForCleanup(this))
    storageLevel = newLevel
    this
  }

  /** Persist this RDD with the default storage level (`MEMORY_ONLY`). */
  def persist(): this.type = persist(StorageLevel.MEMORY_ONLY)

  /** Persist this RDD with the default storage level (`MEMORY_ONLY`). */
  def cache(): this.type = persist()

  /**
   * Mark the RDD as non-persistent, and remove all blocks for it from memory and disk.
   *
   * @param blocking Whether to block until all blocks are deleted.
   * @return This RDD.
   */
  def unpersist(blocking: Boolean = true): this.type = {
    logInfo("Removing RDD " + id + " from persistence list")
    sc.unpersistRDD(id, blocking)
    storageLevel = StorageLevel.NONE
    this
  }

  /** Get the RDD's current storage level, or StorageLevel.NONE if none is set. */
  def getStorageLevel = storageLevel

  // Our dependencies and partitions will be gotten by calling subclass's methods below, and will
  // be overwritten when we're checkpointed
  private var dependencies_ : Seq[Dependency[_]] = null
  @transient private var partitions_ : Array[Partition] = null

  /** An Option holding our checkpoint RDD, if we are checkpointed */
  private def checkpointRDD: Option[RDD[T]] = checkpointData.flatMap(_.checkpointRDD)

  /**
   * Get the list of dependencies of this RDD, taking into account whether the
   * RDD is checkpointed or not.
   */
  final def dependencies: Seq[Dependency[_]] = {
    checkpointRDD.map(r => List(new OneToOneDependency(r))).getOrElse {
      if (dependencies_ == null) {
        dependencies_ = getDependencies
      }
      dependencies_
    }
  }

  /**
   * Get the array of partitions of this RDD, taking into account whether the
   * RDD is checkpointed or not.
   */
  final def partitions: Array[Partition] = {
    checkpointRDD.map(_.partitions).getOrElse {
      if (partitions_ == null) {
        partitions_ = getPartitions
      }
      partitions_
    }
  }

  /**
   * Get the preferred locations of a partition (as hostnames), taking into account whether the
   * RDD is checkpointed.
   */
  final def preferredLocations(split: Partition): Seq[String] = {
    checkpointRDD.map(_.getPreferredLocations(split)).getOrElse {
      getPreferredLocations(split)
    }
  }

  /**
   * Internal method to this RDD; will read from cache if applicable, or otherwise compute it.
   * This should ''not'' be called by users directly, but is available for implementors of custom
   * subclasses of RDD.
   */
  final def iterator(split: Partition, context: TaskContext): Iterator[T] = {
    if (storageLevel != StorageLevel.NONE) {
      SparkEnv.get.cacheManager.getOrCompute(this, split, context, storageLevel)
    } else {
      computeOrReadCheckpoint(split, context)
    }
  }

  /**
   * Return the ancestors of the given RDD that are related to it only through a sequence of
   * narrow dependencies. This traverses the given RDD's dependency tree using DFS, but maintains
   * no ordering on the RDDs returned.
   */
  private[spark] def getNarrowAncestors: Seq[RDD[_]] = {
    val ancestors = new mutable.HashSet[RDD[_]]

    def visit(rdd: RDD[_]) {
      val narrowDependencies = rdd.dependencies.filter(_.isInstanceOf[NarrowDependency[_]])
      val narrowParents = narrowDependencies.map(_.rdd)
      val narrowParentsNotVisited = narrowParents.filterNot(ancestors.contains)
      narrowParentsNotVisited.foreach { parent =>
        ancestors.add(parent)
        visit(parent)
      }
    }

    visit(this)

    // In case there is a cycle, do not include the root itself
    ancestors.filterNot(_ == this).toSeq
  }

  /**
   * Compute an RDD partition or read it from a checkpoint if the RDD is checkpointing.
   */
  private[spark] def computeOrReadCheckpoint(split: Partition, context: TaskContext): Iterator[T] =
  {
    if (isCheckpointed) firstParent[T].iterator(split, context) else compute(split, context)
  }

  // Transformations (return a new RDD)

  /**
   * Return a new RDD by applying a function to all elements of this RDD.
   */
  def map[U: ClassTag](f: T => U): RDD[U] = new MappedRDD(this, sc.clean(f))

  /**
   *  Return a new RDD by first applying a function to all elements of this
   *  RDD, and then flattening the results.
   */
  def flatMap[U: ClassTag](f: T => TraversableOnce[U]): RDD[U] =
    new FlatMappedRDD(this, sc.clean(f))

  /**
   * Return a new RDD containing only the elements that satisfy a predicate.
   */
  def filter(f: T => Boolean): RDD[T] = new FilteredRDD(this, sc.clean(f))

  /**
   * Return a new RDD containing the distinct elements in this RDD.
   */
  def distinct(numPartitions: Int)(implicit ord: Ordering[T] = null): RDD[T] =
    map(x => (x, null)).reduceByKey((x, y) => x, numPartitions).map(_._1)

  /**
   * Return a new RDD containing the distinct elements in this RDD.
   */
  def distinct(): RDD[T] = distinct(partitions.size)

  /**
   * Return a new RDD that has exactly numPartitions partitions.
   *
   * Can increase or decrease the level of parallelism in this RDD. Internally, this uses
   * a shuffle to redistribute data.
   *
   * If you are decreasing the number of partitions in this RDD, consider using `coalesce`,
   * which can avoid performing a shuffle.
   */
  def repartition(numPartitions: Int)(implicit ord: Ordering[T] = null): RDD[T] = {
    coalesce(numPartitions, shuffle = true)
  }

  /**
   * Return a new RDD that is reduced into `numPartitions` partitions.
   *
   * This results in a narrow dependency, e.g. if you go from 1000 partitions
   * to 100 partitions, there will not be a shuffle, instead each of the 100
   * new partitions will claim 10 of the current partitions.
   *
   * However, if you're doing a drastic coalesce, e.g. to numPartitions = 1,
   * this may result in your computation taking place on fewer nodes than
   * you like (e.g. one node in the case of numPartitions = 1). To avoid this,
   * you can pass shuffle = true. This will add a shuffle step, but means the
   * current upstream partitions will be executed in parallel (per whatever
   * the current partitioning is).
   *
   * Note: With shuffle = true, you can actually coalesce to a larger number
   * of partitions. This is useful if you have a small number of partitions,
   * say 100, potentially with a few partitions being abnormally large. Calling
   * coalesce(1000, shuffle = true) will result in 1000 partitions with the
   * data distributed using a hash partitioner.
   */
  def coalesce(numPartitions: Int, shuffle: Boolean = false)(implicit ord: Ordering[T] = null)
      : RDD[T] = {
    if (shuffle) {
      /** Distributes elements evenly across output partitions, starting from a random partition. */
      def distributePartition(index: Int, items: Iterator[T]): Iterator[(Int, T)] = {
        var position = (new Random(index)).nextInt(numPartitions)
        items.map { t =>
          // Note that the hash code of the key will just be the key itself. The HashPartitioner 
          // will mod it with the number of total partitions.
          position = position + 1
          (position, t)
        }
      }

      // include a shuffle step so that our upstream tasks are still distributed
      new CoalescedRDD(
        new ShuffledRDD[Int, T, T, (Int, T)](mapPartitionsWithIndex(distributePartition),
        new HashPartitioner(numPartitions)),
        numPartitions).values
    } else {
      new CoalescedRDD(this, numPartitions)
    }
  }

  /**
   * Return a sampled subset of this RDD.
   */
  def sample(withReplacement: Boolean, 
      fraction: Double, 
      seed: Long = Utils.random.nextLong): RDD[T] = {
    require(fraction >= 0.0, "Invalid fraction value: " + fraction)
    if (withReplacement) {
      new PartitionwiseSampledRDD[T, T](this, new PoissonSampler[T](fraction), seed)
    } else {
      new PartitionwiseSampledRDD[T, T](this, new BernoulliSampler[T](fraction), seed)
    }
  }

  /**
   * Randomly splits this RDD with the provided weights.
   *
   * @param weights weights for splits, will be normalized if they don't sum to 1
   * @param seed random seed
   *
   * @return split RDDs in an array
   */
  def randomSplit(weights: Array[Double], seed: Long = Utils.random.nextLong): Array[RDD[T]] = {
    val sum = weights.sum
    val normalizedCumWeights = weights.map(_ / sum).scanLeft(0.0d)(_ + _)
    normalizedCumWeights.sliding(2).map { x =>
      new PartitionwiseSampledRDD[T, T](this, new BernoulliSampler[T](x(0), x(1)), seed)
    }.toArray
  }

  /**
   * Return a fixed-size sampled subset of this RDD in an array
   *
   * @param withReplacement whether sampling is done with replacement
   * @param num size of the returned sample
   * @param seed seed for the random number generator
   * @return sample of specified size in an array
   */
  def takeSample(withReplacement: Boolean,
      num: Int,
      seed: Long = Utils.random.nextLong): Array[T] = {
    val numStDev =  10.0

    if (num < 0) {
      throw new IllegalArgumentException("Negative number of elements requested")
    } else if (num == 0) {
      return new Array[T](0)
    }

    val initialCount = this.count()
    if (initialCount == 0) {
      return new Array[T](0)
    }

    val maxSampleSize = Int.MaxValue - (numStDev * math.sqrt(Int.MaxValue)).toInt
    if (num > maxSampleSize) {
      throw new IllegalArgumentException("Cannot support a sample size > Int.MaxValue - " +
        s"$numStDev * math.sqrt(Int.MaxValue)")
    }

    val rand = new Random(seed)
    if (!withReplacement && num >= initialCount) {
      return Utils.randomizeInPlace(this.collect(), rand)
    }

    val fraction = SamplingUtils.computeFractionForSampleSize(num, initialCount,
      withReplacement)

    var samples = this.sample(withReplacement, fraction, rand.nextInt()).collect()

    // If the first sample didn't turn out large enough, keep trying to take samples;
    // this shouldn't happen often because we use a big multiplier for the initial size
    var numIters = 0
    while (samples.length < num) {
      logWarning(s"Needed to re-sample due to insufficient sample size. Repeat #$numIters")
      samples = this.sample(withReplacement, fraction, rand.nextInt()).collect()
      numIters += 1
    }

    Utils.randomizeInPlace(samples, rand).take(num)
  }

  /**
   * Return the union of this RDD and another one. Any identical elements will appear multiple
   * times (use `.distinct()` to eliminate them).
   */
  def union(other: RDD[T]): RDD[T] = new UnionRDD(sc, Array(this, other))

  /**
   * Return the union of this RDD and another one. Any identical elements will appear multiple
   * times (use `.distinct()` to eliminate them).
   */
  def ++(other: RDD[T]): RDD[T] = this.union(other)

  /**
   * Return this RDD sorted by the given key function.
   */
  def sortBy[K](
      f: (T) => K,
      ascending: Boolean = true,
      numPartitions: Int = this.partitions.size)
      (implicit ord: Ordering[K], ctag: ClassTag[K]): RDD[T] =
    this.keyBy[K](f)
        .sortByKey(ascending, numPartitions)
        .values

  /**
   * Return the intersection of this RDD and another one. The output will not contain any duplicate
   * elements, even if the input RDDs did.
   *
   * Note that this method performs a shuffle internally.
   */
  def intersection(other: RDD[T]): RDD[T] = {
    this.map(v => (v, null)).cogroup(other.map(v => (v, null)))
        .filter { case (_, (leftGroup, rightGroup)) => leftGroup.nonEmpty && rightGroup.nonEmpty }
        .keys
  }

  /**
   * Return the intersection of this RDD and another one. The output will not contain any duplicate
   * elements, even if the input RDDs did.
   *
   * Note that this method performs a shuffle internally.
   *
   * @param partitioner Partitioner to use for the resulting RDD
   */
  def intersection(other: RDD[T], partitioner: Partitioner)(implicit ord: Ordering[T] = null)
      : RDD[T] = {
    this.map(v => (v, null)).cogroup(other.map(v => (v, null)), partitioner)
        .filter { case (_, (leftGroup, rightGroup)) => leftGroup.nonEmpty && rightGroup.nonEmpty }
        .keys
  }

  /**
   * Return the intersection of this RDD and another one. The output will not contain any duplicate
   * elements, even if the input RDDs did.  Performs a hash partition across the cluster
   *
   * Note that this method performs a shuffle internally.
   *
   * @param numPartitions How many partitions to use in the resulting RDD
   */
  def intersection(other: RDD[T], numPartitions: Int): RDD[T] = {
    this.map(v => (v, null)).cogroup(other.map(v => (v, null)), new HashPartitioner(numPartitions))
        .filter { case (_, (leftGroup, rightGroup)) => leftGroup.nonEmpty && rightGroup.nonEmpty }
        .keys
  }

  /**
   * Return an RDD created by coalescing all elements within each partition into an array.
   */
  def glom(): RDD[Array[T]] = new GlommedRDD(this)

  /**
   * Return the Cartesian product of this RDD and another one, that is, the RDD of all pairs of
   * elements (a, b) where a is in `this` and b is in `other`.
   */
  def cartesian[U: ClassTag](other: RDD[U]): RDD[(T, U)] = new CartesianRDD(sc, this, other)

  /**
   * Return an RDD of grouped items. Each group consists of a key and a sequence of elements
   * mapping to that key.
   */
  def groupBy[K](f: T => K)(implicit kt: ClassTag[K]): RDD[(K, Iterable[T])] =
    groupBy[K](f, defaultPartitioner(this))

  /**
   * Return an RDD of grouped elements. Each group consists of a key and a sequence of elements
   * mapping to that key.
   */
  def groupBy[K](f: T => K, numPartitions: Int)(implicit kt: ClassTag[K]): RDD[(K, Iterable[T])] =
    groupBy(f, new HashPartitioner(numPartitions))

  /**
   * Return an RDD of grouped items. Each group consists of a key and a sequence of elements
   * mapping to that key.
   */
  def groupBy[K](f: T => K, p: Partitioner)(implicit kt: ClassTag[K], ord: Ordering[K] = null)
      : RDD[(K, Iterable[T])] = {
    val cleanF = sc.clean(f)
    this.map(t => (cleanF(t), t)).groupByKey(p)
  }

  /**
   * Return an RDD created by piping elements to a forked external process.
   */
  def pipe(command: String): RDD[String] = new PipedRDD(this, command)

  /**
   * Return an RDD created by piping elements to a forked external process.
   */
  def pipe(command: String, env: Map[String, String]): RDD[String] =
    new PipedRDD(this, command, env)

  /**
   * Return an RDD created by piping elements to a forked external process.
   * The print behavior can be customized by providing two functions.
   *
   * @param command command to run in forked process.
   * @param env environment variables to set.
   * @param printPipeContext Before piping elements, this function is called as an oppotunity
   *                         to pipe context data. Print line function (like out.println) will be
   *                         passed as printPipeContext's parameter.
   * @param printRDDElement Use this function to customize how to pipe elements. This function
   *                        will be called with each RDD element as the 1st parameter, and the
   *                        print line function (like out.println()) as the 2nd parameter.
   *                        An example of pipe the RDD data of groupBy() in a streaming way,
   *                        instead of constructing a huge String to concat all the elements:
   *                        def printRDDElement(record:(String, Seq[String]), f:String=>Unit) =
   *                          for (e <- record._2){f(e)}
   * @param separateWorkingDir Use separate working directories for each task.
   * @return the result RDD
   */
  def pipe(
      command: Seq[String],
      env: Map[String, String] = Map(),
      printPipeContext: (String => Unit) => Unit = null,
      printRDDElement: (T, String => Unit) => Unit = null,
      separateWorkingDir: Boolean = false): RDD[String] = {
    new PipedRDD(this, command, env,
      if (printPipeContext ne null) sc.clean(printPipeContext) else null,
      if (printRDDElement ne null) sc.clean(printRDDElement) else null,
      separateWorkingDir)
  }

  /**
   * Return a new RDD by applying a function to each partition of this RDD.
   */
  def mapPartitions[U: ClassTag](
      f: Iterator[T] => Iterator[U], preservesPartitioning: Boolean = false): RDD[U] = {
    val func = (context: TaskContext, index: Int, iter: Iterator[T]) => f(iter)
    new MapPartitionsRDD(this, sc.clean(func), preservesPartitioning)
  }

  /**
   * Return a new RDD by applying a function to each partition of this RDD, while tracking the index
   * of the original partition.
   */
  def mapPartitionsWithIndex[U: ClassTag](
      f: (Int, Iterator[T]) => Iterator[U], preservesPartitioning: Boolean = false): RDD[U] = {
    val func = (context: TaskContext, index: Int, iter: Iterator[T]) => f(index, iter)
    new MapPartitionsRDD(this, sc.clean(func), preservesPartitioning)
  }

  /**
   * :: DeveloperApi ::
   * Return a new RDD by applying a function to each partition of this RDD. This is a variant of
   * mapPartitions that also passes the TaskContext into the closure.
   */
  @DeveloperApi
  def mapPartitionsWithContext[U: ClassTag](
      f: (TaskContext, Iterator[T]) => Iterator[U],
      preservesPartitioning: Boolean = false): RDD[U] = {
    val func = (context: TaskContext, index: Int, iter: Iterator[T]) => f(context, iter)
    new MapPartitionsRDD(this, sc.clean(func), preservesPartitioning)
  }

  /**
   * Return a new RDD by applying a function to each partition of this RDD, while tracking the index
   * of the original partition.
   */
  @deprecated("use mapPartitionsWithIndex", "0.7.0")
  def mapPartitionsWithSplit[U: ClassTag](
      f: (Int, Iterator[T]) => Iterator[U], preservesPartitioning: Boolean = false): RDD[U] = {
    mapPartitionsWithIndex(f, preservesPartitioning)
  }

  /**
   * Maps f over this RDD, where f takes an additional parameter of type A.  This
   * additional parameter is produced by constructA, which is called in each
   * partition with the index of that partition.
   */
  @deprecated("use mapPartitionsWithIndex", "1.0.0")
  def mapWith[A, U: ClassTag]
      (constructA: Int => A, preservesPartitioning: Boolean = false)
      (f: (T, A) => U): RDD[U] = {
    mapPartitionsWithIndex((index, iter) => {
      val a = constructA(index)
      iter.map(t => f(t, a))
    }, preservesPartitioning)
  }

  /**
   * FlatMaps f over this RDD, where f takes an additional parameter of type A.  This
   * additional parameter is produced by constructA, which is called in each
   * partition with the index of that partition.
   */
  @deprecated("use mapPartitionsWithIndex and flatMap", "1.0.0")
  def flatMapWith[A, U: ClassTag]
      (constructA: Int => A, preservesPartitioning: Boolean = false)
      (f: (T, A) => Seq[U]): RDD[U] = {
    mapPartitionsWithIndex((index, iter) => {
      val a = constructA(index)
      iter.flatMap(t => f(t, a))
    }, preservesPartitioning)
  }

  /**
   * Applies f to each element of this RDD, where f takes an additional parameter of type A.
   * This additional parameter is produced by constructA, which is called in each
   * partition with the index of that partition.
   */
  @deprecated("use mapPartitionsWithIndex and foreach", "1.0.0")
  def foreachWith[A](constructA: Int => A)(f: (T, A) => Unit) {
    mapPartitionsWithIndex { (index, iter) =>
      val a = constructA(index)
      iter.map(t => {f(t, a); t})
    }.foreach(_ => {})
  }

  /**
   * Filters this RDD with p, where p takes an additional parameter of type A.  This
   * additional parameter is produced by constructA, which is called in each
   * partition with the index of that partition.
   */
  @deprecated("use mapPartitionsWithIndex and filter", "1.0.0")
  def filterWith[A](constructA: Int => A)(p: (T, A) => Boolean): RDD[T] = {
    mapPartitionsWithIndex((index, iter) => {
      val a = constructA(index)
      iter.filter(t => p(t, a))
    }, preservesPartitioning = true)
  }

  /**
   * Zips this RDD with another one, returning key-value pairs with the first element in each RDD,
   * second element in each RDD, etc. Assumes that the two RDDs have the *same number of
   * partitions* and the *same number of elements in each partition* (e.g. one was made through
   * a map on the other).
   */
  def zip[U: ClassTag](other: RDD[U]): RDD[(T, U)] = {
    zipPartitions(other, true) { (thisIter, otherIter) =>
      new Iterator[(T, U)] {
        def hasNext = (thisIter.hasNext, otherIter.hasNext) match {
          case (true, true) => true
          case (false, false) => false
          case _ => throw new SparkException("Can only zip RDDs with " +
            "same number of elements in each partition")
        }
        def next = (thisIter.next, otherIter.next)
      }
    }
  }

  /**
   * Zip this RDD's partitions with one (or more) RDD(s) and return a new RDD by
   * applying a function to the zipped partitions. Assumes that all the RDDs have the
   * *same number of partitions*, but does *not* require them to have the same number
   * of elements in each partition.
   */
  def zipPartitions[B: ClassTag, V: ClassTag]
      (rdd2: RDD[B], preservesPartitioning: Boolean)
      (f: (Iterator[T], Iterator[B]) => Iterator[V]): RDD[V] =
    new ZippedPartitionsRDD2(sc, sc.clean(f), this, rdd2, preservesPartitioning)

  def zipPartitions[B: ClassTag, V: ClassTag]
      (rdd2: RDD[B])
      (f: (Iterator[T], Iterator[B]) => Iterator[V]): RDD[V] =
    new ZippedPartitionsRDD2(sc, sc.clean(f), this, rdd2, false)

  def zipPartitions[B: ClassTag, C: ClassTag, V: ClassTag]
      (rdd2: RDD[B], rdd3: RDD[C], preservesPartitioning: Boolean)
      (f: (Iterator[T], Iterator[B], Iterator[C]) => Iterator[V]): RDD[V] =
    new ZippedPartitionsRDD3(sc, sc.clean(f), this, rdd2, rdd3, preservesPartitioning)

  def zipPartitions[B: ClassTag, C: ClassTag, V: ClassTag]
      (rdd2: RDD[B], rdd3: RDD[C])
      (f: (Iterator[T], Iterator[B], Iterator[C]) => Iterator[V]): RDD[V] =
    new ZippedPartitionsRDD3(sc, sc.clean(f), this, rdd2, rdd3, false)

  def zipPartitions[B: ClassTag, C: ClassTag, D: ClassTag, V: ClassTag]
      (rdd2: RDD[B], rdd3: RDD[C], rdd4: RDD[D], preservesPartitioning: Boolean)
      (f: (Iterator[T], Iterator[B], Iterator[C], Iterator[D]) => Iterator[V]): RDD[V] =
    new ZippedPartitionsRDD4(sc, sc.clean(f), this, rdd2, rdd3, rdd4, preservesPartitioning)

  def zipPartitions[B: ClassTag, C: ClassTag, D: ClassTag, V: ClassTag]
      (rdd2: RDD[B], rdd3: RDD[C], rdd4: RDD[D])
      (f: (Iterator[T], Iterator[B], Iterator[C], Iterator[D]) => Iterator[V]): RDD[V] =
    new ZippedPartitionsRDD4(sc, sc.clean(f), this, rdd2, rdd3, rdd4, false)


  // Actions (launch a job to return a value to the user program)

  /**
   * Applies a function f to all elements of this RDD.
   */
  def foreach(f: T => Unit) {
    sc.runJob(this, (iter: Iterator[T]) => iter.foreach(f))
  }

  /**
   * Applies a function f to each partition of this RDD.
   */
  def foreachPartition(f: Iterator[T] => Unit) {
    sc.runJob(this, (iter: Iterator[T]) => f(iter))
  }

  /**
   * Return an array that contains all of the elements in this RDD.
   */
  def collect(): Array[T] = {
    val results = sc.runJob(this, (iter: Iterator[T]) => iter.toArray)
    Array.concat(results: _*)
  }

  /**
   * Return an iterator that contains all of the elements in this RDD.
   *
   * The iterator will consume as much memory as the largest partition in this RDD.
   */
  def toLocalIterator: Iterator[T] = {
    def collectPartition(p: Int): Array[T] = {
      sc.runJob(this, (iter: Iterator[T]) => iter.toArray, Seq(p), allowLocal = false).head
    }
    (0 until partitions.length).iterator.flatMap(i => collectPartition(i))
  }

  /**
   * Return an array that contains all of the elements in this RDD.
   */
  @deprecated("use collect", "1.0.0")
  def toArray(): Array[T] = collect()

  /**
   * Return an RDD that contains all matching values by applying `f`.
   */
  def collect[U: ClassTag](f: PartialFunction[T, U]): RDD[U] = {
    filter(f.isDefinedAt).map(f)
  }

  /**
   * Return an RDD with the elements from `this` that are not in `other`.
   *
   * Uses `this` partitioner/partition size, because even if `other` is huge, the resulting
   * RDD will be <= us.
   */
  def subtract(other: RDD[T]): RDD[T] =
    subtract(other, partitioner.getOrElse(new HashPartitioner(partitions.size)))

  /**
   * Return an RDD with the elements from `this` that are not in `other`.
   */
  def subtract(other: RDD[T], numPartitions: Int): RDD[T] =
    subtract(other, new HashPartitioner(numPartitions))

  /**
   * Return an RDD with the elements from `this` that are not in `other`.
   */
  def subtract(other: RDD[T], p: Partitioner)(implicit ord: Ordering[T] = null): RDD[T] = {
    if (partitioner == Some(p)) {
      // Our partitioner knows how to handle T (which, since we have a partitioner, is
      // really (K, V)) so make a new Partitioner that will de-tuple our fake tuples
      val p2 = new Partitioner() {
        override def numPartitions = p.numPartitions
        override def getPartition(k: Any) = p.getPartition(k.asInstanceOf[(Any, _)]._1)
      }
      // Unfortunately, since we're making a new p2, we'll get ShuffleDependencies
      // anyway, and when calling .keys, will not have a partitioner set, even though
      // the SubtractedRDD will, thanks to p2's de-tupled partitioning, already be
      // partitioned by the right/real keys (e.g. p).
      this.map(x => (x, null)).subtractByKey(other.map((_, null)), p2).keys
    } else {
      this.map(x => (x, null)).subtractByKey(other.map((_, null)), p).keys
    }
  }

  /**
   * Reduces the elements of this RDD using the specified commutative and
   * associative binary operator.
   */
  def reduce(f: (T, T) => T): T = {
    val cleanF = sc.clean(f)
    val reducePartition: Iterator[T] => Option[T] = iter => {
      if (iter.hasNext) {
        Some(iter.reduceLeft(cleanF))
      } else {
        None
      }
    }
    var jobResult: Option[T] = None
    val mergeResult = (index: Int, taskResult: Option[T]) => {
      if (taskResult.isDefined) {
        jobResult = jobResult match {
          case Some(value) => Some(f(value, taskResult.get))
          case None => taskResult
        }
      }
    }
    sc.runJob(this, reducePartition, mergeResult)
    // Get the final result out of our Option, or throw an exception if the RDD was empty
    jobResult.getOrElse(throw new UnsupportedOperationException("empty collection"))
  }

  /**
   * Aggregate the elements of each partition, and then the results for all the partitions, using a
   * given associative function and a neutral "zero value". The function op(t1, t2) is allowed to
   * modify t1 and return it as its result value to avoid object allocation; however, it should not
   * modify t2.
   */
  def fold(zeroValue: T)(op: (T, T) => T): T = {
    // Clone the zero value since we will also be serializing it as part of tasks
    var jobResult = Utils.clone(zeroValue, sc.env.closureSerializer.newInstance())
    val cleanOp = sc.clean(op)
    val foldPartition = (iter: Iterator[T]) => iter.fold(zeroValue)(cleanOp)
    val mergeResult = (index: Int, taskResult: T) => jobResult = op(jobResult, taskResult)
    sc.runJob(this, foldPartition, mergeResult)
    jobResult
  }

  /**
   * Aggregate the elements of each partition, and then the results for all the partitions, using
   * given combine functions and a neutral "zero value". This function can return a different result
   * type, U, than the type of this RDD, T. Thus, we need one operation for merging a T into an U
   * and one operation for merging two U's, as in scala.TraversableOnce. Both of these functions are
   * allowed to modify and return their first argument instead of creating a new U to avoid memory
   * allocation.
   */
  def aggregate[U: ClassTag](zeroValue: U)(seqOp: (U, T) => U, combOp: (U, U) => U): U = {
    // Clone the zero value since we will also be serializing it as part of tasks
    var jobResult = Utils.clone(zeroValue, sc.env.closureSerializer.newInstance())
    val cleanSeqOp = sc.clean(seqOp)
    val cleanCombOp = sc.clean(combOp)
    val aggregatePartition = (it: Iterator[T]) => it.aggregate(zeroValue)(cleanSeqOp, cleanCombOp)
    val mergeResult = (index: Int, taskResult: U) => jobResult = combOp(jobResult, taskResult)
    sc.runJob(this, aggregatePartition, mergeResult)
    jobResult
  }

  /**
   * Return the number of elements in the RDD.
   */
  def count(): Long = sc.runJob(this, Utils.getIteratorSize _).sum

  /**
   * :: Experimental ::
   * Approximate version of count() that returns a potentially incomplete result
   * within a timeout, even if not all tasks have finished.
   */
  @Experimental
  def countApprox(timeout: Long, confidence: Double = 0.95): PartialResult[BoundedDouble] = {
    val countElements: (TaskContext, Iterator[T]) => Long = { (ctx, iter) =>
      var result = 0L
      while (iter.hasNext) {
        result += 1L
        iter.next()
      }
      result
    }
    val evaluator = new CountEvaluator(partitions.size, confidence)
    sc.runApproximateJob(this, countElements, evaluator, timeout)
  }

  /**
   * Return the count of each unique value in this RDD as a map of (value, count) pairs. The final
   * combine step happens locally on the master, equivalent to running a single reduce task.
   */
  def countByValue()(implicit ord: Ordering[T] = null): Map[T, Long] = {
    if (elementClassTag.runtimeClass.isArray) {
      throw new SparkException("countByValue() does not support arrays")
    }
    // TODO: This should perhaps be distributed by default.
    def countPartition(iter: Iterator[T]): Iterator[OpenHashMap[T,Long]] = {
      val map = new OpenHashMap[T,Long]
      iter.foreach {
        t => map.changeValue(t, 1L, _ + 1L)
      }
      Iterator(map)
    }
    def mergeMaps(m1: OpenHashMap[T,Long], m2: OpenHashMap[T,Long]): OpenHashMap[T,Long] = {
      m2.foreach { case (key, value) =>
        m1.changeValue(key, value, _ + value)
      }
      m1
    }
    val myResult = mapPartitions(countPartition).reduce(mergeMaps)
    // Convert to a Scala mutable map
    val mutableResult = scala.collection.mutable.Map[T,Long]()
    myResult.foreach { case (k, v) => mutableResult.put(k, v) }
    mutableResult
  }

  /**
   * :: Experimental ::
   * Approximate version of countByValue().
   */
  @Experimental
  def countByValueApprox(timeout: Long, confidence: Double = 0.95)
      (implicit ord: Ordering[T] = null)
      : PartialResult[Map[T, BoundedDouble]] =
  {
    if (elementClassTag.runtimeClass.isArray) {
      throw new SparkException("countByValueApprox() does not support arrays")
    }
    val countPartition: (TaskContext, Iterator[T]) => OpenHashMap[T,Long] = { (ctx, iter) =>
      val map = new OpenHashMap[T,Long]
      iter.foreach {
        t => map.changeValue(t, 1L, _ + 1L)
      }
      map
    }
    val evaluator = new GroupedCountEvaluator[T](partitions.size, confidence)
    sc.runApproximateJob(this, countPartition, evaluator, timeout)
  }

  /**
   * :: Experimental ::
   * Return approximate number of distinct elements in the RDD.
   *
   * The algorithm used is based on streamlib's implementation of "HyperLogLog in Practice:
   * Algorithmic Engineering of a State of The Art Cardinality Estimation Algorithm", available
   * <a href="http://dx.doi.org/10.1145/2452376.2452456">here</a>.
   *
   * The relative accuracy is approximately `1.054 / sqrt(2^p)`. Setting a nonzero `sp > p`
   * would trigger sparse representation of registers, which may reduce the memory consumption
   * and increase accuracy when the cardinality is small.
   *
   * @param p The precision value for the normal set.
   *          `p` must be a value between 4 and `sp` if `sp` is not zero (32 max).
   * @param sp The precision value for the sparse set, between 0 and 32.
   *           If `sp` equals 0, the sparse representation is skipped.
   */
  @Experimental
  def countApproxDistinct(p: Int, sp: Int): Long = {
    require(p >= 4, s"p ($p) must be greater than 0")
    require(sp <= 32, s"sp ($sp) cannot be greater than 32")
    require(sp == 0 || p <= sp, s"p ($p) cannot be greater than sp ($sp)")
    val zeroCounter = new HyperLogLogPlus(p, sp)
    aggregate(zeroCounter)(
      (hll: HyperLogLogPlus, v: T) => {
        hll.offer(v)
        hll
      },
      (h1: HyperLogLogPlus, h2: HyperLogLogPlus) => {
        h1.addAll(h2)
        h2
      }).cardinality()
  }

  /**
   * Return approximate number of distinct elements in the RDD.
   *
   * The algorithm used is based on streamlib's implementation of "HyperLogLog in Practice:
   * Algorithmic Engineering of a State of The Art Cardinality Estimation Algorithm", available
   * <a href="http://dx.doi.org/10.1145/2452376.2452456">here</a>.
   *
   * @param relativeSD Relative accuracy. Smaller values create counters that require more space.
   *                   It must be greater than 0.000017.
   */
  def countApproxDistinct(relativeSD: Double = 0.05): Long = {
    val p = math.ceil(2.0 * math.log(1.054 / relativeSD) / math.log(2)).toInt
    countApproxDistinct(p, 0)
  }

  /**
   * Zips this RDD with its element indices. The ordering is first based on the partition index
   * and then the ordering of items within each partition. So the first item in the first
   * partition gets index 0, and the last item in the last partition receives the largest index.
   * This is similar to Scala's zipWithIndex but it uses Long instead of Int as the index type.
   * This method needs to trigger a spark job when this RDD contains more than one partitions.
   */
  def zipWithIndex(): RDD[(T, Long)] = new ZippedWithIndexRDD(this)

  /**
   * Zips this RDD with generated unique Long ids. Items in the kth partition will get ids k, n+k,
   * 2*n+k, ..., where n is the number of partitions. So there may exist gaps, but this method
   * won't trigger a spark job, which is different from [[org.apache.spark.rdd.RDD#zipWithIndex]].
   */
  def zipWithUniqueId(): RDD[(T, Long)] = {
    val n = this.partitions.size.toLong
    this.mapPartitionsWithIndex { case (k, iter) =>
      iter.zipWithIndex.map { case (item, i) =>
        (item, i * n + k)
      }
    }
  }

  /**
   * Take the first num elements of the RDD. It works by first scanning one partition, and use the
   * results from that partition to estimate the number of additional partitions needed to satisfy
   * the limit.
   */
  def take(num: Int): Array[T] = {
    if (num == 0) {
      return new Array[T](0)
    }

    val buf = new ArrayBuffer[T]
    val totalParts = this.partitions.length
    var partsScanned = 0
    while (buf.size < num && partsScanned < totalParts) {
      // The number of partitions to try in this iteration. It is ok for this number to be
      // greater than totalParts because we actually cap it at totalParts in runJob.
      var numPartsToTry = 1
      if (partsScanned > 0) {
        // If we didn't find any rows after the first iteration, just try all partitions next.
        // Otherwise, interpolate the number of partitions we need to try, but overestimate it
        // by 50%.
        if (buf.size == 0) {
          numPartsToTry = totalParts - 1
        } else {
          numPartsToTry = (1.5 * num * partsScanned / buf.size).toInt
        }
      }
      numPartsToTry = math.max(0, numPartsToTry)  // guard against negative num of partitions

      val left = num - buf.size
      val p = partsScanned until math.min(partsScanned + numPartsToTry, totalParts)
      val res = sc.runJob(this, (it: Iterator[T]) => it.take(left).toArray, p, allowLocal = true)

      res.foreach(buf ++= _.take(num - buf.size))
      partsScanned += numPartsToTry
    }

    buf.toArray
  }

  /**
   * Return the first element in this RDD.
   */
  def first(): T = take(1) match {
    case Array(t) => t
    case _ => throw new UnsupportedOperationException("empty collection")
  }

  /**
   * Returns the top K (largest) elements from this RDD as defined by the specified
   * implicit Ordering[T]. This does the opposite of [[takeOrdered]]. For example:
   * {{{
   *   sc.parallelize(Seq(10, 4, 2, 12, 3)).top(1)
   *   // returns Array(12)
   *
   *   sc.parallelize(Seq(2, 3, 4, 5, 6)).top(2)
   *   // returns Array(6, 5)
   * }}}
   *
   * @param num the number of top elements to return
   * @param ord the implicit ordering for T
   * @return an array of top elements
   */
  def top(num: Int)(implicit ord: Ordering[T]): Array[T] = takeOrdered(num)(ord.reverse)

  /**
   * Returns the first K (smallest) elements from this RDD as defined by the specified
   * implicit Ordering[T] and maintains the ordering. This does the opposite of [[top]].
   * For example:
   * {{{
   *   sc.parallelize(Seq(10, 4, 2, 12, 3)).takeOrdered(1)
   *   // returns Array(2)
   *
   *   sc.parallelize(Seq(2, 3, 4, 5, 6)).takeOrdered(2)
   *   // returns Array(2, 3)
   * }}}
   *
   * @param num the number of top elements to return
   * @param ord the implicit ordering for T
   * @return an array of top elements
   */
  def takeOrdered(num: Int)(implicit ord: Ordering[T]): Array[T] = {
    mapPartitions { items =>
      // Priority keeps the largest elements, so let's reverse the ordering.
      val queue = new BoundedPriorityQueue[T](num)(ord.reverse)
      queue ++= util.collection.Utils.takeOrdered(items, num)(ord)
      Iterator.single(queue)
    }.reduce { (queue1, queue2) =>
      queue1 ++= queue2
      queue1
    }.toArray.sorted(ord)
  }

  /**
   * Returns the max of this RDD as defined by the implicit Ordering[T].
   * @return the maximum element of the RDD
   * */
  def max()(implicit ord: Ordering[T]): T = this.reduce(ord.max)

  /**
   * Returns the min of this RDD as defined by the implicit Ordering[T].
   * @return the minimum element of the RDD
   * */
  def min()(implicit ord: Ordering[T]): T = this.reduce(ord.min)

  /**
   * Save this RDD as a text file, using string representations of elements.
   */
  def saveAsTextFile(path: String) {
    this.map(x => (NullWritable.get(), new Text(x.toString)))
      .saveAsHadoopFile[TextOutputFormat[NullWritable, Text]](path)
  }

  /**
   * Save this RDD as a compressed text file, using string representations of elements.
   */
  def saveAsTextFile(path: String, codec: Class[_ <: CompressionCodec]) {
    this.map(x => (NullWritable.get(), new Text(x.toString)))
      .saveAsHadoopFile[TextOutputFormat[NullWritable, Text]](path, codec)
  }

  /**
   * Save this RDD as a SequenceFile of serialized objects.
   */
  def saveAsObjectFile(path: String) {
    this.mapPartitions(iter => iter.grouped(10).map(_.toArray))
      .map(x => (NullWritable.get(), new BytesWritable(Utils.serialize(x))))
      .saveAsSequenceFile(path)
  }

  /**
   * Creates tuples of the elements in this RDD by applying `f`.
   */
  def keyBy[K](f: T => K): RDD[(K, T)] = {
    map(x => (f(x), x))
  }

  /** A private method for tests, to look at the contents of each partition */
  private[spark] def collectPartitions(): Array[Array[T]] = {
    sc.runJob(this, (iter: Iterator[T]) => iter.toArray)
  }

  /**
   * Mark this RDD for checkpointing. It will be saved to a file inside the checkpoint
   * directory set with SparkContext.setCheckpointDir() and all references to its parent
   * RDDs will be removed. This function must be called before any job has been
   * executed on this RDD. It is strongly recommended that this RDD is persisted in
   * memory, otherwise saving it on a file will require recomputation.
   */
  def checkpoint() {
    if (context.checkpointDir.isEmpty) {
      throw new Exception("Checkpoint directory has not been set in the SparkContext")
    } else if (checkpointData.isEmpty) {
      checkpointData = Some(new RDDCheckpointData(this))
      checkpointData.get.markForCheckpoint()
    }
  }

  /**
   * Return whether this RDD has been checkpointed or not
   */
  def isCheckpointed: Boolean = {
    checkpointData.map(_.isCheckpointed).getOrElse(false)
  }

  /**
   * Gets the name of the file to which this RDD was checkpointed
   */
  def getCheckpointFile: Option[String] = {
    checkpointData.flatMap(_.getCheckpointFile)
  }

  // =======================================================================
  // Other internal methods and fields
  // =======================================================================

  private var storageLevel: StorageLevel = StorageLevel.NONE

  /** User code that created this RDD (e.g. `textFile`, `parallelize`). */
<<<<<<< HEAD
  @transient private[spark] val creationSiteInfo = Utils.getCallSiteInfo
  private[spark] def getCreationSite: String = Option(creationSiteInfo).getOrElse("").toString
=======
  @transient private[spark] val creationSite = Utils.getCallSite
  private[spark] def getCreationSite: String = Option(creationSite).map(_.short).getOrElse("")
>>>>>>> 420c1c3e

  private[spark] def elementClassTag: ClassTag[T] = classTag[T]

  private[spark] var checkpointData: Option[RDDCheckpointData[T]] = None

  /** Returns the first parent RDD */
  protected[spark] def firstParent[U: ClassTag] = {
    dependencies.head.rdd.asInstanceOf[RDD[U]]
  }

  /** The [[org.apache.spark.SparkContext]] that this RDD was created on. */
  def context = sc

  // Avoid handling doCheckpoint multiple times to prevent excessive recursion
  @transient private var doCheckpointCalled = false

  /**
   * Performs the checkpointing of this RDD by saving this. It is called after a job using this RDD
   * has completed (therefore the RDD has been materialized and potentially stored in memory).
   * doCheckpoint() is called recursively on the parent RDDs.
   */
  private[spark] def doCheckpoint() {
    if (!doCheckpointCalled) {
      doCheckpointCalled = true
      if (checkpointData.isDefined) {
        checkpointData.get.doCheckpoint()
      } else {
        dependencies.foreach(_.rdd.doCheckpoint())
      }
    }
  }

  /**
   * Changes the dependencies of this RDD from its original parents to a new RDD (`newRDD`)
   * created from the checkpoint file, and forget its old dependencies and partitions.
   */
  private[spark] def markCheckpointed(checkpointRDD: RDD[_]) {
    clearDependencies()
    partitions_ = null
    deps = null    // Forget the constructor argument for dependencies too
  }

  /**
   * Clears the dependencies of this RDD. This method must ensure that all references
   * to the original parent RDDs is removed to enable the parent RDDs to be garbage
   * collected. Subclasses of RDD may override this method for implementing their own cleaning
   * logic. See [[org.apache.spark.rdd.UnionRDD]] for an example.
   */
  protected def clearDependencies() {
    dependencies_ = null
  }

  /** A description of this RDD and its recursive dependencies for debugging. */
  def toDebugString: String = {
    def debugString(rdd: RDD[_], prefix: String = ""): Seq[String] = {
      Seq(prefix + rdd + " (" + rdd.partitions.size + " partitions)") ++
        rdd.dependencies.flatMap(d => debugString(d.rdd, prefix + "  "))
    }
    debugString(this).mkString("\n")
  }

  override def toString: String = "%s%s[%d] at %s".format(
    Option(name).map(_ + " ").getOrElse(""), getClass.getSimpleName, id, getCreationSite)

  def toJavaRDD() : JavaRDD[T] = {
    new JavaRDD(this)(elementClassTag)
  }
}<|MERGE_RESOLUTION|>--- conflicted
+++ resolved
@@ -1201,13 +1201,8 @@
   private var storageLevel: StorageLevel = StorageLevel.NONE
 
   /** User code that created this RDD (e.g. `textFile`, `parallelize`). */
-<<<<<<< HEAD
-  @transient private[spark] val creationSiteInfo = Utils.getCallSiteInfo
-  private[spark] def getCreationSite: String = Option(creationSiteInfo).getOrElse("").toString
-=======
   @transient private[spark] val creationSite = Utils.getCallSite
   private[spark] def getCreationSite: String = Option(creationSite).map(_.short).getOrElse("")
->>>>>>> 420c1c3e
 
   private[spark] def elementClassTag: ClassTag[T] = classTag[T]
 
