--- conflicted
+++ resolved
@@ -65,16 +65,8 @@
   protected var epoch: Long = 0
   protected val epochLock = new java.lang.Object
 
-<<<<<<< HEAD
-  // Cache a serialized version of the output statuses for each shuffle to send them out faster
-  var cacheEpoch = epoch
-  private val cachedSerializedStatuses = new TimeStampedHashMap[Int, Array[Byte]]
-
-  val metadataCleaner = new MetadataCleaner(MetadataCleanerType.MAP_OUTPUT_TRACKER, this.cleanup)
-=======
   private val metadataCleaner =
     new MetadataCleaner(MetadataCleanerType.MAP_OUTPUT_TRACKER, this.cleanup)
->>>>>>> 2fd781d3
 
   // Send a message to the trackerActor and get its result within a default timeout, or
   // throw a SparkException if this fails.
@@ -278,12 +270,6 @@
     bytes
   }
 
-<<<<<<< HEAD
-  def has(shuffleId: Int): Boolean = {
-    cachedSerializedStatuses.get(shuffleId).isDefined || mapStatuses.contains(shuffleId)
-  }
-  
-=======
   protected override def cleanup(cleanupTime: Long) {
     super.cleanup(cleanupTime)
     cachedSerializedStatuses.clearOldValues(cleanupTime)
@@ -306,7 +292,6 @@
 private[spark] object MapOutputTracker {
   private val LOG_BASE = 1.1
 
->>>>>>> 2fd781d3
   // Serialize an array of map output locations into an efficient byte format so that we can send
   // it to reduce tasks. We do this by compressing the serialized bytes using GZIP. They will
   // generally be pretty compressible because many map outputs will be on the same hostname.
