/*
 * Licensed to the Apache Software Foundation (ASF) under one or more
 * contributor license agreements.  See the NOTICE file distributed with
 * this work for additional information regarding copyright ownership.
 * The ASF licenses this file to You under the Apache License, Version 2.0
 * (the "License"); you may not use this file except in compliance with
 * the License.  You may obtain a copy of the License at
 *
 *    http://www.apache.org/licenses/LICENSE-2.0
 *
 * Unless required by applicable law or agreed to in writing, software
 * distributed under the License is distributed on an "AS IS" BASIS,
 * WITHOUT WARRANTIES OR CONDITIONS OF ANY KIND, either express or implied.
 * See the License for the specific language governing permissions and
 * limitations under the License.
 */

package org.apache.spark.scheduler

import java.io.{ByteArrayOutputStream, DataInputStream, DataOutputStream}
import java.nio.ByteBuffer

import scala.collection.mutable.HashMap

import org.apache.spark.{TaskContextHelper, TaskContextImpl, TaskContext}
import org.apache.spark.executor.TaskMetrics
import org.apache.spark.serializer.SerializerInstance
import org.apache.spark.util.ByteBufferInputStream
import org.apache.spark.util.Utils


/**
 * A unit of execution. We have two kinds of Task's in Spark:
 * - [[org.apache.spark.scheduler.ShuffleMapTask]]
 * - [[org.apache.spark.scheduler.ResultTask]]
 *
 * A Spark job consists of one or more stages. The very last stage in a job consists of multiple
 * ResultTasks, while earlier stages consist of ShuffleMapTasks. A ResultTask executes the task
 * and sends the task output back to the driver application. A ShuffleMapTask executes the task
 * and divides the task output to multiple buckets (based on the task's partitioner).
 *
 * @param stageId id of the stage this task belongs to
 * @param partitionId index of the number in the RDD
 */
private[spark] abstract class Task[T](val stageId: Int, var partitionId: Int) extends Serializable {

  final def run(attemptId: Long): T = {
<<<<<<< HEAD
    context = new TaskContext(stageId, partitionId, attemptId, runningLocally = false)
=======
    context = new TaskContextImpl(stageId, partitionId, attemptId, false)
    TaskContextHelper.setTaskContext(context)
>>>>>>> 1056e9ec
    context.taskMetrics.hostname = Utils.localHostName()
    taskThread = Thread.currentThread()
    if (_killed) {
      kill(interruptThread = false)
    }
    try {
      runTask(context)
    } finally {
      context.markTaskCompleted()
      TaskContextHelper.unset()
    }
  }

  def runTask(context: TaskContext): T

  def preferredLocations: Seq[TaskLocation] = Nil

  // Map output tracker epoch. Will be set by TaskScheduler.
  var epoch: Long = -1

  var metrics: Option[TaskMetrics] = None

  // Task context, to be initialized in run().
  @transient protected var context: TaskContextImpl = _

  // The actual Thread on which the task is running, if any. Initialized in run().
  @volatile @transient private var taskThread: Thread = _

  // A flag to indicate whether the task is killed. This is used in case context is not yet
  // initialized when kill() is invoked.
  @volatile @transient private var _killed = false

  /**
   * Whether the task has been killed.
   */
  def killed: Boolean = _killed

  /**
   * Kills a task by setting the interrupted flag to true. This relies on the upper level Spark
   * code and user code to properly handle the flag. This function should be idempotent so it can
   * be called multiple times.
   * If interruptThread is true, we will also call Thread.interrupt() on the Task's executor thread.
   */
  def kill(interruptThread: Boolean) {
    _killed = true
    if (context != null) {
      context.markInterrupted()
    }
    if (interruptThread && taskThread != null) {
      taskThread.interrupt()
    }
  }  
}

/**
 * Handles transmission of tasks and their dependencies, because this can be slightly tricky. We
 * need to send the list of JARs and files added to the SparkContext with each task to ensure that
 * worker nodes find out about it, but we can't make it part of the Task because the user's code in
 * the task might depend on one of the JARs. Thus we serialize each task as multiple objects, by
 * first writing out its dependencies.
 */
private[spark] object Task {
  /**
   * Serialize a task and the current app dependencies (files and JARs added to the SparkContext)
   */
  def serializeWithDependencies(
      task: Task[_],
      currentFiles: HashMap[String, Long],
      currentJars: HashMap[String, Long],
      serializer: SerializerInstance)
    : ByteBuffer = {

    val out = new ByteArrayOutputStream(4096)
    val dataOut = new DataOutputStream(out)

    // Write currentFiles
    dataOut.writeInt(currentFiles.size)
    for ((name, timestamp) <- currentFiles) {
      dataOut.writeUTF(name)
      dataOut.writeLong(timestamp)
    }

    // Write currentJars
    dataOut.writeInt(currentJars.size)
    for ((name, timestamp) <- currentJars) {
      dataOut.writeUTF(name)
      dataOut.writeLong(timestamp)
    }

    // Write the task itself and finish
    dataOut.flush()
    val taskBytes = serializer.serialize(task).array()
    out.write(taskBytes)
    ByteBuffer.wrap(out.toByteArray)
  }

  /**
   * Deserialize the list of dependencies in a task serialized with serializeWithDependencies,
   * and return the task itself as a serialized ByteBuffer. The caller can then update its
   * ClassLoaders and deserialize the task.
   *
   * @return (taskFiles, taskJars, taskBytes)
   */
  def deserializeWithDependencies(serializedTask: ByteBuffer)
    : (HashMap[String, Long], HashMap[String, Long], ByteBuffer) = {

    val in = new ByteBufferInputStream(serializedTask)
    val dataIn = new DataInputStream(in)

    // Read task's files
    val taskFiles = new HashMap[String, Long]()
    val numFiles = dataIn.readInt()
    for (i <- 0 until numFiles) {
      taskFiles(dataIn.readUTF()) = dataIn.readLong()
    }

    // Read task's JARs
    val taskJars = new HashMap[String, Long]()
    val numJars = dataIn.readInt()
    for (i <- 0 until numJars) {
      taskJars(dataIn.readUTF()) = dataIn.readLong()
    }

    // Create a sub-buffer for the rest of the data, which is the serialized Task object
    val subBuffer = serializedTask.slice()  // ByteBufferInputStream will have read just up to task
    (taskFiles, taskJars, subBuffer)
  }
}<|MERGE_RESOLUTION|>--- conflicted
+++ resolved
@@ -45,12 +45,8 @@
 private[spark] abstract class Task[T](val stageId: Int, var partitionId: Int) extends Serializable {
 
   final def run(attemptId: Long): T = {
-<<<<<<< HEAD
-    context = new TaskContext(stageId, partitionId, attemptId, runningLocally = false)
-=======
     context = new TaskContextImpl(stageId, partitionId, attemptId, false)
     TaskContextHelper.setTaskContext(context)
->>>>>>> 1056e9ec
     context.taskMetrics.hostname = Utils.localHostName()
     taskThread = Thread.currentThread()
     if (_killed) {
@@ -102,7 +98,7 @@
     if (interruptThread && taskThread != null) {
       taskThread.interrupt()
     }
-  }  
+  }
 }
 
 /**
