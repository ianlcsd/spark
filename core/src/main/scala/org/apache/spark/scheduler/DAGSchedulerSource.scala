/*
 * Licensed to the Apache Software Foundation (ASF) under one or more
 * contributor license agreements.  See the NOTICE file distributed with
 * this work for additional information regarding copyright ownership.
 * The ASF licenses this file to You under the Apache License, Version 2.0
 * (the "License"); you may not use this file except in compliance with
 * the License.  You may obtain a copy of the License at
 *
 *    http://www.apache.org/licenses/LICENSE-2.0
 *
 * Unless required by applicable law or agreed to in writing, software
 * distributed under the License is distributed on an "AS IS" BASIS,
 * WITHOUT WARRANTIES OR CONDITIONS OF ANY KIND, either express or implied.
 * See the License for the specific language governing permissions and
 * limitations under the License.
 */

package org.apache.spark.scheduler

import com.codahale.metrics.{Gauge,MetricRegistry}

import org.apache.spark.SparkContext
import org.apache.spark.metrics.source.Source

private[spark] class DAGSchedulerSource(val dagScheduler: DAGScheduler)
    extends Source {
  override val metricRegistry = new MetricRegistry()
<<<<<<< HEAD
  override val sourceName = "%s.DAGScheduler".format(sc.appName)
=======
  override val sourceName = "DAGScheduler"
>>>>>>> 1056e9ec

  metricRegistry.register(MetricRegistry.name("stage", "failedStages"), new Gauge[Int] {
    override def getValue: Int = dagScheduler.failedStages.size
  })

  metricRegistry.register(MetricRegistry.name("stage", "runningStages"), new Gauge[Int] {
    override def getValue: Int = dagScheduler.runningStages.size
  })

  metricRegistry.register(MetricRegistry.name("stage", "waitingStages"), new Gauge[Int] {
    override def getValue: Int = dagScheduler.waitingStages.size
  })

  metricRegistry.register(MetricRegistry.name("job", "allJobs"), new Gauge[Int] {
    override def getValue: Int = dagScheduler.numTotalJobs
  })

  metricRegistry.register(MetricRegistry.name("job", "activeJobs"), new Gauge[Int] {
    override def getValue: Int = dagScheduler.activeJobs.size
  })
}<|MERGE_RESOLUTION|>--- conflicted
+++ resolved
@@ -25,11 +25,7 @@
 private[spark] class DAGSchedulerSource(val dagScheduler: DAGScheduler)
     extends Source {
   override val metricRegistry = new MetricRegistry()
-<<<<<<< HEAD
-  override val sourceName = "%s.DAGScheduler".format(sc.appName)
-=======
   override val sourceName = "DAGScheduler"
->>>>>>> 1056e9ec
 
   metricRegistry.register(MetricRegistry.name("stage", "failedStages"), new Gauge[Int] {
     override def getValue: Int = dagScheduler.failedStages.size
