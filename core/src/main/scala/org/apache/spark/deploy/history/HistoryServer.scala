/*
 * Licensed to the Apache Software Foundation (ASF) under one or more
 * contributor license agreements.  See the NOTICE file distributed with
 * this work for additional information regarding copyright ownership.
 * The ASF licenses this file to You under the Apache License, Version 2.0
 * (the "License"); you may not use this file except in compliance with
 * the License.  You may obtain a copy of the License at
 *
 *    http://www.apache.org/licenses/LICENSE-2.0
 *
 * Unless required by applicable law or agreed to in writing, software
 * distributed under the License is distributed on an "AS IS" BASIS,
 * WITHOUT WARRANTIES OR CONDITIONS OF ANY KIND, either express or implied.
 * See the License for the specific language governing permissions and
 * limitations under the License.
 */

package org.apache.spark.deploy.history

import java.util.NoSuchElementException
import java.util.zip.ZipOutputStream
import javax.servlet.http.{HttpServlet, HttpServletRequest, HttpServletResponse}

import scala.util.control.NonFatal
import scala.xml.Node

import org.eclipse.jetty.servlet.{ServletContextHandler, ServletHolder}

import org.apache.spark.{SecurityManager, SparkConf}
import org.apache.spark.deploy.SparkHadoopUtil
import org.apache.spark.internal.Logging
import org.apache.spark.internal.config._
import org.apache.spark.status.api.v1.{ApiRootResource, ApplicationInfo, ApplicationsListResource, UIRoot}
import org.apache.spark.ui.{SparkUI, UIUtils, WebUI}
import org.apache.spark.ui.JettyUtils._
import org.apache.spark.util.{ShutdownHookManager, SystemClock, Utils}

/**
 * A web server that renders SparkUIs of completed applications.
 *
 * For the standalone mode, MasterWebUI already achieves this functionality. Thus, the
 * main use case of the HistoryServer is in other deploy modes (e.g. Yarn or Mesos).
 *
 * The logging directory structure is as follows: Within the given base directory, each
 * application's event logs are maintained in the application's own sub-directory. This
 * is the same structure as maintained in the event log write code path in
 * EventLoggingListener.
 */
class HistoryServer(
    conf: SparkConf,
    provider: ApplicationHistoryProvider,
    securityManager: SecurityManager,
    port: Int)
  extends WebUI(securityManager, securityManager.getSSLOptions("historyServer"), port, conf)
  with Logging with UIRoot with ApplicationCacheOperations {

  // How many applications to retain
  private val retainedApplications = conf.getInt("spark.history.retainedApplications", 50)

  // How many applications the summary ui displays
  private[history] val maxApplications = conf.get(HISTORY_UI_MAX_APPS);

  // application
  private val appCache = new ApplicationCache(this, retainedApplications, new SystemClock())

  // and its metrics, for testing as well as monitoring
  val cacheMetrics = appCache.metrics

  private val loaderServlet = new HttpServlet {
    protected override def doGet(req: HttpServletRequest, res: HttpServletResponse): Unit = {
      // Parse the URI created by getAttemptURI(). It contains an app ID and an optional
      // attempt ID (separated by a slash).
      val parts = Option(req.getPathInfo()).getOrElse("").split("/")
      if (parts.length < 2) {
        res.sendError(HttpServletResponse.SC_BAD_REQUEST,
          s"Unexpected path info in request (URI = ${req.getRequestURI()}")
        return
      }

      val appId = parts(1)
      val attemptId = if (parts.length >= 3) Some(parts(2)) else None

      // Since we may have applications with multiple attempts mixed with applications with a
      // single attempt, we need to try both. Try the single-attempt route first, and if an
      // error is raised, then try the multiple attempt route.
      if (!loadAppUi(appId, None) && (!attemptId.isDefined || !loadAppUi(appId, attemptId))) {
        val msg = <div class="row-fluid">Application {appId} not found.</div>
        res.setStatus(HttpServletResponse.SC_NOT_FOUND)
        UIUtils.basicSparkPage(msg, "Not Found").foreach { n =>
          res.getWriter().write(n.toString)
        }
        return
      }

      // Note we don't use the UI retrieved from the cache; the cache loader above will register
      // the app's UI, and all we need to do is redirect the user to the same URI that was
      // requested, and the proper data should be served at that point.
      // Also, make sure that the redirect url contains the query string present in the request.
      val requestURI = req.getRequestURI + Option(req.getQueryString).map("?" + _).getOrElse("")
      res.sendRedirect(res.encodeRedirectURL(requestURI))
    }

    // SPARK-5983 ensure TRACE is not supported
    protected override def doTrace(req: HttpServletRequest, res: HttpServletResponse): Unit = {
      res.sendError(HttpServletResponse.SC_METHOD_NOT_ALLOWED)
    }
  }

  def getSparkUI(appKey: String): Option[SparkUI] = {
    appCache.getSparkUI(appKey)
  }

  initialize()

  /**
   * Initialize the history server.
   *
   * This starts a background thread that periodically synchronizes information displayed on
   * this UI with the event logs in the provided base directory.
   */
  def initialize() {
    attachPage(new HistoryPage(this))

    attachHandler(ApiRootResource.getServletHandler(this))

    attachHandler(createStaticHandler(SparkUI.STATIC_RESOURCE_DIR, "/static"))

    val contextHandler = new ServletContextHandler
    contextHandler.setContextPath(HistoryServer.UI_PATH_PREFIX)
    contextHandler.addServlet(new ServletHolder(loaderServlet), "/*")
    attachHandler(contextHandler)
  }

  /** Bind to the HTTP server behind this web interface. */
  override def bind() {
    super.bind()
  }

  /** Stop the server and close the file system. */
  override def stop() {
    super.stop()
    provider.stop()
    appCache.stop()
  }

  /** Attach a reconstructed UI to this server. Only valid after bind(). */
  override def attachSparkUI(
      appId: String,
      attemptId: Option[String],
      ui: SparkUI,
      completed: Boolean) {
    assert(serverInfo.isDefined, "HistoryServer must be bound before attaching SparkUIs")
    ui.getHandlers.foreach(attachHandler)
    addFilters(ui.getHandlers, conf)
  }

  /** Detach a reconstructed UI from this server. Only valid after bind(). */
  override def detachSparkUI(appId: String, attemptId: Option[String], ui: SparkUI): Unit = {
    assert(serverInfo.isDefined, "HistoryServer must be bound before detaching SparkUIs")
    ui.getHandlers.foreach(detachHandler)
  }

  /**
   * Get the application UI and whether or not it is completed
   * @param appId application ID
   * @param attemptId attempt ID
   * @return If found, the Spark UI and any history information to be used in the cache
   */
  override def getAppUI(appId: String, attemptId: Option[String]): Option[LoadedAppUI] = {
    provider.getAppUI(appId, attemptId)
  }

  /**
   * Returns a list of available applications, in descending order according to their end time.
   *
   * @return List of all known applications.
   */
  def getApplicationList(): Iterator[ApplicationHistoryInfo] = {
    provider.getListing()
  }

  def getEventLogsUnderProcess(): Int = {
    provider.getEventLogsUnderProcess()
  }

  def getLastUpdatedTime(): Long = {
    provider.getLastUpdatedTime()
  }

  def getApplicationInfoList: Iterator[ApplicationInfo] = {
    getApplicationList().map(ApplicationsListResource.appHistoryInfoToPublicAppInfo)
  }

  def getApplicationInfo(appId: String): Option[ApplicationInfo] = {
    provider.getApplicationInfo(appId).map(ApplicationsListResource.appHistoryInfoToPublicAppInfo)
  }

  override def writeEventLogs(
      appId: String,
      attemptId: Option[String],
      zipStream: ZipOutputStream): Unit = {
    provider.writeEventLogs(appId, attemptId, zipStream)
  }

  /**
   * @return html text to display when the application list is empty
   */
  def emptyListingHtml(): Seq[Node] = {
    provider.getEmptyListingHtml()
  }

  /**
   * Returns the provider configuration to show in the listing page.
   *
   * @return A map with the provider's configuration.
   */
  def getProviderConfig(): Map[String, String] = provider.getConfig()

  /**
   * Load an application UI and attach it to the web server.
   * @param appId application ID
   * @param attemptId optional attempt ID
   * @return true if the application was found and loaded.
   */
  private def loadAppUi(appId: String, attemptId: Option[String]): Boolean = {
    try {
      appCache.get(appId, attemptId)
      true
    } catch {
      case NonFatal(e) => e.getCause() match {
        case nsee: NoSuchElementException =>
          false

        case cause: Exception => throw cause
      }
    }
  }

  /**
   * String value for diagnostics.
   * @return a multi-line description of the server state.
   */
  override def toString: String = {
    s"""
      | History Server;
      | provider = $provider
      | cache = $appCache
    """.stripMargin
  }
}

/**
 * The recommended way of starting and stopping a HistoryServer is through the scripts
 * start-history-server.sh and stop-history-server.sh. The path to a base log directory,
 * as well as any other relevant history server configuration, should be specified via
 * the $SPARK_HISTORY_OPTS environment variable. For example:
 *
 *   export SPARK_HISTORY_OPTS="-Dspark.history.fs.logDirectory=/tmp/spark-events"
 *   ./sbin/start-history-server.sh
 *
 * This launches the HistoryServer as a Spark daemon.
 */
object HistoryServer extends Logging {
  private val conf = new SparkConf

  val UI_PATH_PREFIX = "/history"

  def main(argStrings: Array[String]): Unit = {
    Utils.initDaemon(log)
    new HistoryServerArguments(conf, argStrings)
    initSecurity()
    val securityManager = createSecurityManager(conf)

    val providerName = conf.getOption("spark.history.provider")
      .getOrElse(classOf[FsHistoryProvider].getName())
    val provider = Utils.classForName(providerName)
      .getConstructor(classOf[SparkConf])
      .newInstance(conf)
      .asInstanceOf[ApplicationHistoryProvider]

    val port = conf.getInt("spark.history.ui.port", 18080)

    val server = new HistoryServer(conf, provider, securityManager, port)
    server.bind()

    ShutdownHookManager.addShutdownHook { () => server.stop() }

    // Wait until the end of the world... or if the HistoryServer process is manually stopped
    while(true) { Thread.sleep(Int.MaxValue) }
  }

  /**
   * Create a security manager.
   * This turns off security in the SecurityManager, so that the History Server can start
   * in a Spark cluster where security is enabled.
   * @param config configuration for the SecurityManager constructor
   * @return the security manager for use in constructing the History Server.
   */
  private[history] def createSecurityManager(config: SparkConf): SecurityManager = {
<<<<<<< HEAD
=======
    if (config.getBoolean(SecurityManager.SPARK_AUTH_CONF, false)) {
      logDebug(s"Clearing ${SecurityManager.SPARK_AUTH_CONF}")
      config.set(SecurityManager.SPARK_AUTH_CONF, "false")
    }

>>>>>>> 86cd3c08
    if (config.getBoolean("spark.acls.enable", config.getBoolean("spark.ui.acls.enable", false))) {
      logInfo("Either spark.acls.enable or spark.ui.acls.enable is configured, clearing it and " +
        "only using spark.history.ui.acl.enable")
      config.set("spark.acls.enable", "false")
      config.set("spark.ui.acls.enable", "false")
    }

    new SecurityManager(config)
  }

  def initSecurity() {
    // If we are accessing HDFS and it has security enabled (Kerberos), we have to login
    // from a keytab file so that we can access HDFS beyond the kerberos ticket expiration.
    // As long as it is using Hadoop rpc (hdfs://), a relogin will automatically
    // occur from the keytab.
    if (conf.getBoolean("spark.history.kerberos.enabled", false)) {
      // if you have enabled kerberos the following 2 params must be set
      val principalName = conf.get("spark.history.kerberos.principal")
      val keytabFilename = conf.get("spark.history.kerberos.keytab")
      SparkHadoopUtil.get.loginUserFromKeytab(principalName, keytabFilename)
    }
  }

  private[history] def getAttemptURI(appId: String, attemptId: Option[String]): String = {
    val attemptSuffix = attemptId.map { id => s"/$id" }.getOrElse("")
    s"${HistoryServer.UI_PATH_PREFIX}/${appId}${attemptSuffix}"
  }

}<|MERGE_RESOLUTION|>--- conflicted
+++ resolved
@@ -297,14 +297,11 @@
    * @return the security manager for use in constructing the History Server.
    */
   private[history] def createSecurityManager(config: SparkConf): SecurityManager = {
-<<<<<<< HEAD
-=======
     if (config.getBoolean(SecurityManager.SPARK_AUTH_CONF, false)) {
       logDebug(s"Clearing ${SecurityManager.SPARK_AUTH_CONF}")
       config.set(SecurityManager.SPARK_AUTH_CONF, "false")
     }
 
->>>>>>> 86cd3c08
     if (config.getBoolean("spark.acls.enable", config.getBoolean("spark.ui.acls.enable", false))) {
       logInfo("Either spark.acls.enable or spark.ui.acls.enable is configured, clearing it and " +
         "only using spark.history.ui.acl.enable")
