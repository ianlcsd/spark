--- conflicted
+++ resolved
@@ -217,10 +217,6 @@
   /**
    * Get an RDD for a Hadoop-readable dataset from a Hadooop JobConf giving its InputFormat and any
    * other necessary info (e.g. file name for a filesystem-based dataset, table name for HyperTable,
-<<<<<<< HEAD
-   * etc).
-=======
->>>>>>> b0dab1bb
    *
    * '''Note:''' Because Hadoop's RecordReader class re-uses the same Writable object for each
    * record, directly caching the returned RDD will create many references to the same object.
