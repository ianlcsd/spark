--- conflicted
+++ resolved
@@ -21,14 +21,8 @@
 import java.text.SimpleDateFormat
 import java.util.{Date, Random, UUID}
 
-<<<<<<< HEAD
-import org.apache.spark.{SparkConf, SparkEnv, Logging}
-import org.apache.spark.executor.ExecutorExitCode
-import org.apache.spark.network.netty.PathResolver
-=======
 import org.apache.spark.{SparkConf, Logging}
 import org.apache.spark.executor.ExecutorExitCode
->>>>>>> 1056e9ec
 import org.apache.spark.util.Utils
 
 /**
@@ -40,13 +34,8 @@
  * Block files are hashed among the directories listed in spark.local.dir (or in
  * SPARK_LOCAL_DIRS, if it's set).
  */
-<<<<<<< HEAD
-private[spark] class DiskBlockManager(shuffleBlockManager: ShuffleBlockManager, conf: SparkConf)
-  extends PathResolver with Logging {
-=======
 private[spark] class DiskBlockManager(blockManager: BlockManager, conf: SparkConf)
   extends Logging {
->>>>>>> 1056e9ec
 
   private val MAX_DIR_CREATION_ATTEMPTS: Int = 10
   private[spark]
@@ -55,11 +44,7 @@
   /* Create one local directory for each path mentioned in spark.local.dir; then, inside this
    * directory, create multiple subdirectories that we will hash files into, in order to avoid
    * having really large inodes at the top level. */
-<<<<<<< HEAD
-  val localDirs: Array[File] = createLocalDirs(conf)
-=======
   private[spark] val localDirs: Array[File] = createLocalDirs(conf)
->>>>>>> 1056e9ec
   if (localDirs.isEmpty) {
     logError("Failed to create any local dir.")
     System.exit(ExecutorExitCode.DISK_STORE_FAILED_TO_CREATE_DIR)
@@ -120,10 +105,6 @@
   /** Produces a unique block id and File suitable for storing local intermediate results. */
   def createTempLocalBlock(): (TempLocalBlockId, File) = {
     var blockId = new TempLocalBlockId(UUID.randomUUID())
-<<<<<<< HEAD
-    while (getFile(blockId).exists()) {
-      blockId = new TempLocalBlockId(UUID.randomUUID())
-=======
     while (getFile(blockId).exists()) {
       blockId = new TempLocalBlockId(UUID.randomUUID())
     }
@@ -135,23 +116,10 @@
     var blockId = new TempShuffleBlockId(UUID.randomUUID())
     while (getFile(blockId).exists()) {
       blockId = new TempShuffleBlockId(UUID.randomUUID())
->>>>>>> 1056e9ec
     }
     (blockId, getFile(blockId))
   }
 
-<<<<<<< HEAD
-  /** Produces a unique block id and File suitable for storing shuffled intermediate results. */
-  def createTempShuffleBlock(): (TempShuffleBlockId, File) = {
-    var blockId = new TempShuffleBlockId(UUID.randomUUID())
-    while (getFile(blockId).exists()) {
-      blockId = new TempShuffleBlockId(UUID.randomUUID())
-    }
-    (blockId, getFile(blockId))
-  }
-
-=======
->>>>>>> 1056e9ec
   private def createLocalDirs(conf: SparkConf): Array[File] = {
     val dateFormat = new SimpleDateFormat("yyyyMMddHHmmss")
     Utils.getOrCreateLocalRootDirs(conf).flatMap { rootDir =>
