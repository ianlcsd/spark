/*
 * Licensed to the Apache Software Foundation (ASF) under one or more
 * contributor license agreements.  See the NOTICE file distributed with
 * this work for additional information regarding copyright ownership.
 * The ASF licenses this file to You under the Apache License, Version 2.0
 * (the "License"); you may not use this file except in compliance with
 * the License.  You may obtain a copy of the License at
 *
 *    http://www.apache.org/licenses/LICENSE-2.0
 *
 * Unless required by applicable law or agreed to in writing, software
 * distributed under the License is distributed on an "AS IS" BASIS,
 * WITHOUT WARRANTIES OR CONDITIONS OF ANY KIND, either express or implied.
 * See the License for the specific language governing permissions and
 * limitations under the License.
 */

package org.apache.spark.storage

import java.io.{File, InputStream, IOException}
import java.nio.ByteBuffer
import java.util.concurrent.LinkedBlockingQueue
import javax.annotation.concurrent.GuardedBy

import scala.collection.mutable
import scala.collection.mutable.{ArrayBuffer, HashSet, Queue}

import org.apache.spark.{SparkException, TaskContext}
import org.apache.spark.internal.Logging
import org.apache.spark.network.buffer.{FileSegmentManagedBuffer, ManagedBuffer}
import org.apache.spark.network.shuffle.{BlockFetchingListener, ShuffleClient, TempShuffleFileManager}
import org.apache.spark.shuffle.FetchFailedException
import org.apache.spark.util.Utils
import org.apache.spark.util.io.ChunkedByteBufferOutputStream

/**
 * An iterator that fetches multiple blocks. For local blocks, it fetches from the local block
 * manager. For remote blocks, it fetches them using the provided BlockTransferService.
 *
 * This creates an iterator of (BlockID, InputStream) tuples so the caller can handle blocks
 * in a pipelined fashion as they are received.
 *
 * The implementation throttles the remote fetches so they don't exceed maxBytesInFlight to avoid
 * using too much memory.
 *
 * @param context [[TaskContext]], used for metrics update
 * @param shuffleClient [[ShuffleClient]] for fetching remote blocks
 * @param blockManager [[BlockManager]] for reading local blocks
 * @param blocksByAddress list of blocks to fetch grouped by the [[BlockManagerId]].
 *                        For each block we also require the size (in bytes as a long field) in
 *                        order to throttle the memory usage.
 * @param streamWrapper A function to wrap the returned input stream.
 * @param maxBytesInFlight max size (in bytes) of remote blocks to fetch at any given point.
 * @param maxReqsInFlight max number of remote requests to fetch blocks at any given point.
 * @param maxReqSizeShuffleToMem max size (in bytes) of a request that can be shuffled to memory.
 * @param detectCorrupt whether to detect any corruption in fetched blocks.
 */
private[spark]
final class ShuffleBlockFetcherIterator(
    context: TaskContext,
    shuffleClient: ShuffleClient,
    blockManager: BlockManager,
    blocksByAddress: Seq[(BlockManagerId, Seq[(BlockId, Long)])],
    streamWrapper: (BlockId, InputStream) => InputStream,
    maxBytesInFlight: Long,
    maxReqsInFlight: Int,
    maxReqSizeShuffleToMem: Long,
    detectCorrupt: Boolean)
  extends Iterator[(BlockId, InputStream)] with TempShuffleFileManager with Logging {

  import ShuffleBlockFetcherIterator._

  /**
   * Total number of blocks to fetch. This can be smaller than the total number of blocks
   * in [[blocksByAddress]] because we filter out zero-sized blocks in [[initialize]].
   *
   * This should equal localBlocks.size + remoteBlocks.size.
   */
  private[this] var numBlocksToFetch = 0

  /**
   * The number of blocks processed by the caller. The iterator is exhausted when
   * [[numBlocksProcessed]] == [[numBlocksToFetch]].
   */
  private[this] var numBlocksProcessed = 0

  private[this] val startTime = System.currentTimeMillis

  /** Local blocks to fetch, excluding zero-sized blocks. */
  private[this] val localBlocks = new ArrayBuffer[BlockId]()

  /** Remote blocks to fetch, excluding zero-sized blocks. */
  private[this] val remoteBlocks = new HashSet[BlockId]()

  /**
   * A queue to hold our results. This turns the asynchronous model provided by
   * [[org.apache.spark.network.BlockTransferService]] into a synchronous model (iterator).
   */
  private[this] val results = new LinkedBlockingQueue[FetchResult]

  /**
   * Current [[FetchResult]] being processed. We track this so we can release the current buffer
   * in case of a runtime exception when processing the current buffer.
   */
  @volatile private[this] var currentResult: SuccessFetchResult = null

  /**
   * Queue of fetch requests to issue; we'll pull requests off this gradually to make sure that
   * the number of bytes in flight is limited to maxBytesInFlight.
   */
  private[this] val fetchRequests = new Queue[FetchRequest]

  /** Current bytes in flight from our requests */
  private[this] var bytesInFlight = 0L

  /** Current number of requests in flight */
  private[this] var reqsInFlight = 0

  /**
   * The blocks that can't be decompressed successfully, it is used to guarantee that we retry
   * at most once for those corrupted blocks.
   */
  private[this] val corruptedBlocks = mutable.HashSet[BlockId]()

  private[this] val shuffleMetrics = context.taskMetrics().createTempShuffleReadMetrics()

  /**
   * Whether the iterator is still active. If isZombie is true, the callback interface will no
   * longer place fetched blocks into [[results]].
   */
  @GuardedBy("this")
  private[this] var isZombie = false

  /**
   * A set to store the files used for shuffling remote huge blocks. Files in this set will be
   * deleted when cleanup. This is a layer of defensiveness against disk file leaks.
   */
  @GuardedBy("this")
  private[this] val shuffleFilesSet = mutable.HashSet[File]()

  initialize()

  // Decrements the buffer reference count.
  // The currentResult is set to null to prevent releasing the buffer again on cleanup()
  private[storage] def releaseCurrentResultBuffer(): Unit = {
    // Release the current buffer if necessary
    if (currentResult != null) {
      currentResult.buf.release()
    }
    currentResult = null
  }

  override def createTempShuffleFile(): File = {
    blockManager.diskBlockManager.createTempLocalBlock()._2
  }

  override def registerTempShuffleFileToClean(file: File): Boolean = synchronized {
    if (isZombie) {
      false
    } else {
      shuffleFilesSet += file
      true
    }
  }

  /**
   * Mark the iterator as zombie, and release all buffers that haven't been deserialized yet.
   */
  private[this] def cleanup() {
    synchronized {
      isZombie = true
    }
    releaseCurrentResultBuffer()
    // Release buffers in the results queue
    val iter = results.iterator()
    while (iter.hasNext) {
      val result = iter.next()
      result match {
        case SuccessFetchResult(_, address, _, buf, _) =>
          if (address != blockManager.blockManagerId) {
            shuffleMetrics.incRemoteBytesRead(buf.size)
            shuffleMetrics.incRemoteBlocksFetched(1)
          }
          buf.release()
        case _ =>
      }
    }
    shuffleFilesSet.foreach { file =>
      if (!file.delete()) {
        logWarning("Failed to cleanup shuffle fetch temp file " + file.getAbsolutePath())
      }
    }
  }

  private[this] def sendRequest(req: FetchRequest) {
    logDebug("Sending request for %d blocks (%s) from %s".format(
      req.blocks.size, Utils.bytesToString(req.size), req.address.hostPort))
    bytesInFlight += req.size
    reqsInFlight += 1

    // so we can look up the size of each blockID
    val sizeMap = req.blocks.map { case (blockId, size) => (blockId.toString, size) }.toMap
    val remainingBlocks = new HashSet[String]() ++= sizeMap.keys
    val blockIds = req.blocks.map(_._1.toString)
    val address = req.address

    val blockFetchingListener = new BlockFetchingListener {
      override def onBlockFetchSuccess(blockId: String, buf: ManagedBuffer): Unit = {
        // Only add the buffer to results queue if the iterator is not zombie,
        // i.e. cleanup() has not been called yet.
        ShuffleBlockFetcherIterator.this.synchronized {
          if (!isZombie) {
            // Increment the ref count because we need to pass this to a different thread.
            // This needs to be released after use.
            buf.retain()
            remainingBlocks -= blockId
            results.put(new SuccessFetchResult(BlockId(blockId), address, sizeMap(blockId), buf,
              remainingBlocks.isEmpty))
            logDebug("remainingBlocks: " + remainingBlocks)
          }
        }
        logTrace("Got remote block " + blockId + " after " + Utils.getUsedTimeMs(startTime))
      }

      override def onBlockFetchFailure(blockId: String, e: Throwable): Unit = {
        logError(s"Failed to get block(s) from ${req.address.host}:${req.address.port}", e)
        results.put(new FailureFetchResult(BlockId(blockId), address, e))
      }
    }

    // Fetch remote shuffle blocks to disk when the request is too large. Since the shuffle data is
    // already encrypted and compressed over the wire(w.r.t. the related configs), we can just fetch
    // the data and write it to file directly.
    if (req.size > maxReqSizeShuffleToMem) {
      shuffleClient.fetchBlocks(address.host, address.port, address.executorId, blockIds.toArray,
        blockFetchingListener, this)
    } else {
      shuffleClient.fetchBlocks(address.host, address.port, address.executorId, blockIds.toArray,
        blockFetchingListener, null)
    }
  }

  private[this] def splitLocalRemoteBlocks(): ArrayBuffer[FetchRequest] = {
    // Make remote requests at most maxBytesInFlight / 5 in length; the reason to keep them
    // smaller than maxBytesInFlight is to allow multiple, parallel fetches from up to 5
    // nodes, rather than blocking on reading output from one node.
    val targetRequestSize = math.max(maxBytesInFlight / 5, 1L)
    logDebug("maxBytesInFlight: " + maxBytesInFlight + ", targetRequestSize: " + targetRequestSize)

    // Split local and remote blocks. Remote blocks are further split into FetchRequests of size
    // at most maxBytesInFlight in order to limit the amount of data in flight.
    val remoteRequests = new ArrayBuffer[FetchRequest]

    // Tracks total number of blocks (including zero sized blocks)
    var totalBlocks = 0
    for ((address, blockInfos) <- blocksByAddress) {
      totalBlocks += blockInfos.size
      if (address.executorId == blockManager.blockManagerId.executorId) {
        // Filter out zero-sized blocks
        localBlocks ++= blockInfos.filter(_._2 != 0).map(_._1)
        numBlocksToFetch += localBlocks.size
      } else {
        val iterator = blockInfos.iterator
        var curRequestSize = 0L
        var curBlocks = new ArrayBuffer[(BlockId, Long)]
        while (iterator.hasNext) {
          val (blockId, size) = iterator.next()
          // Skip empty blocks
          if (size > 0) {
            curBlocks += ((blockId, size))
            remoteBlocks += blockId
            numBlocksToFetch += 1
            curRequestSize += size
          } else if (size < 0) {
            throw new BlockException(blockId, "Negative block size " + size)
          }
          if (curRequestSize >= targetRequestSize) {
            // Add this FetchRequest
            remoteRequests += new FetchRequest(address, curBlocks)
            curBlocks = new ArrayBuffer[(BlockId, Long)]
            logDebug(s"Creating fetch request of $curRequestSize at $address")
            curRequestSize = 0
          }
        }
        // Add in the final request
        if (curBlocks.nonEmpty) {
          remoteRequests += new FetchRequest(address, curBlocks)
        }
      }
    }
    logInfo(s"Getting $numBlocksToFetch non-empty blocks out of $totalBlocks blocks")
    remoteRequests
  }

  /**
   * Fetch the local blocks while we are fetching remote blocks. This is ok because
   * `ManagedBuffer`'s memory is allocated lazily when we create the input stream, so all we
   * track in-memory are the ManagedBuffer references themselves.
   */
  private[this] def fetchLocalBlocks() {
    val iter = localBlocks.iterator
    while (iter.hasNext) {
      val blockId = iter.next()
      try {
        val buf = blockManager.getBlockData(blockId)
        shuffleMetrics.incLocalBlocksFetched(1)
        shuffleMetrics.incLocalBytesRead(buf.size)
        buf.retain()
        results.put(new SuccessFetchResult(blockId, blockManager.blockManagerId, 0, buf, false))
      } catch {
        case e: Exception =>
          // If we see an exception, stop immediately.
          logError(s"Error occurred while fetching local blocks", e)
          results.put(new FailureFetchResult(blockId, blockManager.blockManagerId, e))
          return
      }
    }
  }

  private[this] def initialize(): Unit = {
    // Add a task completion callback (called in both success case and failure case) to cleanup.
    context.addTaskCompletionListener(_ => cleanup())

    // Split local and remote blocks.
    val remoteRequests = splitLocalRemoteBlocks()
    // Add the remote requests into our queue in a random order
    fetchRequests ++= Utils.randomize(remoteRequests)
    assert ((0 == reqsInFlight) == (0 == bytesInFlight),
      "expected reqsInFlight = 0 but found reqsInFlight = " + reqsInFlight +
      ", expected bytesInFlight = 0 but found bytesInFlight = " + bytesInFlight)

    // Send out initial requests for blocks, up to our maxBytesInFlight
    fetchUpToMaxBytes()

    val numFetches = remoteRequests.size - fetchRequests.size
    logInfo("Started " + numFetches + " remote fetches in" + Utils.getUsedTimeMs(startTime))

    // Get Local Blocks
    fetchLocalBlocks()
    logDebug("Got local blocks in " + Utils.getUsedTimeMs(startTime))
  }

  override def hasNext: Boolean = numBlocksProcessed < numBlocksToFetch

  /**
   * Fetches the next (BlockId, InputStream). If a task fails, the ManagedBuffers
   * underlying each InputStream will be freed by the cleanup() method registered with the
   * TaskCompletionListener. However, callers should close() these InputStreams
   * as soon as they are no longer needed, in order to release memory as early as possible.
   *
   * Throws a FetchFailedException if the next block could not be fetched.
   */
  override def next(): (BlockId, InputStream) = {
    if (!hasNext) {
      throw new NoSuchElementException
<<<<<<< HEAD
    }

    numBlocksProcessed += 1
    val startFetchWait = System.currentTimeMillis()
    currentResult = results.take()
    val result = currentResult
    val stopFetchWait = System.currentTimeMillis()
    shuffleMetrics.incFetchWaitTime(stopFetchWait - startFetchWait)

    result match {
      case SuccessFetchResult(_, address, size, buf, isNetworkReqDone) =>
        if (address != blockManager.blockManagerId) {
          shuffleMetrics.incRemoteBytesRead(buf.size)
          shuffleMetrics.incRemoteBlocksFetched(1)
        }
        bytesInFlight -= size
        if (isNetworkReqDone) {
          reqsInFlight -= 1
          logDebug("Number of requests in flight " + reqsInFlight)
        }
      case _ =>
=======
>>>>>>> 86cd3c08
    }

    numBlocksProcessed += 1

    var result: FetchResult = null
    var input: InputStream = null
    // Take the next fetched result and try to decompress it to detect data corruption,
    // then fetch it one more time if it's corrupt, throw FailureFetchResult if the second fetch
    // is also corrupt, so the previous stage could be retried.
    // For local shuffle block, throw FailureFetchResult for the first IOException.
    while (result == null) {
      val startFetchWait = System.currentTimeMillis()
      result = results.take()
      val stopFetchWait = System.currentTimeMillis()
      shuffleMetrics.incFetchWaitTime(stopFetchWait - startFetchWait)

      result match {
        case r @ SuccessFetchResult(blockId, address, size, buf, isNetworkReqDone) =>
          if (address != blockManager.blockManagerId) {
            shuffleMetrics.incRemoteBytesRead(buf.size)
            shuffleMetrics.incRemoteBlocksFetched(1)
          }
          bytesInFlight -= size
          if (isNetworkReqDone) {
            reqsInFlight -= 1
            logDebug("Number of requests in flight " + reqsInFlight)
          }

          val in = try {
            buf.createInputStream()
          } catch {
            // The exception could only be throwed by local shuffle block
            case e: IOException =>
              assert(buf.isInstanceOf[FileSegmentManagedBuffer])
              logError("Failed to create input stream from local block", e)
              buf.release()
              throwFetchFailedException(blockId, address, e)
          }

          input = streamWrapper(blockId, in)
          // Only copy the stream if it's wrapped by compression or encryption, also the size of
          // block is small (the decompressed block is smaller than maxBytesInFlight)
          if (detectCorrupt && !input.eq(in) && size < maxBytesInFlight / 3) {
            val originalInput = input
            val out = new ChunkedByteBufferOutputStream(64 * 1024, ByteBuffer.allocate)
            try {
              // Decompress the whole block at once to detect any corruption, which could increase
              // the memory usage tne potential increase the chance of OOM.
              // TODO: manage the memory used here, and spill it into disk in case of OOM.
              Utils.copyStream(input, out)
              out.close()
              input = out.toChunkedByteBuffer.toInputStream(dispose = true)
            } catch {
              case e: IOException =>
                buf.release()
                if (buf.isInstanceOf[FileSegmentManagedBuffer]
                  || corruptedBlocks.contains(blockId)) {
                  throwFetchFailedException(blockId, address, e)
                } else {
                  logWarning(s"got an corrupted block $blockId from $address, fetch again", e)
                  corruptedBlocks += blockId
                  fetchRequests += FetchRequest(address, Array((blockId, size)))
                  result = null
                }
            } finally {
              // TODO: release the buf here to free memory earlier
              originalInput.close()
              in.close()
            }
          }

        case FailureFetchResult(blockId, address, e) =>
          throwFetchFailedException(blockId, address, e)
      }

      // Send fetch requests up to maxBytesInFlight
      fetchUpToMaxBytes()
    }

    currentResult = result.asInstanceOf[SuccessFetchResult]
    (currentResult.blockId, new BufferReleasingInputStream(input, this))
  }

  private def fetchUpToMaxBytes(): Unit = {
    // Send fetch requests up to maxBytesInFlight
    while (fetchRequests.nonEmpty &&
      (bytesInFlight == 0 ||
        (reqsInFlight + 1 <= maxReqsInFlight &&
          bytesInFlight + fetchRequests.front.size <= maxBytesInFlight))) {
      sendRequest(fetchRequests.dequeue())
    }
  }

  private def throwFetchFailedException(blockId: BlockId, address: BlockManagerId, e: Throwable) = {
    blockId match {
      case ShuffleBlockId(shufId, mapId, reduceId) =>
        throw new FetchFailedException(address, shufId.toInt, mapId.toInt, reduceId, e)
      case _ =>
        throw new SparkException(
          "Failed to get block " + blockId + ", which is not a shuffle block", e)
    }
  }
}

/**
 * Helper class that ensures a ManagedBuffer is released upon InputStream.close()
 */
private class BufferReleasingInputStream(
    private val delegate: InputStream,
    private val iterator: ShuffleBlockFetcherIterator)
  extends InputStream {
  private[this] var closed = false

  override def read(): Int = delegate.read()

  override def close(): Unit = {
    if (!closed) {
      delegate.close()
      iterator.releaseCurrentResultBuffer()
      closed = true
    }
  }

  override def available(): Int = delegate.available()

  override def mark(readlimit: Int): Unit = delegate.mark(readlimit)

  override def skip(n: Long): Long = delegate.skip(n)

  override def markSupported(): Boolean = delegate.markSupported()

  override def read(b: Array[Byte]): Int = delegate.read(b)

  override def read(b: Array[Byte], off: Int, len: Int): Int = delegate.read(b, off, len)

  override def reset(): Unit = delegate.reset()
}

private[storage]
object ShuffleBlockFetcherIterator {

  /**
   * A request to fetch blocks from a remote BlockManager.
   * @param address remote BlockManager to fetch from.
   * @param blocks Sequence of tuple, where the first element is the block id,
   *               and the second element is the estimated size, used to calculate bytesInFlight.
   */
  case class FetchRequest(address: BlockManagerId, blocks: Seq[(BlockId, Long)]) {
    val size = blocks.map(_._2).sum
  }

  /**
   * Result of a fetch from a remote block.
   */
  private[storage] sealed trait FetchResult {
    val blockId: BlockId
    val address: BlockManagerId
  }

  /**
   * Result of a fetch from a remote block successfully.
   * @param blockId block id
   * @param address BlockManager that the block was fetched from.
   * @param size estimated size of the block, used to calculate bytesInFlight.
   *             Note that this is NOT the exact bytes.
   * @param buf `ManagedBuffer` for the content.
   * @param isNetworkReqDone Is this the last network request for this host in this fetch request.
   */
  private[storage] case class SuccessFetchResult(
      blockId: BlockId,
      address: BlockManagerId,
      size: Long,
      buf: ManagedBuffer,
      isNetworkReqDone: Boolean) extends FetchResult {
    require(buf != null)
    require(size >= 0)
  }

  /**
   * Result of a fetch from a remote block unsuccessfully.
   * @param blockId block id
   * @param address BlockManager that the block was attempted to be fetched from
   * @param e the failure exception
   */
  private[storage] case class FailureFetchResult(
      blockId: BlockId,
      address: BlockManagerId,
      e: Throwable)
    extends FetchResult
}<|MERGE_RESOLUTION|>--- conflicted
+++ resolved
@@ -353,30 +353,6 @@
   override def next(): (BlockId, InputStream) = {
     if (!hasNext) {
       throw new NoSuchElementException
-<<<<<<< HEAD
-    }
-
-    numBlocksProcessed += 1
-    val startFetchWait = System.currentTimeMillis()
-    currentResult = results.take()
-    val result = currentResult
-    val stopFetchWait = System.currentTimeMillis()
-    shuffleMetrics.incFetchWaitTime(stopFetchWait - startFetchWait)
-
-    result match {
-      case SuccessFetchResult(_, address, size, buf, isNetworkReqDone) =>
-        if (address != blockManager.blockManagerId) {
-          shuffleMetrics.incRemoteBytesRead(buf.size)
-          shuffleMetrics.incRemoteBlocksFetched(1)
-        }
-        bytesInFlight -= size
-        if (isNetworkReqDone) {
-          reqsInFlight -= 1
-          logDebug("Number of requests in flight " + reqsInFlight)
-        }
-      case _ =>
-=======
->>>>>>> 86cd3c08
     }
 
     numBlocksProcessed += 1
