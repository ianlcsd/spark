--- conflicted
+++ resolved
@@ -62,13 +62,7 @@
 
   def isDriver: Boolean = { executorId == SparkContext.DRIVER_IDENTIFIER }
 
-<<<<<<< HEAD
-  def isDriver: Boolean = (executorId == "<driver>")
-
-  override def writeExternal(out: ObjectOutput) {
-=======
   override def writeExternal(out: ObjectOutput): Unit = Utils.tryOrIOException {
->>>>>>> 1056e9ec
     out.writeUTF(executorId_)
     out.writeUTF(host_)
     out.writeInt(port_)
