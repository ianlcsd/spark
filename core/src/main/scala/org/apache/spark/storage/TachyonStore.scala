/*
 * Licensed to the Apache Software Foundation (ASF) under one or more
 * contributor license agreements.  See the NOTICE file distributed with
 * this work for additional information regarding copyright ownership.
 * The ASF licenses this file to You under the Apache License, Version 2.0
 * (the "License"); you may not use this file except in compliance with
 * the License.  You may obtain a copy of the License at
 *
 *    http://www.apache.org/licenses/LICENSE-2.0
 *
 * Unless required by applicable law or agreed to in writing, software
 * distributed under the License is distributed on an "AS IS" BASIS,
 * WITHOUT WARRANTIES OR CONDITIONS OF ANY KIND, either express or implied.
 * See the License for the specific language governing permissions and
 * limitations under the License.
 */

package org.apache.spark.storage

import java.io.IOException
import java.nio.ByteBuffer

import com.google.common.io.ByteStreams
import tachyon.client.{ReadType, WriteType}

import org.apache.spark.Logging
import org.apache.spark.util.Utils

/**
 * Stores BlockManager blocks on Tachyon.
 */
private[spark] class TachyonStore(
    blockManager: BlockManager,
    tachyonManager: TachyonBlockManager)
  extends BlockStore(blockManager: BlockManager) with Logging {

  logInfo("TachyonStore started")

  override def getSize(blockId: BlockId): Long = {
    tachyonManager.getFile(blockId.name).length
  }

  override def putBytes(blockId: BlockId, bytes: ByteBuffer, level: StorageLevel): PutResult = {
    putIntoTachyonStore(blockId, bytes, returnValues = true)
  }

  override def putArray(
      blockId: BlockId,
      values: Array[Any],
      level: StorageLevel,
      returnValues: Boolean): PutResult = {
    putIterator(blockId, values.toIterator, level, returnValues)
  }

  override def putIterator(
      blockId: BlockId,
      values: Iterator[Any],
      level: StorageLevel,
      returnValues: Boolean): PutResult = {
    logDebug(s"Attempting to write values for block $blockId")
    val bytes = blockManager.dataSerialize(blockId, values)
    putIntoTachyonStore(blockId, bytes, returnValues)
  }

  private def putIntoTachyonStore(
      blockId: BlockId,
      bytes: ByteBuffer,
      returnValues: Boolean): PutResult = {
    // So that we do not modify the input offsets !
    // duplicate does not copy buffer, so inexpensive
    val byteBuffer = bytes.duplicate()
    byteBuffer.rewind()
    logDebug(s"Attempting to put block $blockId into Tachyon")
    val startTime = System.currentTimeMillis
    val file = tachyonManager.getFile(blockId)
    val os = file.getOutStream(WriteType.TRY_CACHE)
    os.write(byteBuffer.array())
    os.close()
    val finishTime = System.currentTimeMillis
    logDebug("Block %s stored as %s file in Tachyon in %d ms".format(
      blockId, Utils.bytesToString(byteBuffer.limit), finishTime - startTime))

    if (returnValues) {
      PutResult(bytes.limit(), Right(bytes.duplicate()))
    } else {
      PutResult(bytes.limit(), null)
    }
  }

  override def remove(blockId: BlockId): Boolean = {
    val file = tachyonManager.getFile(blockId)
    if (tachyonManager.fileExists(file)) {
      tachyonManager.removeFile(file)
    } else {
      false
    }
  }

  override def getValues(blockId: BlockId): Option[Iterator[Any]] = {
    getBytes(blockId).map(buffer => blockManager.dataDeserialize(blockId, buffer))
  }

  override def getBytes(blockId: BlockId): Option[ByteBuffer] = {
    val file = tachyonManager.getFile(blockId)
    if (file == null || file.getLocationHosts.size == 0) {
      return None
    }
    val is = file.getInStream(ReadType.CACHE)
    assert (is != null)
    try {
      val size = file.length
      val bs = new Array[Byte](size.asInstanceOf[Int])
      ByteStreams.readFully(is, bs)
      Some(ByteBuffer.wrap(bs))
    } catch {
      case ioe: IOException =>
        logWarning(s"Failed to fetch the block $blockId from Tachyon", ioe)
        None
<<<<<<< HEAD
=======
    } finally {
      is.close()
>>>>>>> 1056e9ec
    }
  }

  override def contains(blockId: BlockId): Boolean = {
    val file = tachyonManager.getFile(blockId)
    tachyonManager.fileExists(file)
  }
}<|MERGE_RESOLUTION|>--- conflicted
+++ resolved
@@ -116,11 +116,8 @@
       case ioe: IOException =>
         logWarning(s"Failed to fetch the block $blockId from Tachyon", ioe)
         None
-<<<<<<< HEAD
-=======
     } finally {
       is.close()
->>>>>>> 1056e9ec
     }
   }
 
