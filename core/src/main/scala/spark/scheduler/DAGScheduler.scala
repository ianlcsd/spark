--- conflicted
+++ resolved
@@ -439,17 +439,12 @@
       if (event != null) {
         logDebug("Got event of type " + event.getClass.getName)
       }
-<<<<<<< HEAD
-
-      if (event != null && processEvent(event)) return
-=======
       this.synchronized { // needed in case other threads makes calls into methods of this class
         if (event != null) {
           if (processEvent(event)) {
             return
           }
         }
->>>>>>> baa84e7e
 
         val time = System.currentTimeMillis() // TODO: use a pluggable clock for testability
         // Periodically resubmit failed stages if some map output fetches have failed and we have
