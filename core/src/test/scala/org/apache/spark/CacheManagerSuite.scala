/*
 * Licensed to the Apache Software Foundation (ASF) under one or more
 * contributor license agreements.  See the NOTICE file distributed with
 * this work for additional information regarding copyright ownership.
 * The ASF licenses this file to You under the Apache License, Version 2.0
 * (the "License"); you may not use this file except in compliance with
 * the License.  You may obtain a copy of the License at
 *
 *    http://www.apache.org/licenses/LICENSE-2.0
 *
 * Unless required by applicable law or agreed to in writing, software
 * distributed under the License is distributed on an "AS IS" BASIS,
 * WITHOUT WARRANTIES OR CONDITIONS OF ANY KIND, either express or implied.
 * See the License for the specific language governing permissions and
 * limitations under the License.
 */

package org.apache.spark

import org.scalatest.{BeforeAndAfter, FunSuite}
import org.scalatest.mock.EasyMockSugar

import org.apache.spark.executor.{DataReadMethod, TaskMetrics}
import org.apache.spark.rdd.RDD
import org.apache.spark.storage._

// TODO: Test the CacheManager's thread-safety aspects
class CacheManagerSuite extends FunSuite with BeforeAndAfter with EasyMockSugar {
  var sc : SparkContext = _
  var blockManager: BlockManager = _
  var cacheManager: CacheManager = _
  var split: Partition = _
  /** An RDD which returns the values [1, 2, 3, 4]. */
  var rdd: RDD[Int] = _
  var rdd2: RDD[Int] = _
  var rdd3: RDD[Int] = _

  before {
    sc = new SparkContext("local", "test")
    blockManager = mock[BlockManager]
    cacheManager = new CacheManager(blockManager)
    split = new Partition { override def index: Int = 0 }
    rdd = new RDD[Int](sc, Nil) {
      override def getPartitions: Array[Partition] = Array(split)
      override val getDependencies = List[Dependency[_]]()
      override def compute(split: Partition, context: TaskContext) = Array(1, 2, 3, 4).iterator
    }
    rdd2 = new RDD[Int](sc, List(new OneToOneDependency(rdd))) {
      override def getPartitions: Array[Partition] = firstParent[Int].partitions
      override def compute(split: Partition, context: TaskContext) =
        firstParent[Int].iterator(split, context)
    }.cache()
    rdd3 = new RDD[Int](sc, List(new OneToOneDependency(rdd2))) {
      override def getPartitions: Array[Partition] = firstParent[Int].partitions
      override def compute(split: Partition, context: TaskContext) =
        firstParent[Int].iterator(split, context)
    }.cache()
  }

  after {
    sc.stop()
  }

  test("get uncached rdd") {
    // Do not mock this test, because attempting to match Array[Any], which is not covariant,
    // in blockManager.put is a losing battle. You have been warned.
    blockManager = sc.env.blockManager
    cacheManager = sc.env.cacheManager
    val context = new TaskContextImpl(0, 0, 0)
    val computeValue = cacheManager.getOrCompute(rdd, split, context, StorageLevel.MEMORY_ONLY)
    val getValue = blockManager.get(RDDBlockId(rdd.id, split.index))
    assert(computeValue.toList === List(1, 2, 3, 4))
    assert(getValue.isDefined, "Block cached from getOrCompute is not found!")
    assert(getValue.get.data.toList === List(1, 2, 3, 4))
  }

  test("get cached rdd") {
    expecting {
      val result = new BlockResult(Array(5, 6, 7).iterator, DataReadMethod.Memory, 12)
      blockManager.get(RDDBlockId(0, 0)).andReturn(Some(result))
    }

    whenExecuting(blockManager) {
      val context = new TaskContextImpl(0, 0, 0)
      val value = cacheManager.getOrCompute(rdd, split, context, StorageLevel.MEMORY_ONLY)
      assert(value.toList === List(5, 6, 7))
    }
  }

  test("get uncached local rdd") {
    expecting {
      // Local computation should not persist the resulting value, so don't expect a put().
      blockManager.get(RDDBlockId(0, 0)).andReturn(None)
    }

    whenExecuting(blockManager) {
      val context = new TaskContextImpl(0, 0, 0, true)
      val value = cacheManager.getOrCompute(rdd, split, context, StorageLevel.MEMORY_ONLY)
      assert(value.toList === List(1, 2, 3, 4))
    }
  }

  test("verify task metrics updated correctly") {
    cacheManager = sc.env.cacheManager
<<<<<<< HEAD
    val context = new TaskContext(0, 0, 0)
=======
    val context = new TaskContextImpl(0, 0, 0)
>>>>>>> 1056e9ec
    cacheManager.getOrCompute(rdd3, split, context, StorageLevel.MEMORY_ONLY)
    assert(context.taskMetrics.updatedBlocks.getOrElse(Seq()).size === 2)
  }
}<|MERGE_RESOLUTION|>--- conflicted
+++ resolved
@@ -102,11 +102,7 @@
 
   test("verify task metrics updated correctly") {
     cacheManager = sc.env.cacheManager
-<<<<<<< HEAD
-    val context = new TaskContext(0, 0, 0)
-=======
     val context = new TaskContextImpl(0, 0, 0)
->>>>>>> 1056e9ec
     cacheManager.getOrCompute(rdd3, split, context, StorageLevel.MEMORY_ONLY)
     assert(context.taskMetrics.updatedBlocks.getOrElse(Seq()).size === 2)
   }
