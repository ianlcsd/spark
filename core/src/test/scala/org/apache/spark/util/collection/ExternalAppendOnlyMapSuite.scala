--- conflicted
+++ resolved
@@ -42,10 +42,7 @@
     conf.set("spark.serializer.objectStreamReset", "1")
     conf.set("spark.serializer", "org.apache.spark.serializer.JavaSerializer")
     conf.set("spark.shuffle.spill.compress", codec.isDefined.toString)
-<<<<<<< HEAD
-=======
     conf.set("spark.shuffle.compress", codec.isDefined.toString)
->>>>>>> 1056e9ec
     codec.foreach { c => conf.set("spark.io.compression.codec", c) }
     // Ensure that we actually have multiple batches per spill file
     conf.set("spark.shuffle.spill.batchSize", "10")
