--- conflicted
+++ resolved
@@ -37,23 +37,15 @@
 import org.mockito.Mockito.{doAnswer, mock, spy, when}
 import org.mockito.stubbing.Answer
 
-<<<<<<< HEAD
-import org.scalatest.{BeforeAndAfter, FunSuite, PrivateMethodTester}
-=======
 import org.mockito.Mockito.{mock, when}
 
 import org.scalatest.{BeforeAndAfter, FunSuite, Matchers, PrivateMethodTester}
->>>>>>> 1056e9ec
 import org.scalatest.concurrent.Eventually._
 import org.scalatest.concurrent.Timeouts._
 
 import org.apache.spark.{MapOutputTrackerMaster, SparkConf, SparkContext, SecurityManager}
 import org.apache.spark.executor.DataReadMethod
-<<<<<<< HEAD
-import org.apache.spark.network.{Message, ConnectionManagerId}
-=======
 import org.apache.spark.network.nio.NioBlockTransferService
->>>>>>> 1056e9ec
 import org.apache.spark.scheduler.LiveListenerBus
 import org.apache.spark.serializer.{JavaSerializer, KryoSerializer}
 import org.apache.spark.shuffle.hash.HashShuffleManager
@@ -83,11 +75,6 @@
   implicit def StringToBlockId(value: String): BlockId = new TestBlockId(value)
   def rdd(rddId: Int, splitId: Int) = RDDBlockId(rddId, splitId)
 
-<<<<<<< HEAD
-  private def makeBlockManager(maxMem: Long, name: String = "<driver>"): BlockManager = {
-    new BlockManager(name, actorSystem, master, serializer, maxMem, conf, securityMgr,
-      mapOutputTracker, shuffleManager)
-=======
   private def makeBlockManager(
       maxMem: Long,
       name: String = SparkContext.DRIVER_IDENTIFIER): BlockManager = {
@@ -96,7 +83,6 @@
       mapOutputTracker, shuffleManager, transfer, securityMgr, 0)
     manager.initialize("app-id")
     manager
->>>>>>> 1056e9ec
   }
 
   before {
@@ -813,15 +799,10 @@
 
   test("block store put failure") {
     // Use Java serializer so we can create an unserializable error.
-<<<<<<< HEAD
-    store = new BlockManager("<driver>", actorSystem, master, new JavaSerializer(conf), 1200, conf,
-      securityMgr, mapOutputTracker, shuffleManager)
-=======
     val transfer = new NioBlockTransferService(conf, securityMgr)
     store = new BlockManager(SparkContext.DRIVER_IDENTIFIER, actorSystem, master,
       new JavaSerializer(conf), 1200, conf, mapOutputTracker, shuffleManager, transfer, securityMgr,
       0)
->>>>>>> 1056e9ec
 
     // The put should fail since a1 is not serializable.
     class UnserializableClass
@@ -851,13 +832,6 @@
     // be nice to refactor classes involved in disk storage in a way that
     // allows for easier testing.
     val blockManager = mock(classOf[BlockManager])
-<<<<<<< HEAD
-    val shuffleBlockManager = mock(classOf[ShuffleBlockManager])
-    when(shuffleBlockManager.conf).thenReturn(conf)
-    val diskBlockManager = new DiskBlockManager(shuffleBlockManager, conf)
-
-=======
->>>>>>> 1056e9ec
     when(blockManager.conf).thenReturn(conf.clone.set(confKey, 0.toString))
     val diskBlockManager = new DiskBlockManager(blockManager, conf)
 
@@ -1066,7 +1040,7 @@
 
     // Test when exception was thrown during processing block messages
     var ackMessage = worker.onBlockMessageReceive(reqBufferMessage, connManagerId)
-    
+
     assert(ackMessage.isDefined, "When Exception was thrown in " +
       "BlockManagerWorker#processBlockMessage, " +
       "ackMessage should be defined")
