--- conflicted
+++ resolved
@@ -28,13 +28,6 @@
 
 class ExecutorRunnerTest extends FunSuite {
   test("command includes appId") {
-<<<<<<< HEAD
-    def f(s:String) = new File(s)
-    val sparkHome = sys.props.getOrElse("spark.test.home", fail("spark.test.home is not set!"))
-    val appDesc = new ApplicationDescription("app name", Some(8), 500,
-      Command("foo", Seq(), Map(), Seq(), Seq(), Seq()), "appUiUrl")
-=======
->>>>>>> 1056e9ec
     val appId = "12345-worker321-9876"
     val sparkHome = sys.props.getOrElse("spark.test.home", fail("spark.test.home is not set!"))
     val appDesc = new ApplicationDescription("app name", Some(8), 500,
