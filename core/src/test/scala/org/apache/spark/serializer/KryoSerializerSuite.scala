/*
 * Licensed to the Apache Software Foundation (ASF) under one or more
 * contributor license agreements.  See the NOTICE file distributed with
 * this work for additional information regarding copyright ownership.
 * The ASF licenses this file to You under the Apache License, Version 2.0
 * (the "License"); you may not use this file except in compliance with
 * the License.  You may obtain a copy of the License at
 *
 *    http://www.apache.org/licenses/LICENSE-2.0
 *
 * Unless required by applicable law or agreed to in writing, software
 * distributed under the License is distributed on an "AS IS" BASIS,
 * WITHOUT WARRANTIES OR CONDITIONS OF ANY KIND, either express or implied.
 * See the License for the specific language governing permissions and
 * limitations under the License.
 */

package org.apache.spark.serializer

import scala.collection.mutable
import scala.reflect.ClassTag

import com.esotericsoftware.kryo.Kryo
import org.scalatest.FunSuite

import org.apache.spark.{SparkConf, SharedSparkContext}
import org.apache.spark.serializer.KryoTest._


class KryoSerializerSuite extends FunSuite with SharedSparkContext {
  conf.set("spark.serializer", "org.apache.spark.serializer.KryoSerializer")
  conf.set("spark.kryo.registrator", classOf[MyRegistrator].getName)

  test("basic types") {
    val ser = new KryoSerializer(conf).newInstance()
    def check[T: ClassTag](t: T) {
      assert(ser.deserialize[T](ser.serialize(t)) === t)
    }
    check(1)
    check(1L)
    check(1.0f)
    check(1.0)
    check(1.toByte)
    check(1.toShort)
    check("")
    check("hello")
    check(Integer.MAX_VALUE)
    check(Integer.MIN_VALUE)
    check(java.lang.Long.MAX_VALUE)
    check(java.lang.Long.MIN_VALUE)
    check[String](null)
    check(Array(1, 2, 3))
    check(Array(1L, 2L, 3L))
    check(Array(1.0, 2.0, 3.0))
    check(Array(1.0f, 2.9f, 3.9f))
    check(Array("aaa", "bbb", "ccc"))
    check(Array("aaa", "bbb", null))
    check(Array(true, false, true))
    check(Array('a', 'b', 'c'))
    check(Array[Int]())
    check(Array(Array("1", "2"), Array("1", "2", "3", "4")))
  }

  test("pairs") {
    val ser = new KryoSerializer(conf).newInstance()
    def check[T: ClassTag](t: T) {
      assert(ser.deserialize[T](ser.serialize(t)) === t)
    }
    check((1, 1))
    check((1, 1L))
    check((1L, 1))
    check((1L,  1L))
    check((1.0, 1))
    check((1, 1.0))
    check((1.0, 1.0))
    check((1.0, 1L))
    check((1L, 1.0))
    check((1.0, 1L))
    check(("x", 1))
    check(("x", 1.0))
    check(("x", 1L))
    check((1, "x"))
    check((1.0, "x"))
    check((1L, "x"))
    check(("x", "x"))
  }

  test("Scala data structures") {
    val ser = new KryoSerializer(conf).newInstance()
    def check[T: ClassTag](t: T) {
      assert(ser.deserialize[T](ser.serialize(t)) === t)
    }
    check(List[Int]())
    check(List[Int](1, 2, 3))
    check(List[String]())
    check(List[String]("x", "y", "z"))
    check(None)
    check(Some(1))
    check(Some("hi"))
    check(mutable.ArrayBuffer(1, 2, 3))
    check(mutable.ArrayBuffer("1", "2", "3"))
    check(mutable.Map())
    check(mutable.Map(1 -> "one", 2 -> "two"))
    check(mutable.Map("one" -> 1, "two" -> 2))
    check(mutable.HashMap(1 -> "one", 2 -> "two"))
    check(mutable.HashMap("one" -> 1, "two" -> 2))
    check(List(Some(mutable.HashMap(1->1, 2->2)), None, Some(mutable.HashMap(3->4))))
    check(List(mutable.HashMap("one" -> 1, "two" -> 2),mutable.HashMap(1->"one",2->"two",3->"three")))
  }

  test("ranges") {
    val ser = new KryoSerializer(conf).newInstance()
    def check[T: ClassTag](t: T) {
      assert(ser.deserialize[T](ser.serialize(t)) === t)
      // Check that very long ranges don't get written one element at a time
      assert(ser.serialize(t).limit < 100)
    }
    check(1 to 1000000)
    check(1 to 1000000 by 2)
    check(1 until 1000000)
    check(1 until 1000000 by 2)
    check(1L to 1000000L)
    check(1L to 1000000L by 2L)
    check(1L until 1000000L)
    check(1L until 1000000L by 2L)
    check(1.0 to 1000000.0 by 1.0)
    check(1.0 to 1000000.0 by 2.0)
    check(1.0 until 1000000.0 by 1.0)
    check(1.0 until 1000000.0 by 2.0)
  }

  test("asJavaIterable") {
    // Serialize a collection wrapped by asJavaIterable
    val ser = new KryoSerializer(conf).newInstance()
    val a = ser.serialize(scala.collection.convert.WrapAsJava.asJavaIterable(Seq(12345)))
    val b = ser.deserialize[java.lang.Iterable[Int]](a)
    assert(b.iterator().next() === 12345)

    // Serialize a normal Java collection
    val col = new java.util.ArrayList[Int]
    col.add(54321)
    val c = ser.serialize(col)
    val d = ser.deserialize[java.lang.Iterable[Int]](c)
    assert(b.iterator().next() === 12345)
  }

  test("custom registrator") {
    val ser = new KryoSerializer(conf).newInstance()
    def check[T: ClassTag](t: T) {
      assert(ser.deserialize[T](ser.serialize(t)) === t)
    }

    check(CaseClass(17, "hello"))

    val c1 = new ClassWithNoArgConstructor
    c1.x = 32
    check(c1)

    val c2 = new ClassWithoutNoArgConstructor(47)
    check(c2)

    val hashMap = new java.util.HashMap[String, String]
    hashMap.put("foo", "bar")
    check(hashMap)

    System.clearProperty("spark.kryo.registrator")
  }

  test("kryo with collect") {
    val control = 1 :: 2 :: Nil
    val result = sc.parallelize(control, 2).map(new ClassWithoutNoArgConstructor(_)).collect().map(_.x)
    assert(control === result.toSeq)
  }

  test("kryo with parallelize") {
    val control = 1 :: 2 :: Nil
    val result = sc.parallelize(control.map(new ClassWithoutNoArgConstructor(_))).map(_.x).collect()
    assert (control === result.toSeq)
  }

  test("kryo with parallelize for specialized tuples") {
    assert (sc.parallelize( Array((1, 11), (2, 22), (3, 33)) ).count === 3)
  }

  test("kryo with parallelize for primitive arrays") {
    assert (sc.parallelize( Array(1, 2, 3) ).count === 3)
  }

  test("kryo with collect for specialized tuples") {
    assert (sc.parallelize( Array((1, 11), (2, 22), (3, 33)) ).collect().head === (1, 11))
  }

  test("kryo with SerializableHyperLogLog") {
    assert(sc.parallelize( Array(1, 2, 3, 2, 3, 3, 2, 3, 1) ).countApproxDistinct(0.01) === 3)
  }

  test("kryo with reduce") {
    val control = 1 :: 2 :: Nil
    val result = sc.parallelize(control, 2).map(new ClassWithoutNoArgConstructor(_))
        .reduce((t1, t2) => new ClassWithoutNoArgConstructor(t1.x + t2.x)).x
    assert(control.sum === result)
  }

  test("kryo with fold") {
    val control = 1 :: 2 :: Nil
    // zeroValue must not be a ClassWithoutNoArgConstructor instance because it will be
    // serialized by spark.closure.serializer but spark.closure.serializer only supports
    // the default Java serializer.
    val result = sc.parallelize(control, 2).map(new ClassWithoutNoArgConstructor(_))
      .fold(null)((t1, t2) => {
      val t1x = if (t1 == null) 0 else t1.x
      new ClassWithoutNoArgConstructor(t1x + t2.x)
    }).x
    assert(control.sum === result)
  }

  test("kryo with nonexistent custom registrator should fail") {
<<<<<<< HEAD
    import org.apache.spark.{SparkConf, SparkException}

    val conf = new SparkConf(false)
    conf.set("spark.kryo.registrator", "this.class.does.not.exist")
    
    val thrown = intercept[SparkException](new KryoSerializer(conf).newInstance())
    assert(thrown.getMessage.contains("Failed to invoke this.class.does.not.exist"))
=======
    import org.apache.spark.SparkException

    val conf = new SparkConf(false)
    conf.set("spark.kryo.registrator", "this.class.does.not.exist")

    val thrown = intercept[SparkException](new KryoSerializer(conf).newInstance())
    assert(thrown.getMessage.contains("Failed to register classes with Kryo"))
>>>>>>> 1056e9ec
  }

  test("default class loader can be set by a different thread") {
    val ser = new KryoSerializer(new SparkConf)

    // First serialize the object
    val serInstance = ser.newInstance()
    val bytes = serInstance.serialize(new ClassLoaderTestingObject)

    // Deserialize the object to make sure normal deserialization works
    serInstance.deserialize[ClassLoaderTestingObject](bytes)

    // Set a special, broken ClassLoader and make sure we get an exception on deserialization
    ser.setDefaultClassLoader(new ClassLoader() {
      override def loadClass(name: String) = throw new UnsupportedOperationException
    })
    intercept[UnsupportedOperationException] {
      ser.newInstance().deserialize[ClassLoaderTestingObject](bytes)
    }
  }
}


class ClassLoaderTestingObject


object KryoTest {

  case class CaseClass(i: Int, s: String) {}

  class ClassWithNoArgConstructor {
    var x: Int = 0
    override def equals(other: Any) = other match {
      case c: ClassWithNoArgConstructor => x == c.x
      case _ => false
    }
  }

  class ClassWithoutNoArgConstructor(val x: Int) {
    override def equals(other: Any) = other match {
      case c: ClassWithoutNoArgConstructor => x == c.x
      case _ => false
    }
  }

  class MyRegistrator extends KryoRegistrator {
    override def registerClasses(k: Kryo) {
      k.register(classOf[CaseClass])
      k.register(classOf[ClassWithNoArgConstructor])
      k.register(classOf[ClassWithoutNoArgConstructor])
      k.register(classOf[java.util.HashMap[_, _]])
    }
  }
}<|MERGE_RESOLUTION|>--- conflicted
+++ resolved
@@ -215,23 +215,13 @@
   }
 
   test("kryo with nonexistent custom registrator should fail") {
-<<<<<<< HEAD
-    import org.apache.spark.{SparkConf, SparkException}
+    import org.apache.spark.SparkException
 
     val conf = new SparkConf(false)
     conf.set("spark.kryo.registrator", "this.class.does.not.exist")
-    
-    val thrown = intercept[SparkException](new KryoSerializer(conf).newInstance())
-    assert(thrown.getMessage.contains("Failed to invoke this.class.does.not.exist"))
-=======
-    import org.apache.spark.SparkException
-
-    val conf = new SparkConf(false)
-    conf.set("spark.kryo.registrator", "this.class.does.not.exist")
 
     val thrown = intercept[SparkException](new KryoSerializer(conf).newInstance())
     assert(thrown.getMessage.contains("Failed to register classes with Kryo"))
->>>>>>> 1056e9ec
   }
 
   test("default class loader can be set by a different thread") {
