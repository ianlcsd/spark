--- conflicted
+++ resolved
@@ -141,15 +141,11 @@
 
     val listener = new SaveTaskEvents
     sc.addSparkListener(listener)
- 
+
     // Make a task whose result is larger than the akka frame size
     System.setProperty("spark.akka.frameSize", "1")
     val akkaFrameSize =
-<<<<<<< HEAD
-      sc.env.actorSystem.settings.config.getBytes("akka.remote.netty.message-frame-size").toInt
-=======
       sc.env.actorSystem.settings.config.getBytes("akka.remote.netty.tcp.maximum-frame-size").toInt
->>>>>>> 2fd781d3
     val result = sc.parallelize(Seq(1), 1).map(x => 1.to(akkaFrameSize).toArray).reduce((x,y) => x)
     assert(result === 1.to(akkaFrameSize).toArray)
 
@@ -167,7 +163,7 @@
 
     val listener = new SaveTaskEvents
     sc.addSparkListener(listener)
- 
+
     // Make a task whose result is larger than the akka frame size
     val result = sc.parallelize(Seq(1), 1).map(x => 2 * x).reduce((x, y) => x)
     assert(result === 2)
