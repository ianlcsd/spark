--- conflicted
+++ resolved
@@ -92,13 +92,6 @@
     </dependency>
     <dependency>
       <groupId>${akka.group}</groupId>
-<<<<<<< HEAD
-      <artifactId>akka-actor_${scala.binary.version}</artifactId>
-    </dependency>
-    <dependency>
-      <groupId>${akka.group}</groupId>
-=======
->>>>>>> 7a8169be
       <artifactId>akka-remote_${scala.binary.version}</artifactId>
     </dependency>
     <dependency>
