--- conflicted
+++ resolved
@@ -21,11 +21,7 @@
   <parent>
     <groupId>org.apache.spark</groupId>
     <artifactId>spark-parent</artifactId>
-<<<<<<< HEAD
-    <version>0.8.0-candidate-csd-7-SNAPSHOT</version>
-=======
-    <version>0.8.1-incubating-SNAPSHOT</version>
->>>>>>> c71efa1a
+    <version>0.8.0-csd-1-SNAPSHOT</version>
     <relativePath>../pom.xml</relativePath>
   </parent>
 
