#!/usr/bin/env python
# -*- coding: utf-8 -*-

#
# Licensed to the Apache Software Foundation (ASF) under one
# or more contributor license agreements.  See the NOTICE file
# distributed with this work for additional information
# regarding copyright ownership.  The ASF licenses this file
# to you under the Apache License, Version 2.0 (the
# "License"); you may not use this file except in compliance
# with the License.  You may obtain a copy of the License at
#
#     http://www.apache.org/licenses/LICENSE-2.0
#
# Unless required by applicable law or agreed to in writing, software
# distributed under the License is distributed on an "AS IS" BASIS,
# WITHOUT WARRANTIES OR CONDITIONS OF ANY KIND, either express or implied.
# See the License for the specific language governing permissions and
# limitations under the License.
#

from __future__ import with_statement

import logging
import os
import pipes
import random
import shutil
import subprocess
import sys
import tempfile
import time
import urllib2
from optparse import OptionParser
from sys import stderr
import boto
from boto.ec2.blockdevicemapping import BlockDeviceMapping, EBSBlockDeviceType
from boto import ec2

class UsageError(Exception):
  pass

# A URL prefix from which to fetch AMI information
AMI_PREFIX = "https://raw.github.com/mesos/spark-ec2/v2/ami-list"

# Configure and parse our command-line arguments
def parse_args():
  parser = OptionParser(usage="spark-ec2 [options] <action> <cluster_name>"
      + "\n\n<action> can be: launch, destroy, login, stop, start, get-master",
      add_help_option=False)
  parser.add_option("-h", "--help", action="help",
                    help="Show this help message and exit")
  parser.add_option("-s", "--slaves", type="int", default=1,
      help="Number of slaves to launch (default: 1)")
  parser.add_option("-w", "--wait", type="int", default=120,
      help="Seconds to wait for nodes to start (default: 120)")
  parser.add_option("-k", "--key-pair",
      help="Key pair to use on instances")
  parser.add_option("-i", "--identity-file",
      help="SSH private key file to use for logging into instances")
  parser.add_option("-t", "--instance-type", default="m1.large",
      help="Type of instance to launch (default: m1.large). " +
           "WARNING: must be 64-bit; small instances won't work")
  parser.add_option("-m", "--master-instance-type", default="",
      help="Master instance type (leave empty for same as instance-type)")
  parser.add_option("-r", "--region", default="us-east-1",
      help="EC2 region zone to launch instances in")
  parser.add_option("-z", "--zone", default="",
      help="Availability zone to launch instances in, or 'all' to spread " +
           "slaves across multiple (an additional $0.01/Gb for bandwidth" +
           "between zones applies)")
  parser.add_option("-a", "--ami", help="Amazon Machine Image ID to use")
<<<<<<< HEAD
  parser.add_option("-v", "--spark-version", default="0.9.1",
=======
  parser.add_option("-v", "--spark-version", default="1.0.0",
>>>>>>> d08e9604
      help="Version of Spark to use: 'X.Y.Z' or a specific git hash")
  parser.add_option("--spark-git-repo",
      default="https://github.com/apache/spark",
      help="Github repo from which to checkout supplied commit hash")
  parser.add_option("--hadoop-major-version", default="1",
      help="Major version of Hadoop (default: 1)")
  parser.add_option("-D", metavar="[ADDRESS:]PORT", dest="proxy_port",
      help="Use SSH dynamic port forwarding to create a SOCKS proxy at " +
            "the given local address (for use with login)")
  parser.add_option("--resume", action="store_true", default=False,
      help="Resume installation on a previously launched cluster " +
           "(for debugging)")
  parser.add_option("--ebs-vol-size", metavar="SIZE", type="int", default=0,
      help="Attach a new EBS volume of size SIZE (in GB) to each node as " +
           "/vol. The volumes will be deleted when the instances terminate. " +
           "Only possible on EBS-backed AMIs.")
  parser.add_option("--swap", metavar="SWAP", type="int", default=1024,
      help="Swap space to set up per node, in MB (default: 1024)")
  parser.add_option("--spot-price", metavar="PRICE", type="float",
      help="If specified, launch slaves as spot instances with the given " +
            "maximum price (in dollars)")
  parser.add_option("--ganglia", action="store_true", default=True,
      help="Setup Ganglia monitoring on cluster (default: on). NOTE: " +
           "the Ganglia page will be publicly accessible")
  parser.add_option("--no-ganglia", action="store_false", dest="ganglia",
      help="Disable Ganglia monitoring for the cluster")
  parser.add_option("-u", "--user", default="root",
      help="The SSH user you want to connect as (default: root)")
  parser.add_option("--delete-groups", action="store_true", default=False,
      help="When destroying a cluster, delete the security groups that were created")
  parser.add_option("--use-existing-master", action="store_true", default=False,
      help="Launch fresh slaves, but use an existing stopped master if possible")
  parser.add_option("--worker-instances", type="int", default=1,
      help="Number of instances per worker: variable SPARK_WORKER_INSTANCES (default: 1)")
  parser.add_option("--master-opts", type="string", default="",
      help="Extra options to give to master through SPARK_MASTER_OPTS variable (e.g -Dspark.worker.timeout=180)")



  (opts, args) = parser.parse_args()
  if len(args) != 2:
    parser.print_help()
    sys.exit(1)
  (action, cluster_name) = args

  # Boto config check
  # http://boto.cloudhackers.com/en/latest/boto_config_tut.html
  home_dir = os.getenv('HOME')
  if home_dir == None or not os.path.isfile(home_dir + '/.boto'):
    if not os.path.isfile('/etc/boto.cfg'):
      if os.getenv('AWS_ACCESS_KEY_ID') == None:
        print >> stderr, ("ERROR: The environment variable AWS_ACCESS_KEY_ID " +
                          "must be set")
        sys.exit(1)
      if os.getenv('AWS_SECRET_ACCESS_KEY') == None:
        print >> stderr, ("ERROR: The environment variable AWS_SECRET_ACCESS_KEY " +
                          "must be set")
        sys.exit(1)
  return (opts, action, cluster_name)


# Get the EC2 security group of the given name, creating it if it doesn't exist
def get_or_make_group(conn, name):
  groups = conn.get_all_security_groups()
  group = [g for g in groups if g.name == name]
  if len(group) > 0:
    return group[0]
  else:
    print "Creating security group " + name
    return conn.create_security_group(name, "Spark EC2 group")


# Wait for a set of launched instances to exit the "pending" state
# (i.e. either to start running or to fail and be terminated)
def wait_for_instances(conn, instances):
  while True:
    for i in instances:
      i.update()
    if len([i for i in instances if i.state == 'pending']) > 0:
      time.sleep(5)
    else:
      return


# Check whether a given EC2 instance object is in a state we consider active,
# i.e. not terminating or terminated. We count both stopping and stopped as
# active since we can restart stopped clusters.
def is_active(instance):
  return (instance.state in ['pending', 'running', 'stopping', 'stopped'])

# Return correct versions of Spark and Shark, given the supplied Spark version
def get_spark_shark_version(opts):
<<<<<<< HEAD
  spark_shark_map = {"0.7.3": "0.7.1", "0.8.0": "0.8.0", "0.8.1": "0.8.1", "0.9.0": "0.9.0", "0.9.1": "0.9.1"}
=======
  spark_shark_map = {"0.7.3": "0.7.1", "0.8.0": "0.8.0", "0.8.1": "0.8.1", "0.9.0": "0.9.0", 
    "0.9.1": "0.9.1", "1.0.0": "1.0.0"}
>>>>>>> d08e9604
  version = opts.spark_version.replace("v", "")
  if version not in spark_shark_map:
    print >> stderr, "Don't know about Spark version: %s" % version
    sys.exit(1)
  return (version, spark_shark_map[version])

# Attempt to resolve an appropriate AMI given the architecture and
# region of the request.
def get_spark_ami(opts):
  instance_types = {
    "m1.small":    "pvm",
    "m1.medium":   "pvm",
    "m1.large":    "pvm",
    "m1.xlarge":   "pvm",
    "t1.micro":    "pvm",
    "c1.medium":   "pvm",
    "c1.xlarge":   "pvm",
    "m2.xlarge":   "pvm",
    "m2.2xlarge":  "pvm",
    "m2.4xlarge":  "pvm",
    "cc1.4xlarge": "hvm",
    "cc2.8xlarge": "hvm",
    "cg1.4xlarge": "hvm",
    "hs1.8xlarge": "hvm",
    "hi1.4xlarge": "hvm",
    "m3.xlarge":   "hvm",
    "m3.2xlarge":  "hvm",
    "cr1.8xlarge": "hvm",
    "i2.xlarge":   "hvm",
    "i2.2xlarge":  "hvm",
    "i2.4xlarge":  "hvm",
    "i2.8xlarge":  "hvm",
    "c3.large":    "pvm",
    "c3.xlarge":   "pvm",
    "c3.2xlarge":  "pvm",
    "c3.4xlarge":  "pvm",
    "c3.8xlarge":  "pvm"
  }
  if opts.instance_type in instance_types:
    instance_type = instance_types[opts.instance_type]
  else:
    instance_type = "pvm"
    print >> stderr,\
        "Don't recognize %s, assuming type is pvm" % opts.instance_type

  ami_path = "%s/%s/%s" % (AMI_PREFIX, opts.region, instance_type)
  try:
    ami = urllib2.urlopen(ami_path).read().strip()
    print "Spark AMI: " + ami
  except:
    print >> stderr, "Could not resolve AMI at: " + ami_path
    sys.exit(1)

  return ami

# Launch a cluster of the given name, by setting up its security groups,
# and then starting new instances in them.
# Returns a tuple of EC2 reservation objects for the master and slaves
# Fails if there already instances running in the cluster's groups.
def launch_cluster(conn, opts, cluster_name):
  if opts.identity_file is None:
    print >> stderr, "ERROR: Must provide an identity file (-i) for ssh connections."
    sys.exit(1)
  if opts.key_pair is None:
    print >> stderr, "ERROR: Must provide a key pair name (-k) to use on instances."
    sys.exit(1)
  print "Setting up security groups..."
  master_group = get_or_make_group(conn, cluster_name + "-master")
  slave_group = get_or_make_group(conn, cluster_name + "-slaves")
  if master_group.rules == []: # Group was just now created
    master_group.authorize(src_group=master_group)
    master_group.authorize(src_group=slave_group)
    master_group.authorize('tcp', 22, 22, '0.0.0.0/0')
    master_group.authorize('tcp', 8080, 8081, '0.0.0.0/0')
    master_group.authorize('tcp', 19999, 19999, '0.0.0.0/0')
    master_group.authorize('tcp', 50030, 50030, '0.0.0.0/0')
    master_group.authorize('tcp', 50070, 50070, '0.0.0.0/0')
    master_group.authorize('tcp', 60070, 60070, '0.0.0.0/0')
    master_group.authorize('tcp', 4040, 4045, '0.0.0.0/0')
    if opts.ganglia:
      master_group.authorize('tcp', 5080, 5080, '0.0.0.0/0')
  if slave_group.rules == []: # Group was just now created
    slave_group.authorize(src_group=master_group)
    slave_group.authorize(src_group=slave_group)
    slave_group.authorize('tcp', 22, 22, '0.0.0.0/0')
    slave_group.authorize('tcp', 8080, 8081, '0.0.0.0/0')
    slave_group.authorize('tcp', 50060, 50060, '0.0.0.0/0')
    slave_group.authorize('tcp', 50075, 50075, '0.0.0.0/0')
    slave_group.authorize('tcp', 60060, 60060, '0.0.0.0/0')
    slave_group.authorize('tcp', 60075, 60075, '0.0.0.0/0')

  # Check if instances are already running in our groups
  existing_masters, existing_slaves = get_existing_cluster(conn, opts, cluster_name,
                                                           die_on_error=False)
  if existing_slaves or (existing_masters and not opts.use_existing_master):
    print >> stderr, ("ERROR: There are already instances running in " +
        "group %s or %s" % (master_group.name, slave_group.name))
    sys.exit(1)

  # Figure out Spark AMI
  if opts.ami is None:
    opts.ami = get_spark_ami(opts)
  print "Launching instances..."

  try:
    image = conn.get_all_images(image_ids=[opts.ami])[0]
  except:
    print >> stderr, "Could not find AMI " + opts.ami
    sys.exit(1)

  # Create block device mapping so that we can add an EBS volume if asked to
  block_map = BlockDeviceMapping()
  if opts.ebs_vol_size > 0:
    device = EBSBlockDeviceType()
    device.size = opts.ebs_vol_size
    device.delete_on_termination = True
    block_map["/dev/sdv"] = device

  # Launch slaves
  if opts.spot_price != None:
    # Launch spot instances with the requested price
    print ("Requesting %d slaves as spot instances with price $%.3f" %
           (opts.slaves, opts.spot_price))
    zones = get_zones(conn, opts)
    num_zones = len(zones)
    i = 0
    my_req_ids = []
    for zone in zones:
      num_slaves_this_zone = get_partition(opts.slaves, num_zones, i)
      slave_reqs = conn.request_spot_instances(
          price = opts.spot_price,
          image_id = opts.ami,
          launch_group = "launch-group-%s" % cluster_name,
          placement = zone,
          count = num_slaves_this_zone,
          key_name = opts.key_pair,
          security_groups = [slave_group],
          instance_type = opts.instance_type,
          block_device_map = block_map)
      my_req_ids += [req.id for req in slave_reqs]
      i += 1

    print "Waiting for spot instances to be granted..."
    try:
      while True:
        time.sleep(10)
        reqs = conn.get_all_spot_instance_requests()
        id_to_req = {}
        for r in reqs:
          id_to_req[r.id] = r
        active_instance_ids = []
        for i in my_req_ids:
          if i in id_to_req and id_to_req[i].state == "active":
            active_instance_ids.append(id_to_req[i].instance_id)
        if len(active_instance_ids) == opts.slaves:
          print "All %d slaves granted" % opts.slaves
          reservations = conn.get_all_instances(active_instance_ids)
          slave_nodes = []
          for r in reservations:
            slave_nodes += r.instances
          break
        else:
          print "%d of %d slaves granted, waiting longer" % (
            len(active_instance_ids), opts.slaves)
    except:
      print "Canceling spot instance requests"
      conn.cancel_spot_instance_requests(my_req_ids)
      # Log a warning if any of these requests actually launched instances:
      (master_nodes, slave_nodes) = get_existing_cluster(
          conn, opts, cluster_name, die_on_error=False)
      running = len(master_nodes) + len(slave_nodes)
      if running:
        print >> stderr, ("WARNING: %d instances are still running" % running)
      sys.exit(0)
  else:
    # Launch non-spot instances
    zones = get_zones(conn, opts)
    num_zones = len(zones)
    i = 0
    slave_nodes = []
    for zone in zones:
      num_slaves_this_zone = get_partition(opts.slaves, num_zones, i)
      if num_slaves_this_zone > 0:
        slave_res = image.run(key_name = opts.key_pair,
                              security_groups = [slave_group],
                              instance_type = opts.instance_type,
                              placement = zone,
                              min_count = num_slaves_this_zone,
                              max_count = num_slaves_this_zone,
                              block_device_map = block_map)
        slave_nodes += slave_res.instances
        print "Launched %d slaves in %s, regid = %s" % (num_slaves_this_zone,
                                                        zone, slave_res.id)
      i += 1

  # Launch or resume masters
  if existing_masters:
    print "Starting master..."
    for inst in existing_masters:
      if inst.state not in ["shutting-down", "terminated"]:
        inst.start()
    master_nodes = existing_masters
  else:
    master_type = opts.master_instance_type
    if master_type == "":
      master_type = opts.instance_type
    if opts.zone == 'all':
      opts.zone = random.choice(conn.get_all_zones()).name
    master_res = image.run(key_name = opts.key_pair,
                           security_groups = [master_group],
                           instance_type = master_type,
                           placement = opts.zone,
                           min_count = 1,
                           max_count = 1,
                           block_device_map = block_map)
    master_nodes = master_res.instances
    print "Launched master in %s, regid = %s" % (zone, master_res.id)

  # Return all the instances
  return (master_nodes, slave_nodes)


# Get the EC2 instances in an existing cluster if available.
# Returns a tuple of lists of EC2 instance objects for the masters and slaves
def get_existing_cluster(conn, opts, cluster_name, die_on_error=True):
  print "Searching for existing cluster " + cluster_name + "..."
  reservations = conn.get_all_instances()
  master_nodes = []
  slave_nodes = []
  for res in reservations:
    active = [i for i in res.instances if is_active(i)]
    for inst in active:
      group_names = [g.name for g in inst.groups]
      if group_names == [cluster_name + "-master"]:
        master_nodes.append(inst)
      elif group_names == [cluster_name + "-slaves"]:
        slave_nodes.append(inst)
  if any((master_nodes, slave_nodes)):
    print ("Found %d master(s), %d slaves" %
           (len(master_nodes), len(slave_nodes)))
  if master_nodes != [] or not die_on_error:
    return (master_nodes, slave_nodes)
  else:
    if master_nodes == [] and slave_nodes != []:
      print >> sys.stderr, "ERROR: Could not find master in group " + cluster_name + "-master"
    else:
      print >> sys.stderr, "ERROR: Could not find any existing cluster"
    sys.exit(1)


# Deploy configuration files and run setup scripts on a newly launched
# or started EC2 cluster.
def setup_cluster(conn, master_nodes, slave_nodes, opts, deploy_ssh_key):
  master = master_nodes[0].public_dns_name
  if deploy_ssh_key:
    print "Generating cluster's SSH key on master..."
    key_setup = """
      [ -f ~/.ssh/id_rsa ] ||
        (ssh-keygen -q -t rsa -N '' -f ~/.ssh/id_rsa &&
         cat ~/.ssh/id_rsa.pub >> ~/.ssh/authorized_keys)
    """
    ssh(master, opts, key_setup)
    dot_ssh_tar = ssh_read(master, opts, ['tar', 'c', '.ssh'])
    print "Transferring cluster's SSH key to slaves..."
    for slave in slave_nodes:
      print slave.public_dns_name
      ssh_write(slave.public_dns_name, opts, ['tar', 'x'], dot_ssh_tar)

  modules = ['spark', 'shark', 'ephemeral-hdfs', 'persistent-hdfs',
             'mapreduce', 'spark-standalone', 'tachyon']

  if opts.hadoop_major_version == "1":
    modules = filter(lambda x: x != "mapreduce", modules)

  if opts.ganglia:
    modules.append('ganglia')

  # NOTE: We should clone the repository before running deploy_files to
  # prevent ec2-variables.sh from being overwritten
  ssh(master, opts, "rm -rf spark-ec2 && git clone https://github.com/mesos/spark-ec2.git -b v2")

  print "Deploying files to master..."
  deploy_files(conn, "deploy.generic", opts, master_nodes, slave_nodes, modules)

  print "Running setup on master..."
  setup_spark_cluster(master, opts)
  print "Done!"

def setup_standalone_cluster(master, slave_nodes, opts):
  slave_ips = '\n'.join([i.public_dns_name for i in slave_nodes])
  ssh(master, opts, "echo \"%s\" > spark/conf/slaves" % (slave_ips))
  ssh(master, opts, "/root/spark/sbin/start-all.sh")

def setup_spark_cluster(master, opts):
  ssh(master, opts, "chmod u+x spark-ec2/setup.sh")
  ssh(master, opts, "spark-ec2/setup.sh")
  print "Spark standalone cluster started at http://%s:8080" % master

  if opts.ganglia:
    print "Ganglia started at http://%s:5080/ganglia" % master


# Wait for a whole cluster (masters, slaves and ZooKeeper) to start up
def wait_for_cluster(conn, wait_secs, master_nodes, slave_nodes):
  print "Waiting for instances to start up..."
  time.sleep(5)
  wait_for_instances(conn, master_nodes)
  wait_for_instances(conn, slave_nodes)
  print "Waiting %d more seconds..." % wait_secs
  time.sleep(wait_secs)


# Get number of local disks available for a given EC2 instance type.
def get_num_disks(instance_type):
  # From http://docs.amazonwebservices.com/AWSEC2/latest/UserGuide/index.html?InstanceStorage.html
  disks_by_instance = {
    "m1.small":    1,
    "m1.medium":   1,
    "m1.large":    2,
    "m1.xlarge":   4,
    "t1.micro":    1,
    "c1.medium":   1,
    "c1.xlarge":   4,
    "m2.xlarge":   1,
    "m2.2xlarge":  1,
    "m2.4xlarge":  2,
    "cc1.4xlarge": 2,
    "cc2.8xlarge": 4,
    "cg1.4xlarge": 2,
    "hs1.8xlarge": 24,
    "cr1.8xlarge": 2,
    "hi1.4xlarge": 2,
    "m3.xlarge":   0,
    "m3.2xlarge":  0,
    "i2.xlarge":   1,
    "i2.2xlarge":  2,
    "i2.4xlarge":  4,
    "i2.8xlarge":  8,
    "c3.large":    2,
    "c3.xlarge":   2,
    "c3.2xlarge":  2,
    "c3.4xlarge":  2,
    "c3.8xlarge":  2
  }
  if instance_type in disks_by_instance:
    return disks_by_instance[instance_type]
  else:
    print >> stderr, ("WARNING: Don't know number of disks on instance type %s; assuming 1"
                      % instance_type)
    return 1


# Deploy the configuration file templates in a given local directory to
# a cluster, filling in any template parameters with information about the
# cluster (e.g. lists of masters and slaves). Files are only deployed to
# the first master instance in the cluster, and we expect the setup
# script to be run on that instance to copy them to other nodes.
def deploy_files(conn, root_dir, opts, master_nodes, slave_nodes, modules):
  active_master = master_nodes[0].public_dns_name

  num_disks = get_num_disks(opts.instance_type)
  hdfs_data_dirs = "/mnt/ephemeral-hdfs/data"
  mapred_local_dirs = "/mnt/hadoop/mrlocal"
  spark_local_dirs = "/mnt/spark"
  if num_disks > 1:
    for i in range(2, num_disks + 1):
      hdfs_data_dirs += ",/mnt%d/ephemeral-hdfs/data" % i
      mapred_local_dirs += ",/mnt%d/hadoop/mrlocal" % i
      spark_local_dirs += ",/mnt%d/spark" % i

  cluster_url = "%s:7077" % active_master

  if "." in opts.spark_version:
    # Pre-built spark & shark deploy
    (spark_v, shark_v) = get_spark_shark_version(opts)
  else:
    # Spark-only custom deploy
    spark_v = "%s|%s" % (opts.spark_git_repo, opts.spark_version)
    shark_v = ""
    modules = filter(lambda x: x != "shark", modules)

  template_vars = {
    "master_list": '\n'.join([i.public_dns_name for i in master_nodes]),
    "active_master": active_master,
    "slave_list": '\n'.join([i.public_dns_name for i in slave_nodes]),
    "cluster_url": cluster_url,
    "hdfs_data_dirs": hdfs_data_dirs,
    "mapred_local_dirs": mapred_local_dirs,
    "spark_local_dirs": spark_local_dirs,
    "swap": str(opts.swap),
    "modules": '\n'.join(modules),
    "spark_version": spark_v,
    "shark_version": shark_v,
    "hadoop_major_version": opts.hadoop_major_version,
    "spark_worker_instances": "%d" % opts.worker_instances,
    "spark_master_opts": opts.master_opts
  }

  # Create a temp directory in which we will place all the files to be
  # deployed after we substitue template parameters in them
  tmp_dir = tempfile.mkdtemp()
  for path, dirs, files in os.walk(root_dir):
    if path.find(".svn") == -1:
      dest_dir = os.path.join('/', path[len(root_dir):])
      local_dir = tmp_dir + dest_dir
      if not os.path.exists(local_dir):
        os.makedirs(local_dir)
      for filename in files:
        if filename[0] not in '#.~' and filename[-1] != '~':
          dest_file = os.path.join(dest_dir, filename)
          local_file = tmp_dir + dest_file
          with open(os.path.join(path, filename)) as src:
            with open(local_file, "w") as dest:
              text = src.read()
              for key in template_vars:
                text = text.replace("{{" + key + "}}", template_vars[key])
              dest.write(text)
              dest.close()
  # rsync the whole directory over to the master machine
  command = [
      'rsync', '-rv',
      '-e', stringify_command(ssh_command(opts)),
      "%s/" % tmp_dir,
      "%s@%s:/" % (opts.user, active_master)
    ]
  subprocess.check_call(command)
  # Remove the temp directory we created above
  shutil.rmtree(tmp_dir)


def stringify_command(parts):
  if isinstance(parts, str):
    return parts
  else:
    return ' '.join(map(pipes.quote, parts))


def ssh_args(opts):
  parts = ['-o', 'StrictHostKeyChecking=no']
  if opts.identity_file is not None:
    parts += ['-i', opts.identity_file]
  return parts


def ssh_command(opts):
  return ['ssh'] + ssh_args(opts)


# Run a command on a host through ssh, retrying up to five times
# and then throwing an exception if ssh continues to fail.
def ssh(host, opts, command):
  tries = 0
  while True:
    try:
      return subprocess.check_call(
        ssh_command(opts) + ['-t', '-t', '%s@%s' % (opts.user, host), stringify_command(command)])
    except subprocess.CalledProcessError as e:
      if (tries > 5):
        # If this was an ssh failure, provide the user with hints.
        if e.returncode == 255:
          raise UsageError("Failed to SSH to remote host {0}.\nPlease check that you have provided the correct --identity-file and --key-pair parameters and try again.".format(host))
        else:
          raise e
      print >> stderr, "Error executing remote command, retrying after 30 seconds: {0}".format(e)
      time.sleep(30)
      tries = tries + 1


def ssh_read(host, opts, command):
  return subprocess.check_output(
      ssh_command(opts) + ['%s@%s' % (opts.user, host), stringify_command(command)])


def ssh_write(host, opts, command, input):
  tries = 0
  while True:
    proc = subprocess.Popen(
        ssh_command(opts) + ['%s@%s' % (opts.user, host), stringify_command(command)],
        stdin=subprocess.PIPE)
    proc.stdin.write(input)
    proc.stdin.close()
    status = proc.wait()
    if status == 0:
      break
    elif (tries > 5):
      raise RuntimeError("ssh_write failed with error %s" % proc.returncode)
    else:
      print >> stderr, "Error {0} while executing remote command, retrying after 30 seconds".format(status)
      time.sleep(30)
      tries = tries + 1


# Gets a list of zones to launch instances in
def get_zones(conn, opts):
  if opts.zone == 'all':
    zones = [z.name for z in conn.get_all_zones()]
  else:
    zones = [opts.zone]
  return zones


# Gets the number of items in a partition
def get_partition(total, num_partitions, current_partitions):
  num_slaves_this_zone = total / num_partitions
  if (total % num_partitions) - current_partitions > 0:
    num_slaves_this_zone += 1
  return num_slaves_this_zone


def real_main():
  (opts, action, cluster_name) = parse_args()
  try:
    conn = ec2.connect_to_region(opts.region)
  except Exception as e:
    print >> stderr, (e)
    sys.exit(1)

  # Select an AZ at random if it was not specified.
  if opts.zone == "":
    opts.zone = random.choice(conn.get_all_zones()).name

  if action == "launch":
    if opts.slaves <= 0:
      print >> sys.stderr, "ERROR: You have to start at least 1 slave"
      sys.exit(1)
    if opts.resume:
      (master_nodes, slave_nodes) = get_existing_cluster(
          conn, opts, cluster_name)
    else:
      (master_nodes, slave_nodes) = launch_cluster(
          conn, opts, cluster_name)
      wait_for_cluster(conn, opts.wait, master_nodes, slave_nodes)
    setup_cluster(conn, master_nodes, slave_nodes, opts, True)

  elif action == "destroy":
    response = raw_input("Are you sure you want to destroy the cluster " +
        cluster_name + "?\nALL DATA ON ALL NODES WILL BE LOST!!\n" +
        "Destroy cluster " + cluster_name + " (y/N): ")
    if response == "y":
      (master_nodes, slave_nodes) = get_existing_cluster(
          conn, opts, cluster_name, die_on_error=False)
      print "Terminating master..."
      for inst in master_nodes:
        inst.terminate()
      print "Terminating slaves..."
      for inst in slave_nodes:
        inst.terminate()

      # Delete security groups as well
      if opts.delete_groups:
        print "Deleting security groups (this will take some time)..."
        group_names = [cluster_name + "-master", cluster_name + "-slaves"]

        attempt = 1;
        while attempt <= 3:
          print "Attempt %d" % attempt
          groups = [g for g in conn.get_all_security_groups() if g.name in group_names]
          success = True
          # Delete individual rules in all groups before deleting groups to
          # remove dependencies between them
          for group in groups:
            print "Deleting rules in security group " + group.name
            for rule in group.rules:
              for grant in rule.grants:
                  success &= group.revoke(ip_protocol=rule.ip_protocol,
                           from_port=rule.from_port,
                           to_port=rule.to_port,
                           src_group=grant)

          # Sleep for AWS eventual-consistency to catch up, and for instances
          # to terminate
          time.sleep(30)  # Yes, it does have to be this long :-(
          for group in groups:
            try:
              conn.delete_security_group(group.name)
              print "Deleted security group " + group.name
            except boto.exception.EC2ResponseError:
              success = False;
              print "Failed to delete security group " + group.name

          # Unfortunately, group.revoke() returns True even if a rule was not
          # deleted, so this needs to be rerun if something fails
          if success: break;

          attempt += 1

        if not success:
          print "Failed to delete all security groups after 3 tries."
          print "Try re-running in a few minutes."

  elif action == "login":
    (master_nodes, slave_nodes) = get_existing_cluster(
        conn, opts, cluster_name)
    master = master_nodes[0].public_dns_name
    print "Logging into master " + master + "..."
    proxy_opt = []
    if opts.proxy_port != None:
      proxy_opt = ['-D', opts.proxy_port]
    subprocess.check_call(
        ssh_command(opts) + proxy_opt + ['-t', '-t', "%s@%s" % (opts.user, master)])

  elif action == "get-master":
    (master_nodes, slave_nodes) = get_existing_cluster(conn, opts, cluster_name)
    print master_nodes[0].public_dns_name

  elif action == "stop":
    response = raw_input("Are you sure you want to stop the cluster " +
        cluster_name + "?\nDATA ON EPHEMERAL DISKS WILL BE LOST, " +
        "BUT THE CLUSTER WILL KEEP USING SPACE ON\n" +
        "AMAZON EBS IF IT IS EBS-BACKED!!\n" +
        "All data on spot-instance slaves will be lost.\n" +
        "Stop cluster " + cluster_name + " (y/N): ")
    if response == "y":
      (master_nodes, slave_nodes) = get_existing_cluster(
          conn, opts, cluster_name, die_on_error=False)
      print "Stopping master..."
      for inst in master_nodes:
        if inst.state not in ["shutting-down", "terminated"]:
          inst.stop()
      print "Stopping slaves..."
      for inst in slave_nodes:
        if inst.state not in ["shutting-down", "terminated"]:
          if inst.spot_instance_request_id:
            inst.terminate()
          else:
            inst.stop()

  elif action == "start":
    (master_nodes, slave_nodes) = get_existing_cluster(conn, opts, cluster_name)
    print "Starting slaves..."
    for inst in slave_nodes:
      if inst.state not in ["shutting-down", "terminated"]:
        inst.start()
    print "Starting master..."
    for inst in master_nodes:
      if inst.state not in ["shutting-down", "terminated"]:
        inst.start()
    wait_for_cluster(conn, opts.wait, master_nodes, slave_nodes)
    setup_cluster(conn, master_nodes, slave_nodes, opts, False)

  else:
    print >> stderr, "Invalid action: %s" % action
    sys.exit(1)


def main():
  try:
    real_main()
  except UsageError, e:
    print >> stderr, "\nError:\n", e
    sys.exit(1)


if __name__ == "__main__":
  logging.basicConfig()
  main()<|MERGE_RESOLUTION|>--- conflicted
+++ resolved
@@ -70,11 +70,7 @@
            "slaves across multiple (an additional $0.01/Gb for bandwidth" +
            "between zones applies)")
   parser.add_option("-a", "--ami", help="Amazon Machine Image ID to use")
-<<<<<<< HEAD
-  parser.add_option("-v", "--spark-version", default="0.9.1",
-=======
   parser.add_option("-v", "--spark-version", default="1.0.0",
->>>>>>> d08e9604
       help="Version of Spark to use: 'X.Y.Z' or a specific git hash")
   parser.add_option("--spark-git-repo",
       default="https://github.com/apache/spark",
@@ -167,12 +163,8 @@
 
 # Return correct versions of Spark and Shark, given the supplied Spark version
 def get_spark_shark_version(opts):
-<<<<<<< HEAD
-  spark_shark_map = {"0.7.3": "0.7.1", "0.8.0": "0.8.0", "0.8.1": "0.8.1", "0.9.0": "0.9.0", "0.9.1": "0.9.1"}
-=======
   spark_shark_map = {"0.7.3": "0.7.1", "0.8.0": "0.8.0", "0.8.1": "0.8.1", "0.9.0": "0.9.0", 
     "0.9.1": "0.9.1", "1.0.0": "1.0.0"}
->>>>>>> d08e9604
   version = opts.spark_version.replace("v", "")
   if version not in spark_shark_map:
     print >> stderr, "Don't know about Spark version: %s" % version
