--- conflicted
+++ resolved
@@ -159,11 +159,7 @@
                          implicitPrefs=False, alpha=1.0, userCol="user", itemCol="item",
                          ratingCol="rating", nonnegative=False, checkpointInterval=10,
                          intermediateStorageLevel="MEMORY_AND_DISK",
-<<<<<<< HEAD
-                         finalStorageLevel="MEMORY_AND_DISK")
-=======
                          finalStorageLevel="MEMORY_AND_DISK", coldStartStrategy="nan")
->>>>>>> 86cd3c08
         kwargs = self._input_kwargs
         self.setParams(**kwargs)
 
