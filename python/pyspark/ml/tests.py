#
# Licensed to the Apache Software Foundation (ASF) under one or more
# contributor license agreements.  See the NOTICE file distributed with
# this work for additional information regarding copyright ownership.
# The ASF licenses this file to You under the Apache License, Version 2.0
# (the "License"); you may not use this file except in compliance with
# the License.  You may obtain a copy of the License at
#
#    http://www.apache.org/licenses/LICENSE-2.0
#
# Unless required by applicable law or agreed to in writing, software
# distributed under the License is distributed on an "AS IS" BASIS,
# WITHOUT WARRANTIES OR CONDITIONS OF ANY KIND, either express or implied.
# See the License for the specific language governing permissions and
# limitations under the License.
#

"""
Unit tests for MLlib Python DataFrame-based APIs.
"""
import sys
if sys.version > '3':
    xrange = range
    basestring = str

try:
    import xmlrunner
except ImportError:
    xmlrunner = None

if sys.version_info[:2] <= (2, 6):
    try:
        import unittest2 as unittest
    except ImportError:
        sys.stderr.write('Please install unittest2 to test with Python 2.6 or earlier')
        sys.exit(1)
else:
    import unittest

from shutil import rmtree
import tempfile
import array as pyarray
import numpy as np
from numpy import abs, all, arange, array, array_equal, inf, ones, tile, zeros
import inspect

from pyspark import keyword_only, SparkContext
from pyspark.ml import Estimator, Model, Pipeline, PipelineModel, Transformer
from pyspark.ml.classification import *
from pyspark.ml.clustering import *
from pyspark.ml.common import _java2py, _py2java
from pyspark.ml.evaluation import BinaryClassificationEvaluator, RegressionEvaluator
from pyspark.ml.feature import *
from pyspark.ml.fpm import FPGrowth, FPGrowthModel
from pyspark.ml.linalg import DenseMatrix, DenseMatrix, DenseVector, Matrices, MatrixUDT, \
    SparseMatrix, SparseVector, Vector, VectorUDT, Vectors
from pyspark.ml.param import Param, Params, TypeConverters
from pyspark.ml.param.shared import HasInputCol, HasMaxIter, HasSeed
from pyspark.ml.recommendation import ALS
from pyspark.ml.regression import DecisionTreeRegressor, GeneralizedLinearRegression, \
    LinearRegression
from pyspark.ml.stat import ChiSquareTest
from pyspark.ml.tuning import *
from pyspark.ml.wrapper import JavaParams, JavaWrapper
from pyspark.serializers import PickleSerializer
from pyspark.sql import DataFrame, Row, SparkSession
from pyspark.sql.functions import rand
from pyspark.storagelevel import *
from pyspark.tests import ReusedPySparkTestCase as PySparkTestCase

ser = PickleSerializer()


class MLlibTestCase(unittest.TestCase):
    def setUp(self):
        self.sc = SparkContext('local[4]', "MLlib tests")
        self.spark = SparkSession(self.sc)

    def tearDown(self):
        self.spark.stop()


class SparkSessionTestCase(PySparkTestCase):
    @classmethod
    def setUpClass(cls):
        PySparkTestCase.setUpClass()
        cls.spark = SparkSession(cls.sc)

    @classmethod
    def tearDownClass(cls):
        PySparkTestCase.tearDownClass()
        cls.spark.stop()


class MockDataset(DataFrame):

    def __init__(self):
        self.index = 0


class HasFake(Params):

    def __init__(self):
        super(HasFake, self).__init__()
        self.fake = Param(self, "fake", "fake param")

    def getFake(self):
        return self.getOrDefault(self.fake)


class MockTransformer(Transformer, HasFake):

    def __init__(self):
        super(MockTransformer, self).__init__()
        self.dataset_index = None

    def _transform(self, dataset):
        self.dataset_index = dataset.index
        dataset.index += 1
        return dataset


class MockEstimator(Estimator, HasFake):

    def __init__(self):
        super(MockEstimator, self).__init__()
        self.dataset_index = None

    def _fit(self, dataset):
        self.dataset_index = dataset.index
        model = MockModel()
        self._copyValues(model)
        return model


class MockModel(MockTransformer, Model, HasFake):
    pass


class ParamTypeConversionTests(PySparkTestCase):
    """
    Test that param type conversion happens.
    """

    def test_int(self):
        lr = LogisticRegression(maxIter=5.0)
        self.assertEqual(lr.getMaxIter(), 5)
        self.assertTrue(type(lr.getMaxIter()) == int)
        self.assertRaises(TypeError, lambda: LogisticRegression(maxIter="notAnInt"))
        self.assertRaises(TypeError, lambda: LogisticRegression(maxIter=5.1))

    def test_float(self):
        lr = LogisticRegression(tol=1)
        self.assertEqual(lr.getTol(), 1.0)
        self.assertTrue(type(lr.getTol()) == float)
        self.assertRaises(TypeError, lambda: LogisticRegression(tol="notAFloat"))

    def test_vector(self):
        ewp = ElementwiseProduct(scalingVec=[1, 3])
        self.assertEqual(ewp.getScalingVec(), DenseVector([1.0, 3.0]))
        ewp = ElementwiseProduct(scalingVec=np.array([1.2, 3.4]))
        self.assertEqual(ewp.getScalingVec(), DenseVector([1.2, 3.4]))
        self.assertRaises(TypeError, lambda: ElementwiseProduct(scalingVec=["a", "b"]))

    def test_list(self):
        l = [0, 1]
        for lst_like in [l, np.array(l), DenseVector(l), SparseVector(len(l),
                         range(len(l)), l), pyarray.array('l', l), xrange(2), tuple(l)]:
            converted = TypeConverters.toList(lst_like)
            self.assertEqual(type(converted), list)
            self.assertListEqual(converted, l)

    def test_list_int(self):
        for indices in [[1.0, 2.0], np.array([1.0, 2.0]), DenseVector([1.0, 2.0]),
                        SparseVector(2, {0: 1.0, 1: 2.0}), xrange(1, 3), (1.0, 2.0),
                        pyarray.array('d', [1.0, 2.0])]:
            vs = VectorSlicer(indices=indices)
            self.assertListEqual(vs.getIndices(), [1, 2])
            self.assertTrue(all([type(v) == int for v in vs.getIndices()]))
        self.assertRaises(TypeError, lambda: VectorSlicer(indices=["a", "b"]))

    def test_list_float(self):
        b = Bucketizer(splits=[1, 4])
        self.assertEqual(b.getSplits(), [1.0, 4.0])
        self.assertTrue(all([type(v) == float for v in b.getSplits()]))
        self.assertRaises(TypeError, lambda: Bucketizer(splits=["a", 1.0]))

    def test_list_string(self):
        for labels in [np.array(['a', u'b']), ['a', u'b'], np.array(['a', 'b'])]:
            idx_to_string = IndexToString(labels=labels)
            self.assertListEqual(idx_to_string.getLabels(), ['a', 'b'])
        self.assertRaises(TypeError, lambda: IndexToString(labels=['a', 2]))

    def test_string(self):
        lr = LogisticRegression()
        for col in ['features', u'features', np.str_('features')]:
            lr.setFeaturesCol(col)
            self.assertEqual(lr.getFeaturesCol(), 'features')
        self.assertRaises(TypeError, lambda: LogisticRegression(featuresCol=2.3))

    def test_bool(self):
        self.assertRaises(TypeError, lambda: LogisticRegression(fitIntercept=1))
        self.assertRaises(TypeError, lambda: LogisticRegression(fitIntercept="false"))


class PipelineTests(PySparkTestCase):

    def test_pipeline(self):
        dataset = MockDataset()
        estimator0 = MockEstimator()
        transformer1 = MockTransformer()
        estimator2 = MockEstimator()
        transformer3 = MockTransformer()
        pipeline = Pipeline(stages=[estimator0, transformer1, estimator2, transformer3])
        pipeline_model = pipeline.fit(dataset, {estimator0.fake: 0, transformer1.fake: 1})
        model0, transformer1, model2, transformer3 = pipeline_model.stages
        self.assertEqual(0, model0.dataset_index)
        self.assertEqual(0, model0.getFake())
        self.assertEqual(1, transformer1.dataset_index)
        self.assertEqual(1, transformer1.getFake())
        self.assertEqual(2, dataset.index)
        self.assertIsNone(model2.dataset_index, "The last model shouldn't be called in fit.")
        self.assertIsNone(transformer3.dataset_index,
                          "The last transformer shouldn't be called in fit.")
        dataset = pipeline_model.transform(dataset)
        self.assertEqual(2, model0.dataset_index)
        self.assertEqual(3, transformer1.dataset_index)
        self.assertEqual(4, model2.dataset_index)
        self.assertEqual(5, transformer3.dataset_index)
        self.assertEqual(6, dataset.index)

    def test_identity_pipeline(self):
        dataset = MockDataset()

        def doTransform(pipeline):
            pipeline_model = pipeline.fit(dataset)
            return pipeline_model.transform(dataset)
        # check that empty pipeline did not perform any transformation
        self.assertEqual(dataset.index, doTransform(Pipeline(stages=[])).index)
        # check that failure to set stages param will raise KeyError for missing param
        self.assertRaises(KeyError, lambda: doTransform(Pipeline()))


class TestParams(HasMaxIter, HasInputCol, HasSeed):
    """
    A subclass of Params mixed with HasMaxIter, HasInputCol and HasSeed.
    """
    @keyword_only
    def __init__(self, seed=None):
        super(TestParams, self).__init__()
        self._setDefault(maxIter=10)
        kwargs = self._input_kwargs
        self.setParams(**kwargs)

    @keyword_only
    def setParams(self, seed=None):
        """
        setParams(self, seed=None)
        Sets params for this test.
        """
        kwargs = self._input_kwargs
        return self._set(**kwargs)


class OtherTestParams(HasMaxIter, HasInputCol, HasSeed):
    """
    A subclass of Params mixed with HasMaxIter, HasInputCol and HasSeed.
    """
    @keyword_only
    def __init__(self, seed=None):
        super(OtherTestParams, self).__init__()
        self._setDefault(maxIter=10)
        kwargs = self._input_kwargs
        self.setParams(**kwargs)

    @keyword_only
    def setParams(self, seed=None):
        """
        setParams(self, seed=None)
        Sets params for this test.
        """
        kwargs = self._input_kwargs
        return self._set(**kwargs)


class HasThrowableProperty(Params):

    def __init__(self):
        super(HasThrowableProperty, self).__init__()
        self.p = Param(self, "none", "empty param")

    @property
    def test_property(self):
        raise RuntimeError("Test property to raise error when invoked")


class ParamTests(PySparkTestCase):

    def test_copy_new_parent(self):
        testParams = TestParams()
        # Copying an instantiated param should fail
        with self.assertRaises(ValueError):
            testParams.maxIter._copy_new_parent(testParams)
        # Copying a dummy param should succeed
        TestParams.maxIter._copy_new_parent(testParams)
        maxIter = testParams.maxIter
        self.assertEqual(maxIter.name, "maxIter")
        self.assertEqual(maxIter.doc, "max number of iterations (>= 0).")
        self.assertTrue(maxIter.parent == testParams.uid)

    def test_param(self):
        testParams = TestParams()
        maxIter = testParams.maxIter
        self.assertEqual(maxIter.name, "maxIter")
        self.assertEqual(maxIter.doc, "max number of iterations (>= 0).")
        self.assertTrue(maxIter.parent == testParams.uid)

    def test_hasparam(self):
        testParams = TestParams()
        self.assertTrue(all([testParams.hasParam(p.name) for p in testParams.params]))
        self.assertFalse(testParams.hasParam("notAParameter"))

    def test_params(self):
        testParams = TestParams()
        maxIter = testParams.maxIter
        inputCol = testParams.inputCol
        seed = testParams.seed

        params = testParams.params
        self.assertEqual(params, [inputCol, maxIter, seed])

        self.assertTrue(testParams.hasParam(maxIter.name))
        self.assertTrue(testParams.hasDefault(maxIter))
        self.assertFalse(testParams.isSet(maxIter))
        self.assertTrue(testParams.isDefined(maxIter))
        self.assertEqual(testParams.getMaxIter(), 10)
        testParams.setMaxIter(100)
        self.assertTrue(testParams.isSet(maxIter))
        self.assertEqual(testParams.getMaxIter(), 100)

        self.assertTrue(testParams.hasParam(inputCol.name))
        self.assertFalse(testParams.hasDefault(inputCol))
        self.assertFalse(testParams.isSet(inputCol))
        self.assertFalse(testParams.isDefined(inputCol))
        with self.assertRaises(KeyError):
            testParams.getInputCol()

        # Since the default is normally random, set it to a known number for debug str
        testParams._setDefault(seed=41)
        testParams.setSeed(43)

        self.assertEqual(
            testParams.explainParams(),
            "\n".join(["inputCol: input column name. (undefined)",
                       "maxIter: max number of iterations (>= 0). (default: 10, current: 100)",
                       "seed: random seed. (default: 41, current: 43)"]))

    def test_kmeans_param(self):
        algo = KMeans()
        self.assertEqual(algo.getInitMode(), "k-means||")
        algo.setK(10)
        self.assertEqual(algo.getK(), 10)
        algo.setInitSteps(10)
        self.assertEqual(algo.getInitSteps(), 10)

    def test_hasseed(self):
        noSeedSpecd = TestParams()
        withSeedSpecd = TestParams(seed=42)
        other = OtherTestParams()
        # Check that we no longer use 42 as the magic number
        self.assertNotEqual(noSeedSpecd.getSeed(), 42)
        origSeed = noSeedSpecd.getSeed()
        # Check that we only compute the seed once
        self.assertEqual(noSeedSpecd.getSeed(), origSeed)
        # Check that a specified seed is honored
        self.assertEqual(withSeedSpecd.getSeed(), 42)
        # Check that a different class has a different seed
        self.assertNotEqual(other.getSeed(), noSeedSpecd.getSeed())

    def test_param_property_error(self):
        param_store = HasThrowableProperty()
        self.assertRaises(RuntimeError, lambda: param_store.test_property)
        params = param_store.params  # should not invoke the property 'test_property'
        self.assertEqual(len(params), 1)

    def test_word2vec_param(self):
        model = Word2Vec().setWindowSize(6)
        # Check windowSize is set properly
        self.assertEqual(model.getWindowSize(), 6)

    def test_copy_param_extras(self):
        tp = TestParams(seed=42)
        extra = {tp.getParam(TestParams.inputCol.name): "copy_input"}
        tp_copy = tp.copy(extra=extra)
        self.assertEqual(tp.uid, tp_copy.uid)
        self.assertEqual(tp.params, tp_copy.params)
        for k, v in extra.items():
            self.assertTrue(tp_copy.isDefined(k))
            self.assertEqual(tp_copy.getOrDefault(k), v)
        copied_no_extra = {}
        for k, v in tp_copy._paramMap.items():
            if k not in extra:
                copied_no_extra[k] = v
        self.assertEqual(tp._paramMap, copied_no_extra)
        self.assertEqual(tp._defaultParamMap, tp_copy._defaultParamMap)

<<<<<<< HEAD
=======
    def test_logistic_regression_check_thresholds(self):
        self.assertIsInstance(
            LogisticRegression(threshold=0.5, thresholds=[0.5, 0.5]),
            LogisticRegression
        )

        self.assertRaisesRegexp(
            ValueError,
            "Logistic Regression getThreshold found inconsistent.*$",
            LogisticRegression, threshold=0.42, thresholds=[0.5, 0.5]
        )

>>>>>>> 86cd3c08

class EvaluatorTests(SparkSessionTestCase):

    def test_java_params(self):
        """
        This tests a bug fixed by SPARK-18274 which causes multiple copies
        of a Params instance in Python to be linked to the same Java instance.
        """
        evaluator = RegressionEvaluator(metricName="r2")
        df = self.spark.createDataFrame([Row(label=1.0, prediction=1.1)])
        evaluator.evaluate(df)
        self.assertEqual(evaluator._java_obj.getMetricName(), "r2")
        evaluatorCopy = evaluator.copy({evaluator.metricName: "mae"})
        evaluator.evaluate(df)
        evaluatorCopy.evaluate(df)
        self.assertEqual(evaluator._java_obj.getMetricName(), "r2")
        self.assertEqual(evaluatorCopy._java_obj.getMetricName(), "mae")


class FeatureTests(SparkSessionTestCase):

    def test_binarizer(self):
        b0 = Binarizer()
        self.assertListEqual(b0.params, [b0.inputCol, b0.outputCol, b0.threshold])
        self.assertTrue(all([~b0.isSet(p) for p in b0.params]))
        self.assertTrue(b0.hasDefault(b0.threshold))
        self.assertEqual(b0.getThreshold(), 0.0)
        b0.setParams(inputCol="input", outputCol="output").setThreshold(1.0)
        self.assertTrue(all([b0.isSet(p) for p in b0.params]))
        self.assertEqual(b0.getThreshold(), 1.0)
        self.assertEqual(b0.getInputCol(), "input")
        self.assertEqual(b0.getOutputCol(), "output")

        b0c = b0.copy({b0.threshold: 2.0})
        self.assertEqual(b0c.uid, b0.uid)
        self.assertListEqual(b0c.params, b0.params)
        self.assertEqual(b0c.getThreshold(), 2.0)

        b1 = Binarizer(threshold=2.0, inputCol="input", outputCol="output")
        self.assertNotEqual(b1.uid, b0.uid)
        self.assertEqual(b1.getThreshold(), 2.0)
        self.assertEqual(b1.getInputCol(), "input")
        self.assertEqual(b1.getOutputCol(), "output")

    def test_idf(self):
        dataset = self.spark.createDataFrame([
            (DenseVector([1.0, 2.0]),),
            (DenseVector([0.0, 1.0]),),
            (DenseVector([3.0, 0.2]),)], ["tf"])
        idf0 = IDF(inputCol="tf")
        self.assertListEqual(idf0.params, [idf0.inputCol, idf0.minDocFreq, idf0.outputCol])
        idf0m = idf0.fit(dataset, {idf0.outputCol: "idf"})
        self.assertEqual(idf0m.uid, idf0.uid,
                         "Model should inherit the UID from its parent estimator.")
        output = idf0m.transform(dataset)
        self.assertIsNotNone(output.head().idf)

    def test_ngram(self):
        dataset = self.spark.createDataFrame([
            Row(input=["a", "b", "c", "d", "e"])])
        ngram0 = NGram(n=4, inputCol="input", outputCol="output")
        self.assertEqual(ngram0.getN(), 4)
        self.assertEqual(ngram0.getInputCol(), "input")
        self.assertEqual(ngram0.getOutputCol(), "output")
        transformedDF = ngram0.transform(dataset)
        self.assertEqual(transformedDF.head().output, ["a b c d", "b c d e"])

    def test_stopwordsremover(self):
        dataset = self.spark.createDataFrame([Row(input=["a", "panda"])])
        stopWordRemover = StopWordsRemover(inputCol="input", outputCol="output")
        # Default
        self.assertEqual(stopWordRemover.getInputCol(), "input")
        transformedDF = stopWordRemover.transform(dataset)
        self.assertEqual(transformedDF.head().output, ["panda"])
        self.assertEqual(type(stopWordRemover.getStopWords()), list)
        self.assertTrue(isinstance(stopWordRemover.getStopWords()[0], basestring))
        # Custom
        stopwords = ["panda"]
        stopWordRemover.setStopWords(stopwords)
        self.assertEqual(stopWordRemover.getInputCol(), "input")
        self.assertEqual(stopWordRemover.getStopWords(), stopwords)
        transformedDF = stopWordRemover.transform(dataset)
        self.assertEqual(transformedDF.head().output, ["a"])
        # with language selection
        stopwords = StopWordsRemover.loadDefaultStopWords("turkish")
        dataset = self.spark.createDataFrame([Row(input=["acaba", "ama", "biri"])])
        stopWordRemover.setStopWords(stopwords)
        self.assertEqual(stopWordRemover.getStopWords(), stopwords)
        transformedDF = stopWordRemover.transform(dataset)
        self.assertEqual(transformedDF.head().output, [])

    def test_count_vectorizer_with_binary(self):
        dataset = self.spark.createDataFrame([
            (0, "a a a b b c".split(' '), SparseVector(3, {0: 1.0, 1: 1.0, 2: 1.0}),),
            (1, "a a".split(' '), SparseVector(3, {0: 1.0}),),
            (2, "a b".split(' '), SparseVector(3, {0: 1.0, 1: 1.0}),),
            (3, "c".split(' '), SparseVector(3, {2: 1.0}),)], ["id", "words", "expected"])
        cv = CountVectorizer(binary=True, inputCol="words", outputCol="features")
        model = cv.fit(dataset)

        transformedList = model.transform(dataset).select("features", "expected").collect()

        for r in transformedList:
            feature, expected = r
            self.assertEqual(feature, expected)

    def test_rformula_force_index_label(self):
        df = self.spark.createDataFrame([
            (1.0, 1.0, "a"),
            (0.0, 2.0, "b"),
            (1.0, 0.0, "a")], ["y", "x", "s"])
        # Does not index label by default since it's numeric type.
        rf = RFormula(formula="y ~ x + s")
        model = rf.fit(df)
        transformedDF = model.transform(df)
        self.assertEqual(transformedDF.head().label, 1.0)
        # Force to index label.
        rf2 = RFormula(formula="y ~ x + s").setForceIndexLabel(True)
        model2 = rf2.fit(df)
        transformedDF2 = model2.transform(df)
        self.assertEqual(transformedDF2.head().label, 0.0)


class HasInducedError(Params):

    def __init__(self):
        super(HasInducedError, self).__init__()
        self.inducedError = Param(self, "inducedError",
                                  "Uniformly-distributed error added to feature")

    def getInducedError(self):
        return self.getOrDefault(self.inducedError)


class InducedErrorModel(Model, HasInducedError):

    def __init__(self):
        super(InducedErrorModel, self).__init__()

    def _transform(self, dataset):
        return dataset.withColumn("prediction",
                                  dataset.feature + (rand(0) * self.getInducedError()))


class InducedErrorEstimator(Estimator, HasInducedError):

    def __init__(self, inducedError=1.0):
        super(InducedErrorEstimator, self).__init__()
        self._set(inducedError=inducedError)

    def _fit(self, dataset):
        model = InducedErrorModel()
        self._copyValues(model)
        return model


class CrossValidatorTests(SparkSessionTestCase):

    def test_copy(self):
        dataset = self.spark.createDataFrame([
            (10, 10.0),
            (50, 50.0),
            (100, 100.0),
            (500, 500.0)] * 10,
            ["feature", "label"])

        iee = InducedErrorEstimator()
        evaluator = RegressionEvaluator(metricName="rmse")

        grid = (ParamGridBuilder()
                .addGrid(iee.inducedError, [100.0, 0.0, 10000.0])
                .build())
        cv = CrossValidator(estimator=iee, estimatorParamMaps=grid, evaluator=evaluator)
        cvCopied = cv.copy()
        self.assertEqual(cv.getEstimator().uid, cvCopied.getEstimator().uid)

        cvModel = cv.fit(dataset)
        cvModelCopied = cvModel.copy()
        for index in range(len(cvModel.avgMetrics)):
            self.assertTrue(abs(cvModel.avgMetrics[index] - cvModelCopied.avgMetrics[index])
                            < 0.0001)

    def test_fit_minimize_metric(self):
        dataset = self.spark.createDataFrame([
            (10, 10.0),
            (50, 50.0),
            (100, 100.0),
            (500, 500.0)] * 10,
            ["feature", "label"])

        iee = InducedErrorEstimator()
        evaluator = RegressionEvaluator(metricName="rmse")

        grid = (ParamGridBuilder()
                .addGrid(iee.inducedError, [100.0, 0.0, 10000.0])
                .build())
        cv = CrossValidator(estimator=iee, estimatorParamMaps=grid, evaluator=evaluator)
        cvModel = cv.fit(dataset)
        bestModel = cvModel.bestModel
        bestModelMetric = evaluator.evaluate(bestModel.transform(dataset))

        self.assertEqual(0.0, bestModel.getOrDefault('inducedError'),
                         "Best model should have zero induced error")
        self.assertEqual(0.0, bestModelMetric, "Best model has RMSE of 0")

    def test_fit_maximize_metric(self):
        dataset = self.spark.createDataFrame([
            (10, 10.0),
            (50, 50.0),
            (100, 100.0),
            (500, 500.0)] * 10,
            ["feature", "label"])

        iee = InducedErrorEstimator()
        evaluator = RegressionEvaluator(metricName="r2")

        grid = (ParamGridBuilder()
                .addGrid(iee.inducedError, [100.0, 0.0, 10000.0])
                .build())
        cv = CrossValidator(estimator=iee, estimatorParamMaps=grid, evaluator=evaluator)
        cvModel = cv.fit(dataset)
        bestModel = cvModel.bestModel
        bestModelMetric = evaluator.evaluate(bestModel.transform(dataset))

        self.assertEqual(0.0, bestModel.getOrDefault('inducedError'),
                         "Best model should have zero induced error")
        self.assertEqual(1.0, bestModelMetric, "Best model has R-squared of 1")

    def test_save_load(self):
        # This tests saving and loading the trained model only.
        # Save/load for CrossValidator will be added later: SPARK-13786
        temp_path = tempfile.mkdtemp()
        dataset = self.spark.createDataFrame(
            [(Vectors.dense([0.0]), 0.0),
             (Vectors.dense([0.4]), 1.0),
             (Vectors.dense([0.5]), 0.0),
             (Vectors.dense([0.6]), 1.0),
             (Vectors.dense([1.0]), 1.0)] * 10,
            ["features", "label"])
        lr = LogisticRegression()
        grid = ParamGridBuilder().addGrid(lr.maxIter, [0, 1]).build()
        evaluator = BinaryClassificationEvaluator()
        cv = CrossValidator(estimator=lr, estimatorParamMaps=grid, evaluator=evaluator)
        cvModel = cv.fit(dataset)
        lrModel = cvModel.bestModel

        cvModelPath = temp_path + "/cvModel"
        lrModel.save(cvModelPath)
        loadedLrModel = LogisticRegressionModel.load(cvModelPath)
        self.assertEqual(loadedLrModel.uid, lrModel.uid)
        self.assertEqual(loadedLrModel.intercept, lrModel.intercept)


class TrainValidationSplitTests(SparkSessionTestCase):

    def test_fit_minimize_metric(self):
        dataset = self.spark.createDataFrame([
            (10, 10.0),
            (50, 50.0),
            (100, 100.0),
            (500, 500.0)] * 10,
            ["feature", "label"])

        iee = InducedErrorEstimator()
        evaluator = RegressionEvaluator(metricName="rmse")

        grid = ParamGridBuilder() \
            .addGrid(iee.inducedError, [100.0, 0.0, 10000.0]) \
            .build()
        tvs = TrainValidationSplit(estimator=iee, estimatorParamMaps=grid, evaluator=evaluator)
        tvsModel = tvs.fit(dataset)
        bestModel = tvsModel.bestModel
        bestModelMetric = evaluator.evaluate(bestModel.transform(dataset))
        validationMetrics = tvsModel.validationMetrics

        self.assertEqual(0.0, bestModel.getOrDefault('inducedError'),
                         "Best model should have zero induced error")
        self.assertEqual(0.0, bestModelMetric, "Best model has RMSE of 0")
        self.assertEqual(len(grid), len(validationMetrics),
                         "validationMetrics has the same size of grid parameter")
        self.assertEqual(0.0, min(validationMetrics))

    def test_fit_maximize_metric(self):
        dataset = self.spark.createDataFrame([
            (10, 10.0),
            (50, 50.0),
            (100, 100.0),
            (500, 500.0)] * 10,
            ["feature", "label"])

        iee = InducedErrorEstimator()
        evaluator = RegressionEvaluator(metricName="r2")

        grid = ParamGridBuilder() \
            .addGrid(iee.inducedError, [100.0, 0.0, 10000.0]) \
            .build()
        tvs = TrainValidationSplit(estimator=iee, estimatorParamMaps=grid, evaluator=evaluator)
        tvsModel = tvs.fit(dataset)
        bestModel = tvsModel.bestModel
        bestModelMetric = evaluator.evaluate(bestModel.transform(dataset))
        validationMetrics = tvsModel.validationMetrics

        self.assertEqual(0.0, bestModel.getOrDefault('inducedError'),
                         "Best model should have zero induced error")
        self.assertEqual(1.0, bestModelMetric, "Best model has R-squared of 1")
        self.assertEqual(len(grid), len(validationMetrics),
                         "validationMetrics has the same size of grid parameter")
        self.assertEqual(1.0, max(validationMetrics))

    def test_save_load(self):
        # This tests saving and loading the trained model only.
        # Save/load for TrainValidationSplit will be added later: SPARK-13786
        temp_path = tempfile.mkdtemp()
        dataset = self.spark.createDataFrame(
            [(Vectors.dense([0.0]), 0.0),
             (Vectors.dense([0.4]), 1.0),
             (Vectors.dense([0.5]), 0.0),
             (Vectors.dense([0.6]), 1.0),
             (Vectors.dense([1.0]), 1.0)] * 10,
            ["features", "label"])
        lr = LogisticRegression()
        grid = ParamGridBuilder().addGrid(lr.maxIter, [0, 1]).build()
        evaluator = BinaryClassificationEvaluator()
        tvs = TrainValidationSplit(estimator=lr, estimatorParamMaps=grid, evaluator=evaluator)
        tvsModel = tvs.fit(dataset)
        lrModel = tvsModel.bestModel

        tvsModelPath = temp_path + "/tvsModel"
        lrModel.save(tvsModelPath)
        loadedLrModel = LogisticRegressionModel.load(tvsModelPath)
        self.assertEqual(loadedLrModel.uid, lrModel.uid)
        self.assertEqual(loadedLrModel.intercept, lrModel.intercept)

    def test_copy(self):
        dataset = self.spark.createDataFrame([
            (10, 10.0),
            (50, 50.0),
            (100, 100.0),
            (500, 500.0)] * 10,
            ["feature", "label"])

        iee = InducedErrorEstimator()
        evaluator = RegressionEvaluator(metricName="r2")

        grid = ParamGridBuilder() \
            .addGrid(iee.inducedError, [100.0, 0.0, 10000.0]) \
            .build()
        tvs = TrainValidationSplit(estimator=iee, estimatorParamMaps=grid, evaluator=evaluator)
        tvsModel = tvs.fit(dataset)
        tvsCopied = tvs.copy()
        tvsModelCopied = tvsModel.copy()

        self.assertEqual(tvs.getEstimator().uid, tvsCopied.getEstimator().uid,
                         "Copied TrainValidationSplit has the same uid of Estimator")

        self.assertEqual(tvsModel.bestModel.uid, tvsModelCopied.bestModel.uid)
        self.assertEqual(len(tvsModel.validationMetrics),
                         len(tvsModelCopied.validationMetrics),
                         "Copied validationMetrics has the same size of the original")
        for index in range(len(tvsModel.validationMetrics)):
            self.assertEqual(tvsModel.validationMetrics[index],
                             tvsModelCopied.validationMetrics[index])


class PersistenceTest(SparkSessionTestCase):

    def test_linear_regression(self):
        lr = LinearRegression(maxIter=1)
        path = tempfile.mkdtemp()
        lr_path = path + "/lr"
        lr.save(lr_path)
        lr2 = LinearRegression.load(lr_path)
        self.assertEqual(lr.uid, lr2.uid)
        self.assertEqual(type(lr.uid), type(lr2.uid))
        self.assertEqual(lr2.uid, lr2.maxIter.parent,
                         "Loaded LinearRegression instance uid (%s) did not match Param's uid (%s)"
                         % (lr2.uid, lr2.maxIter.parent))
        self.assertEqual(lr._defaultParamMap[lr.maxIter], lr2._defaultParamMap[lr2.maxIter],
                         "Loaded LinearRegression instance default params did not match " +
                         "original defaults")
        try:
            rmtree(path)
        except OSError:
            pass

    def test_logistic_regression(self):
        lr = LogisticRegression(maxIter=1)
        path = tempfile.mkdtemp()
        lr_path = path + "/logreg"
        lr.save(lr_path)
        lr2 = LogisticRegression.load(lr_path)
        self.assertEqual(lr2.uid, lr2.maxIter.parent,
                         "Loaded LogisticRegression instance uid (%s) "
                         "did not match Param's uid (%s)"
                         % (lr2.uid, lr2.maxIter.parent))
        self.assertEqual(lr._defaultParamMap[lr.maxIter], lr2._defaultParamMap[lr2.maxIter],
                         "Loaded LogisticRegression instance default params did not match " +
                         "original defaults")
        try:
            rmtree(path)
        except OSError:
            pass

    def logistic_regression_check_thresholds(self):
        self.assertIsInstance(
            LogisticRegression(threshold=0.5, thresholds=[0.5, 0.5]),
            LogisticRegressionModel
        )

        self.assertRaisesRegexp(
            ValueError,
            "Logistic Regression getThreshold found inconsistent.*$",
            LogisticRegression, threshold=0.42, thresholds=[0.5, 0.5]
        )

    def _compare_params(self, m1, m2, param):
        """
        Compare 2 ML Params instances for the given param, and assert both have the same param value
        and parent. The param must be a parameter of m1.
        """
        # Prevent key not found error in case of some param in neither paramMap nor defaultParamMap.
        if m1.isDefined(param):
            paramValue1 = m1.getOrDefault(param)
            paramValue2 = m2.getOrDefault(m2.getParam(param.name))
            if isinstance(paramValue1, Params):
                self._compare_pipelines(paramValue1, paramValue2)
            else:
                self.assertEqual(paramValue1, paramValue2)  # for general types param
            # Assert parents are equal
            self.assertEqual(param.parent, m2.getParam(param.name).parent)
        else:
            # If m1 is not defined param, then m2 should not, too. See SPARK-14931.
            self.assertFalse(m2.isDefined(m2.getParam(param.name)))

    def _compare_pipelines(self, m1, m2):
        """
        Compare 2 ML types, asserting that they are equivalent.
        This currently supports:
         - basic types
         - Pipeline, PipelineModel
         - OneVsRest, OneVsRestModel
        This checks:
         - uid
         - type
         - Param values and parents
        """
        self.assertEqual(m1.uid, m2.uid)
        self.assertEqual(type(m1), type(m2))
        if isinstance(m1, JavaParams):
            self.assertEqual(len(m1.params), len(m2.params))
            for p in m1.params:
                self._compare_params(m1, m2, p)
        elif isinstance(m1, Pipeline):
            self.assertEqual(len(m1.getStages()), len(m2.getStages()))
            for s1, s2 in zip(m1.getStages(), m2.getStages()):
                self._compare_pipelines(s1, s2)
        elif isinstance(m1, PipelineModel):
            self.assertEqual(len(m1.stages), len(m2.stages))
            for s1, s2 in zip(m1.stages, m2.stages):
                self._compare_pipelines(s1, s2)
        elif isinstance(m1, OneVsRest) or isinstance(m1, OneVsRestModel):
            for p in m1.params:
                self._compare_params(m1, m2, p)
            if isinstance(m1, OneVsRestModel):
                self.assertEqual(len(m1.models), len(m2.models))
                for x, y in zip(m1.models, m2.models):
                    self._compare_pipelines(x, y)
        else:
            raise RuntimeError("_compare_pipelines does not yet support type: %s" % type(m1))

    def test_pipeline_persistence(self):
        """
        Pipeline[HashingTF, PCA]
        """
        temp_path = tempfile.mkdtemp()

        try:
            df = self.spark.createDataFrame([(["a", "b", "c"],), (["c", "d", "e"],)], ["words"])
            tf = HashingTF(numFeatures=10, inputCol="words", outputCol="features")
            pca = PCA(k=2, inputCol="features", outputCol="pca_features")
            pl = Pipeline(stages=[tf, pca])
            model = pl.fit(df)

            pipeline_path = temp_path + "/pipeline"
            pl.save(pipeline_path)
            loaded_pipeline = Pipeline.load(pipeline_path)
            self._compare_pipelines(pl, loaded_pipeline)

            model_path = temp_path + "/pipeline-model"
            model.save(model_path)
            loaded_model = PipelineModel.load(model_path)
            self._compare_pipelines(model, loaded_model)
        finally:
            try:
                rmtree(temp_path)
            except OSError:
                pass

    def test_nested_pipeline_persistence(self):
        """
        Pipeline[HashingTF, Pipeline[PCA]]
        """
        temp_path = tempfile.mkdtemp()

        try:
            df = self.spark.createDataFrame([(["a", "b", "c"],), (["c", "d", "e"],)], ["words"])
            tf = HashingTF(numFeatures=10, inputCol="words", outputCol="features")
            pca = PCA(k=2, inputCol="features", outputCol="pca_features")
            p0 = Pipeline(stages=[pca])
            pl = Pipeline(stages=[tf, p0])
            model = pl.fit(df)

            pipeline_path = temp_path + "/pipeline"
            pl.save(pipeline_path)
            loaded_pipeline = Pipeline.load(pipeline_path)
            self._compare_pipelines(pl, loaded_pipeline)

            model_path = temp_path + "/pipeline-model"
            model.save(model_path)
            loaded_model = PipelineModel.load(model_path)
            self._compare_pipelines(model, loaded_model)
        finally:
            try:
                rmtree(temp_path)
            except OSError:
                pass

    def test_onevsrest(self):
        temp_path = tempfile.mkdtemp()
        df = self.spark.createDataFrame([(0.0, Vectors.dense(1.0, 0.8)),
                                         (1.0, Vectors.sparse(2, [], [])),
                                         (2.0, Vectors.dense(0.5, 0.5))] * 10,
                                        ["label", "features"])
        lr = LogisticRegression(maxIter=5, regParam=0.01)
        ovr = OneVsRest(classifier=lr)
        model = ovr.fit(df)
        ovrPath = temp_path + "/ovr"
        ovr.save(ovrPath)
        loadedOvr = OneVsRest.load(ovrPath)
        self._compare_pipelines(ovr, loadedOvr)
        modelPath = temp_path + "/ovrModel"
        model.save(modelPath)
        loadedModel = OneVsRestModel.load(modelPath)
        self._compare_pipelines(model, loadedModel)

    def test_decisiontree_classifier(self):
        dt = DecisionTreeClassifier(maxDepth=1)
        path = tempfile.mkdtemp()
        dtc_path = path + "/dtc"
        dt.save(dtc_path)
        dt2 = DecisionTreeClassifier.load(dtc_path)
        self.assertEqual(dt2.uid, dt2.maxDepth.parent,
                         "Loaded DecisionTreeClassifier instance uid (%s) "
                         "did not match Param's uid (%s)"
                         % (dt2.uid, dt2.maxDepth.parent))
        self.assertEqual(dt._defaultParamMap[dt.maxDepth], dt2._defaultParamMap[dt2.maxDepth],
                         "Loaded DecisionTreeClassifier instance default params did not match " +
                         "original defaults")
        try:
            rmtree(path)
        except OSError:
            pass

    def test_decisiontree_regressor(self):
        dt = DecisionTreeRegressor(maxDepth=1)
        path = tempfile.mkdtemp()
        dtr_path = path + "/dtr"
        dt.save(dtr_path)
        dt2 = DecisionTreeClassifier.load(dtr_path)
        self.assertEqual(dt2.uid, dt2.maxDepth.parent,
                         "Loaded DecisionTreeRegressor instance uid (%s) "
                         "did not match Param's uid (%s)"
                         % (dt2.uid, dt2.maxDepth.parent))
        self.assertEqual(dt._defaultParamMap[dt.maxDepth], dt2._defaultParamMap[dt2.maxDepth],
                         "Loaded DecisionTreeRegressor instance default params did not match " +
                         "original defaults")
        try:
            rmtree(path)
        except OSError:
            pass


class LDATest(SparkSessionTestCase):

    def _compare(self, m1, m2):
        """
        Temp method for comparing instances.
        TODO: Replace with generic implementation once SPARK-14706 is merged.
        """
        self.assertEqual(m1.uid, m2.uid)
        self.assertEqual(type(m1), type(m2))
        self.assertEqual(len(m1.params), len(m2.params))
        for p in m1.params:
            if m1.isDefined(p):
                self.assertEqual(m1.getOrDefault(p), m2.getOrDefault(p))
                self.assertEqual(p.parent, m2.getParam(p.name).parent)
        if isinstance(m1, LDAModel):
            self.assertEqual(m1.vocabSize(), m2.vocabSize())
            self.assertEqual(m1.topicsMatrix(), m2.topicsMatrix())

    def test_persistence(self):
        # Test save/load for LDA, LocalLDAModel, DistributedLDAModel.
        df = self.spark.createDataFrame([
            [1, Vectors.dense([0.0, 1.0])],
            [2, Vectors.sparse(2, {0: 1.0})],
        ], ["id", "features"])
        # Fit model
        lda = LDA(k=2, seed=1, optimizer="em")
        distributedModel = lda.fit(df)
        self.assertTrue(distributedModel.isDistributed())
        localModel = distributedModel.toLocal()
        self.assertFalse(localModel.isDistributed())
        # Define paths
        path = tempfile.mkdtemp()
        lda_path = path + "/lda"
        dist_model_path = path + "/distLDAModel"
        local_model_path = path + "/localLDAModel"
        # Test LDA
        lda.save(lda_path)
        lda2 = LDA.load(lda_path)
        self._compare(lda, lda2)
        # Test DistributedLDAModel
        distributedModel.save(dist_model_path)
        distributedModel2 = DistributedLDAModel.load(dist_model_path)
        self._compare(distributedModel, distributedModel2)
        # Test LocalLDAModel
        localModel.save(local_model_path)
        localModel2 = LocalLDAModel.load(local_model_path)
        self._compare(localModel, localModel2)
        # Clean up
        try:
            rmtree(path)
        except OSError:
            pass


class TrainingSummaryTest(SparkSessionTestCase):

    def test_linear_regression_summary(self):
        df = self.spark.createDataFrame([(1.0, 2.0, Vectors.dense(1.0)),
                                         (0.0, 2.0, Vectors.sparse(1, [], []))],
                                        ["label", "weight", "features"])
        lr = LinearRegression(maxIter=5, regParam=0.0, solver="normal", weightCol="weight",
                              fitIntercept=False)
        model = lr.fit(df)
        self.assertTrue(model.hasSummary)
        s = model.summary
        # test that api is callable and returns expected types
        self.assertGreater(s.totalIterations, 0)
        self.assertTrue(isinstance(s.predictions, DataFrame))
        self.assertEqual(s.predictionCol, "prediction")
        self.assertEqual(s.labelCol, "label")
        self.assertEqual(s.featuresCol, "features")
        objHist = s.objectiveHistory
        self.assertTrue(isinstance(objHist, list) and isinstance(objHist[0], float))
        self.assertAlmostEqual(s.explainedVariance, 0.25, 2)
        self.assertAlmostEqual(s.meanAbsoluteError, 0.0)
        self.assertAlmostEqual(s.meanSquaredError, 0.0)
        self.assertAlmostEqual(s.rootMeanSquaredError, 0.0)
        self.assertAlmostEqual(s.r2, 1.0, 2)
        self.assertTrue(isinstance(s.residuals, DataFrame))
        self.assertEqual(s.numInstances, 2)
        self.assertEqual(s.degreesOfFreedom, 1)
        devResiduals = s.devianceResiduals
        self.assertTrue(isinstance(devResiduals, list) and isinstance(devResiduals[0], float))
        coefStdErr = s.coefficientStandardErrors
        self.assertTrue(isinstance(coefStdErr, list) and isinstance(coefStdErr[0], float))
        tValues = s.tValues
        self.assertTrue(isinstance(tValues, list) and isinstance(tValues[0], float))
        pValues = s.pValues
        self.assertTrue(isinstance(pValues, list) and isinstance(pValues[0], float))
        # test evaluation (with training dataset) produces a summary with same values
        # one check is enough to verify a summary is returned
        # The child class LinearRegressionTrainingSummary runs full test
        sameSummary = model.evaluate(df)
        self.assertAlmostEqual(sameSummary.explainedVariance, s.explainedVariance)

    def test_glr_summary(self):
        from pyspark.ml.linalg import Vectors
        df = self.spark.createDataFrame([(1.0, 2.0, Vectors.dense(1.0)),
                                         (0.0, 2.0, Vectors.sparse(1, [], []))],
                                        ["label", "weight", "features"])
        glr = GeneralizedLinearRegression(family="gaussian", link="identity", weightCol="weight",
                                          fitIntercept=False)
        model = glr.fit(df)
        self.assertTrue(model.hasSummary)
        s = model.summary
        # test that api is callable and returns expected types
        self.assertEqual(s.numIterations, 1)  # this should default to a single iteration of WLS
        self.assertTrue(isinstance(s.predictions, DataFrame))
        self.assertEqual(s.predictionCol, "prediction")
        self.assertEqual(s.numInstances, 2)
        self.assertTrue(isinstance(s.residuals(), DataFrame))
        self.assertTrue(isinstance(s.residuals("pearson"), DataFrame))
        coefStdErr = s.coefficientStandardErrors
        self.assertTrue(isinstance(coefStdErr, list) and isinstance(coefStdErr[0], float))
        tValues = s.tValues
        self.assertTrue(isinstance(tValues, list) and isinstance(tValues[0], float))
        pValues = s.pValues
        self.assertTrue(isinstance(pValues, list) and isinstance(pValues[0], float))
        self.assertEqual(s.degreesOfFreedom, 1)
        self.assertEqual(s.residualDegreeOfFreedom, 1)
        self.assertEqual(s.residualDegreeOfFreedomNull, 2)
        self.assertEqual(s.rank, 1)
        self.assertTrue(isinstance(s.solver, basestring))
        self.assertTrue(isinstance(s.aic, float))
        self.assertTrue(isinstance(s.deviance, float))
        self.assertTrue(isinstance(s.nullDeviance, float))
        self.assertTrue(isinstance(s.dispersion, float))
        # test evaluation (with training dataset) produces a summary with same values
        # one check is enough to verify a summary is returned
        # The child class GeneralizedLinearRegressionTrainingSummary runs full test
        sameSummary = model.evaluate(df)
        self.assertAlmostEqual(sameSummary.deviance, s.deviance)

    def test_logistic_regression_summary(self):
        df = self.spark.createDataFrame([(1.0, 2.0, Vectors.dense(1.0)),
                                         (0.0, 2.0, Vectors.sparse(1, [], []))],
                                        ["label", "weight", "features"])
        lr = LogisticRegression(maxIter=5, regParam=0.01, weightCol="weight", fitIntercept=False)
        model = lr.fit(df)
        self.assertTrue(model.hasSummary)
        s = model.summary
        # test that api is callable and returns expected types
        self.assertTrue(isinstance(s.predictions, DataFrame))
        self.assertEqual(s.probabilityCol, "probability")
        self.assertEqual(s.labelCol, "label")
        self.assertEqual(s.featuresCol, "features")
        objHist = s.objectiveHistory
        self.assertTrue(isinstance(objHist, list) and isinstance(objHist[0], float))
        self.assertGreater(s.totalIterations, 0)
        self.assertTrue(isinstance(s.roc, DataFrame))
        self.assertAlmostEqual(s.areaUnderROC, 1.0, 2)
        self.assertTrue(isinstance(s.pr, DataFrame))
        self.assertTrue(isinstance(s.fMeasureByThreshold, DataFrame))
        self.assertTrue(isinstance(s.precisionByThreshold, DataFrame))
        self.assertTrue(isinstance(s.recallByThreshold, DataFrame))
        # test evaluation (with training dataset) produces a summary with same values
        # one check is enough to verify a summary is returned, Scala version runs full test
        sameSummary = model.evaluate(df)
        self.assertAlmostEqual(sameSummary.areaUnderROC, s.areaUnderROC)

    def test_gaussian_mixture_summary(self):
        data = [(Vectors.dense(1.0),), (Vectors.dense(5.0),), (Vectors.dense(10.0),),
                (Vectors.sparse(1, [], []),)]
        df = self.spark.createDataFrame(data, ["features"])
        gmm = GaussianMixture(k=2)
        model = gmm.fit(df)
        self.assertTrue(model.hasSummary)
        s = model.summary
        self.assertTrue(isinstance(s.predictions, DataFrame))
        self.assertEqual(s.probabilityCol, "probability")
        self.assertTrue(isinstance(s.probability, DataFrame))
        self.assertEqual(s.featuresCol, "features")
        self.assertEqual(s.predictionCol, "prediction")
        self.assertTrue(isinstance(s.cluster, DataFrame))
        self.assertEqual(len(s.clusterSizes), 2)
        self.assertEqual(s.k, 2)

    def test_bisecting_kmeans_summary(self):
        data = [(Vectors.dense(1.0),), (Vectors.dense(5.0),), (Vectors.dense(10.0),),
                (Vectors.sparse(1, [], []),)]
        df = self.spark.createDataFrame(data, ["features"])
        bkm = BisectingKMeans(k=2)
        model = bkm.fit(df)
        self.assertTrue(model.hasSummary)
        s = model.summary
        self.assertTrue(isinstance(s.predictions, DataFrame))
        self.assertEqual(s.featuresCol, "features")
        self.assertEqual(s.predictionCol, "prediction")
        self.assertTrue(isinstance(s.cluster, DataFrame))
        self.assertEqual(len(s.clusterSizes), 2)
        self.assertEqual(s.k, 2)

    def test_kmeans_summary(self):
        data = [(Vectors.dense([0.0, 0.0]),), (Vectors.dense([1.0, 1.0]),),
                (Vectors.dense([9.0, 8.0]),), (Vectors.dense([8.0, 9.0]),)]
        df = self.spark.createDataFrame(data, ["features"])
        kmeans = KMeans(k=2, seed=1)
        model = kmeans.fit(df)
        self.assertTrue(model.hasSummary)
        s = model.summary
        self.assertTrue(isinstance(s.predictions, DataFrame))
        self.assertEqual(s.featuresCol, "features")
        self.assertEqual(s.predictionCol, "prediction")
        self.assertTrue(isinstance(s.cluster, DataFrame))
        self.assertEqual(len(s.clusterSizes), 2)
        self.assertEqual(s.k, 2)


class OneVsRestTests(SparkSessionTestCase):

    def test_copy(self):
        df = self.spark.createDataFrame([(0.0, Vectors.dense(1.0, 0.8)),
                                         (1.0, Vectors.sparse(2, [], [])),
                                         (2.0, Vectors.dense(0.5, 0.5))],
                                        ["label", "features"])
        lr = LogisticRegression(maxIter=5, regParam=0.01)
        ovr = OneVsRest(classifier=lr)
        ovr1 = ovr.copy({lr.maxIter: 10})
        self.assertEqual(ovr.getClassifier().getMaxIter(), 5)
        self.assertEqual(ovr1.getClassifier().getMaxIter(), 10)
        model = ovr.fit(df)
        model1 = model.copy({model.predictionCol: "indexed"})
        self.assertEqual(model1.getPredictionCol(), "indexed")

    def test_output_columns(self):
        df = self.spark.createDataFrame([(0.0, Vectors.dense(1.0, 0.8)),
                                         (1.0, Vectors.sparse(2, [], [])),
                                         (2.0, Vectors.dense(0.5, 0.5))],
                                        ["label", "features"])
        lr = LogisticRegression(maxIter=5, regParam=0.01)
        ovr = OneVsRest(classifier=lr)
        model = ovr.fit(df)
        output = model.transform(df)
        self.assertEqual(output.columns, ["label", "features", "prediction"])


class HashingTFTest(SparkSessionTestCase):

    def test_apply_binary_term_freqs(self):

        df = self.spark.createDataFrame([(0, ["a", "a", "b", "c", "c", "c"])], ["id", "words"])
        n = 10
        hashingTF = HashingTF()
        hashingTF.setInputCol("words").setOutputCol("features").setNumFeatures(n).setBinary(True)
        output = hashingTF.transform(df)
        features = output.select("features").first().features.toArray()
        expected = Vectors.dense([1.0, 1.0, 1.0, 0.0, 0.0, 0.0, 0.0, 0.0, 0.0, 0.0]).toArray()
        for i in range(0, n):
            self.assertAlmostEqual(features[i], expected[i], 14, "Error at " + str(i) +
                                   ": expected " + str(expected[i]) + ", got " + str(features[i]))


class GeneralizedLinearRegressionTest(SparkSessionTestCase):

    def test_tweedie_distribution(self):

        df = self.spark.createDataFrame(
            [(1.0, Vectors.dense(0.0, 0.0)),
             (1.0, Vectors.dense(1.0, 2.0)),
             (2.0, Vectors.dense(0.0, 0.0)),
             (2.0, Vectors.dense(1.0, 1.0)), ], ["label", "features"])

        glr = GeneralizedLinearRegression(family="tweedie", variancePower=1.6)
        model = glr.fit(df)
        self.assertTrue(np.allclose(model.coefficients.toArray(), [-0.4645, 0.3402], atol=1E-4))
        self.assertTrue(np.isclose(model.intercept, 0.7841, atol=1E-4))

        model2 = glr.setLinkPower(-1.0).fit(df)
        self.assertTrue(np.allclose(model2.coefficients.toArray(), [-0.6667, 0.5], atol=1E-4))
        self.assertTrue(np.isclose(model2.intercept, 0.6667, atol=1E-4))


class FPGrowthTests(SparkSessionTestCase):
    def setUp(self):
        super(FPGrowthTests, self).setUp()
        self.data = self.spark.createDataFrame(
            [([1, 2], ), ([1, 2], ), ([1, 2, 3], ), ([1, 3], )],
            ["items"])

    def test_association_rules(self):
        fp = FPGrowth()
        fpm = fp.fit(self.data)

        expected_association_rules = self.spark.createDataFrame(
            [([3], [1], 1.0), ([2], [1], 1.0)],
            ["antecedent", "consequent", "confidence"]
        )
        actual_association_rules = fpm.associationRules

        self.assertEqual(actual_association_rules.subtract(expected_association_rules).count(), 0)
        self.assertEqual(expected_association_rules.subtract(actual_association_rules).count(), 0)

    def test_freq_itemsets(self):
        fp = FPGrowth()
        fpm = fp.fit(self.data)

        expected_freq_itemsets = self.spark.createDataFrame(
            [([1], 4), ([2], 3), ([2, 1], 3), ([3], 2), ([3, 1], 2)],
            ["items", "freq"]
        )
        actual_freq_itemsets = fpm.freqItemsets

        self.assertEqual(actual_freq_itemsets.subtract(expected_freq_itemsets).count(), 0)
        self.assertEqual(expected_freq_itemsets.subtract(actual_freq_itemsets).count(), 0)

    def tearDown(self):
        del self.data


class ALSTest(SparkSessionTestCase):

    def test_storage_levels(self):
        df = self.spark.createDataFrame(
            [(0, 0, 4.0), (0, 1, 2.0), (1, 1, 3.0), (1, 2, 4.0), (2, 1, 1.0), (2, 2, 5.0)],
            ["user", "item", "rating"])
        als = ALS().setMaxIter(1).setRank(1)
        # test default params
        als.fit(df)
        self.assertEqual(als.getIntermediateStorageLevel(), "MEMORY_AND_DISK")
        self.assertEqual(als._java_obj.getIntermediateStorageLevel(), "MEMORY_AND_DISK")
        self.assertEqual(als.getFinalStorageLevel(), "MEMORY_AND_DISK")
        self.assertEqual(als._java_obj.getFinalStorageLevel(), "MEMORY_AND_DISK")
        # test non-default params
        als.setIntermediateStorageLevel("MEMORY_ONLY_2")
        als.setFinalStorageLevel("DISK_ONLY")
        als.fit(df)
        self.assertEqual(als.getIntermediateStorageLevel(), "MEMORY_ONLY_2")
        self.assertEqual(als._java_obj.getIntermediateStorageLevel(), "MEMORY_ONLY_2")
        self.assertEqual(als.getFinalStorageLevel(), "DISK_ONLY")
        self.assertEqual(als._java_obj.getFinalStorageLevel(), "DISK_ONLY")


class DefaultValuesTests(PySparkTestCase):
    """
    Test :py:class:`JavaParams` classes to see if their default Param values match
    those in their Scala counterparts.
    """

    def check_params(self, py_stage):
        import pyspark.ml.feature
        if not hasattr(py_stage, "_to_java"):
            return
        java_stage = py_stage._to_java()
        if java_stage is None:
            return
        for p in py_stage.params:
            java_param = java_stage.getParam(p.name)
            py_has_default = py_stage.hasDefault(p)
            java_has_default = java_stage.hasDefault(java_param)
            self.assertEqual(py_has_default, java_has_default,
                             "Default value mismatch of param %s for Params %s"
                             % (p.name, str(py_stage)))
            if py_has_default:
                if p.name == "seed":
                    return  # Random seeds between Spark and PySpark are different
                java_default =\
                    _java2py(self.sc, java_stage.clear(java_param).getOrDefault(java_param))
                py_stage._clear(p)
                py_default = py_stage.getOrDefault(p)
                if isinstance(py_stage, pyspark.ml.feature.Imputer) and p.name == "missingValue":
                    # SPARK-15040 - default value for Imputer param 'missingValue' is NaN,
                    # and NaN != NaN, so handle it specially here
                    import math
                    self.assertTrue(math.isnan(java_default) and math.isnan(py_default),
                                    "Java default %s and python default %s are not both NaN for "
                                    "param %s for Params %s"
                                    % (str(java_default), str(py_default), p.name, str(py_stage)))
                    return
                self.assertEqual(java_default, py_default,
                                 "Java default %s != python default %s of param %s for Params %s"
                                 % (str(java_default), str(py_default), p.name, str(py_stage)))

    def test_java_params(self):
        import pyspark.ml.feature
        import pyspark.ml.classification
        import pyspark.ml.clustering
        import pyspark.ml.pipeline
        import pyspark.ml.recommendation
        import pyspark.ml.regression
        modules = [pyspark.ml.feature, pyspark.ml.classification, pyspark.ml.clustering,
                   pyspark.ml.pipeline, pyspark.ml.recommendation, pyspark.ml.regression]
        for module in modules:
            for name, cls in inspect.getmembers(module, inspect.isclass):
                if not name.endswith('Model') and issubclass(cls, JavaParams)\
                        and not inspect.isabstract(cls):
                    self.check_params(cls())


def _squared_distance(a, b):
    if isinstance(a, Vector):
        return a.squared_distance(b)
    else:
        return b.squared_distance(a)


class VectorTests(MLlibTestCase):

    def _test_serialize(self, v):
        self.assertEqual(v, ser.loads(ser.dumps(v)))
        jvec = self.sc._jvm.org.apache.spark.ml.python.MLSerDe.loads(bytearray(ser.dumps(v)))
        nv = ser.loads(bytes(self.sc._jvm.org.apache.spark.ml.python.MLSerDe.dumps(jvec)))
        self.assertEqual(v, nv)
        vs = [v] * 100
        jvecs = self.sc._jvm.org.apache.spark.ml.python.MLSerDe.loads(bytearray(ser.dumps(vs)))
        nvs = ser.loads(bytes(self.sc._jvm.org.apache.spark.ml.python.MLSerDe.dumps(jvecs)))
        self.assertEqual(vs, nvs)

    def test_serialize(self):
        self._test_serialize(DenseVector(range(10)))
        self._test_serialize(DenseVector(array([1., 2., 3., 4.])))
        self._test_serialize(DenseVector(pyarray.array('d', range(10))))
        self._test_serialize(SparseVector(4, {1: 1, 3: 2}))
        self._test_serialize(SparseVector(3, {}))
        self._test_serialize(DenseMatrix(2, 3, range(6)))
        sm1 = SparseMatrix(
            3, 4, [0, 2, 2, 4, 4], [1, 2, 1, 2], [1.0, 2.0, 4.0, 5.0])
        self._test_serialize(sm1)

    def test_dot(self):
        sv = SparseVector(4, {1: 1, 3: 2})
        dv = DenseVector(array([1., 2., 3., 4.]))
        lst = DenseVector([1, 2, 3, 4])
        mat = array([[1., 2., 3., 4.],
                     [1., 2., 3., 4.],
                     [1., 2., 3., 4.],
                     [1., 2., 3., 4.]])
        arr = pyarray.array('d', [0, 1, 2, 3])
        self.assertEqual(10.0, sv.dot(dv))
        self.assertTrue(array_equal(array([3., 6., 9., 12.]), sv.dot(mat)))
        self.assertEqual(30.0, dv.dot(dv))
        self.assertTrue(array_equal(array([10., 20., 30., 40.]), dv.dot(mat)))
        self.assertEqual(30.0, lst.dot(dv))
        self.assertTrue(array_equal(array([10., 20., 30., 40.]), lst.dot(mat)))
        self.assertEqual(7.0, sv.dot(arr))

    def test_squared_distance(self):
        sv = SparseVector(4, {1: 1, 3: 2})
        dv = DenseVector(array([1., 2., 3., 4.]))
        lst = DenseVector([4, 3, 2, 1])
        lst1 = [4, 3, 2, 1]
        arr = pyarray.array('d', [0, 2, 1, 3])
        narr = array([0, 2, 1, 3])
        self.assertEqual(15.0, _squared_distance(sv, dv))
        self.assertEqual(25.0, _squared_distance(sv, lst))
        self.assertEqual(20.0, _squared_distance(dv, lst))
        self.assertEqual(15.0, _squared_distance(dv, sv))
        self.assertEqual(25.0, _squared_distance(lst, sv))
        self.assertEqual(20.0, _squared_distance(lst, dv))
        self.assertEqual(0.0, _squared_distance(sv, sv))
        self.assertEqual(0.0, _squared_distance(dv, dv))
        self.assertEqual(0.0, _squared_distance(lst, lst))
        self.assertEqual(25.0, _squared_distance(sv, lst1))
        self.assertEqual(3.0, _squared_distance(sv, arr))
        self.assertEqual(3.0, _squared_distance(sv, narr))

    def test_hash(self):
        v1 = DenseVector([0.0, 1.0, 0.0, 5.5])
        v2 = SparseVector(4, [(1, 1.0), (3, 5.5)])
        v3 = DenseVector([0.0, 1.0, 0.0, 5.5])
        v4 = SparseVector(4, [(1, 1.0), (3, 2.5)])
        self.assertEqual(hash(v1), hash(v2))
        self.assertEqual(hash(v1), hash(v3))
        self.assertEqual(hash(v2), hash(v3))
        self.assertFalse(hash(v1) == hash(v4))
        self.assertFalse(hash(v2) == hash(v4))

    def test_eq(self):
        v1 = DenseVector([0.0, 1.0, 0.0, 5.5])
        v2 = SparseVector(4, [(1, 1.0), (3, 5.5)])
        v3 = DenseVector([0.0, 1.0, 0.0, 5.5])
        v4 = SparseVector(6, [(1, 1.0), (3, 5.5)])
        v5 = DenseVector([0.0, 1.0, 0.0, 2.5])
        v6 = SparseVector(4, [(1, 1.0), (3, 2.5)])
        self.assertEqual(v1, v2)
        self.assertEqual(v1, v3)
        self.assertFalse(v2 == v4)
        self.assertFalse(v1 == v5)
        self.assertFalse(v1 == v6)

    def test_equals(self):
        indices = [1, 2, 4]
        values = [1., 3., 2.]
        self.assertTrue(Vectors._equals(indices, values, list(range(5)), [0., 1., 3., 0., 2.]))
        self.assertFalse(Vectors._equals(indices, values, list(range(5)), [0., 3., 1., 0., 2.]))
        self.assertFalse(Vectors._equals(indices, values, list(range(5)), [0., 3., 0., 2.]))
        self.assertFalse(Vectors._equals(indices, values, list(range(5)), [0., 1., 3., 2., 2.]))

    def test_conversion(self):
        # numpy arrays should be automatically upcast to float64
        # tests for fix of [SPARK-5089]
        v = array([1, 2, 3, 4], dtype='float64')
        dv = DenseVector(v)
        self.assertTrue(dv.array.dtype == 'float64')
        v = array([1, 2, 3, 4], dtype='float32')
        dv = DenseVector(v)
        self.assertTrue(dv.array.dtype == 'float64')

    def test_sparse_vector_indexing(self):
        sv = SparseVector(5, {1: 1, 3: 2})
        self.assertEqual(sv[0], 0.)
        self.assertEqual(sv[3], 2.)
        self.assertEqual(sv[1], 1.)
        self.assertEqual(sv[2], 0.)
        self.assertEqual(sv[4], 0.)
        self.assertEqual(sv[-1], 0.)
        self.assertEqual(sv[-2], 2.)
        self.assertEqual(sv[-3], 0.)
        self.assertEqual(sv[-5], 0.)
        for ind in [5, -6]:
            self.assertRaises(IndexError, sv.__getitem__, ind)
        for ind in [7.8, '1']:
            self.assertRaises(TypeError, sv.__getitem__, ind)

        zeros = SparseVector(4, {})
        self.assertEqual(zeros[0], 0.0)
        self.assertEqual(zeros[3], 0.0)
        for ind in [4, -5]:
            self.assertRaises(IndexError, zeros.__getitem__, ind)

        empty = SparseVector(0, {})
        for ind in [-1, 0, 1]:
            self.assertRaises(IndexError, empty.__getitem__, ind)

    def test_sparse_vector_iteration(self):
        self.assertListEqual(list(SparseVector(3, [], [])), [0.0, 0.0, 0.0])
        self.assertListEqual(list(SparseVector(5, [0, 3], [1.0, 2.0])), [1.0, 0.0, 0.0, 2.0, 0.0])

    def test_matrix_indexing(self):
        mat = DenseMatrix(3, 2, [0, 1, 4, 6, 8, 10])
        expected = [[0, 6], [1, 8], [4, 10]]
        for i in range(3):
            for j in range(2):
                self.assertEqual(mat[i, j], expected[i][j])

        for i, j in [(-1, 0), (4, 1), (3, 4)]:
            self.assertRaises(IndexError, mat.__getitem__, (i, j))

    def test_repr_dense_matrix(self):
        mat = DenseMatrix(3, 2, [0, 1, 4, 6, 8, 10])
        self.assertTrue(
            repr(mat),
            'DenseMatrix(3, 2, [0.0, 1.0, 4.0, 6.0, 8.0, 10.0], False)')

        mat = DenseMatrix(3, 2, [0, 1, 4, 6, 8, 10], True)
        self.assertTrue(
            repr(mat),
            'DenseMatrix(3, 2, [0.0, 1.0, 4.0, 6.0, 8.0, 10.0], False)')

        mat = DenseMatrix(6, 3, zeros(18))
        self.assertTrue(
            repr(mat),
            'DenseMatrix(6, 3, [0.0, 0.0, 0.0, 0.0, 0.0, 0.0, 0.0, 0.0, ..., \
                0.0, 0.0, 0.0, 0.0, 0.0, 0.0, 0.0, 0.0], False)')

    def test_repr_sparse_matrix(self):
        sm1t = SparseMatrix(
            3, 4, [0, 2, 3, 5], [0, 1, 2, 0, 2], [3.0, 2.0, 4.0, 9.0, 8.0],
            isTransposed=True)
        self.assertTrue(
            repr(sm1t),
            'SparseMatrix(3, 4, [0, 2, 3, 5], [0, 1, 2, 0, 2], [3.0, 2.0, 4.0, 9.0, 8.0], True)')

        indices = tile(arange(6), 3)
        values = ones(18)
        sm = SparseMatrix(6, 3, [0, 6, 12, 18], indices, values)
        self.assertTrue(
            repr(sm), "SparseMatrix(6, 3, [0, 6, 12, 18], \
                [0, 1, 2, 3, 4, 5, 0, 1, ..., 4, 5, 0, 1, 2, 3, 4, 5], \
                [1.0, 1.0, 1.0, 1.0, 1.0, 1.0, 1.0, 1.0, ..., \
                1.0, 1.0, 1.0, 1.0, 1.0, 1.0, 1.0, 1.0], False)")

        self.assertTrue(
            str(sm),
            "6 X 3 CSCMatrix\n\
            (0,0) 1.0\n(1,0) 1.0\n(2,0) 1.0\n(3,0) 1.0\n(4,0) 1.0\n(5,0) 1.0\n\
            (0,1) 1.0\n(1,1) 1.0\n(2,1) 1.0\n(3,1) 1.0\n(4,1) 1.0\n(5,1) 1.0\n\
            (0,2) 1.0\n(1,2) 1.0\n(2,2) 1.0\n(3,2) 1.0\n..\n..")

        sm = SparseMatrix(1, 18, zeros(19), [], [])
        self.assertTrue(
            repr(sm),
            'SparseMatrix(1, 18, \
                [0, 0, 0, 0, 0, 0, 0, 0, ..., 0, 0, 0, 0, 0, 0, 0, 0], [], [], False)')

    def test_sparse_matrix(self):
        # Test sparse matrix creation.
        sm1 = SparseMatrix(
            3, 4, [0, 2, 2, 4, 4], [1, 2, 1, 2], [1.0, 2.0, 4.0, 5.0])
        self.assertEqual(sm1.numRows, 3)
        self.assertEqual(sm1.numCols, 4)
        self.assertEqual(sm1.colPtrs.tolist(), [0, 2, 2, 4, 4])
        self.assertEqual(sm1.rowIndices.tolist(), [1, 2, 1, 2])
        self.assertEqual(sm1.values.tolist(), [1.0, 2.0, 4.0, 5.0])
        self.assertTrue(
            repr(sm1),
            'SparseMatrix(3, 4, [0, 2, 2, 4, 4], [1, 2, 1, 2], [1.0, 2.0, 4.0, 5.0], False)')

        # Test indexing
        expected = [
            [0, 0, 0, 0],
            [1, 0, 4, 0],
            [2, 0, 5, 0]]

        for i in range(3):
            for j in range(4):
                self.assertEqual(expected[i][j], sm1[i, j])
        self.assertTrue(array_equal(sm1.toArray(), expected))

        for i, j in [(-1, 1), (4, 3), (3, 5)]:
            self.assertRaises(IndexError, sm1.__getitem__, (i, j))

        # Test conversion to dense and sparse.
        smnew = sm1.toDense().toSparse()
        self.assertEqual(sm1.numRows, smnew.numRows)
        self.assertEqual(sm1.numCols, smnew.numCols)
        self.assertTrue(array_equal(sm1.colPtrs, smnew.colPtrs))
        self.assertTrue(array_equal(sm1.rowIndices, smnew.rowIndices))
        self.assertTrue(array_equal(sm1.values, smnew.values))

        sm1t = SparseMatrix(
            3, 4, [0, 2, 3, 5], [0, 1, 2, 0, 2], [3.0, 2.0, 4.0, 9.0, 8.0],
            isTransposed=True)
        self.assertEqual(sm1t.numRows, 3)
        self.assertEqual(sm1t.numCols, 4)
        self.assertEqual(sm1t.colPtrs.tolist(), [0, 2, 3, 5])
        self.assertEqual(sm1t.rowIndices.tolist(), [0, 1, 2, 0, 2])
        self.assertEqual(sm1t.values.tolist(), [3.0, 2.0, 4.0, 9.0, 8.0])

        expected = [
            [3, 2, 0, 0],
            [0, 0, 4, 0],
            [9, 0, 8, 0]]

        for i in range(3):
            for j in range(4):
                self.assertEqual(expected[i][j], sm1t[i, j])
        self.assertTrue(array_equal(sm1t.toArray(), expected))

    def test_dense_matrix_is_transposed(self):
        mat1 = DenseMatrix(3, 2, [0, 4, 1, 6, 3, 9], isTransposed=True)
        mat = DenseMatrix(3, 2, [0, 1, 3, 4, 6, 9])
        self.assertEqual(mat1, mat)

        expected = [[0, 4], [1, 6], [3, 9]]
        for i in range(3):
            for j in range(2):
                self.assertEqual(mat1[i, j], expected[i][j])
        self.assertTrue(array_equal(mat1.toArray(), expected))

        sm = mat1.toSparse()
        self.assertTrue(array_equal(sm.rowIndices, [1, 2, 0, 1, 2]))
        self.assertTrue(array_equal(sm.colPtrs, [0, 2, 5]))
        self.assertTrue(array_equal(sm.values, [1, 3, 4, 6, 9]))

    def test_norms(self):
        a = DenseVector([0, 2, 3, -1])
        self.assertAlmostEqual(a.norm(2), 3.742, 3)
        self.assertTrue(a.norm(1), 6)
        self.assertTrue(a.norm(inf), 3)
        a = SparseVector(4, [0, 2], [3, -4])
        self.assertAlmostEqual(a.norm(2), 5)
        self.assertTrue(a.norm(1), 7)
        self.assertTrue(a.norm(inf), 4)

        tmp = SparseVector(4, [0, 2], [3, 0])
        self.assertEqual(tmp.numNonzeros(), 1)


class VectorUDTTests(MLlibTestCase):

    dv0 = DenseVector([])
    dv1 = DenseVector([1.0, 2.0])
    sv0 = SparseVector(2, [], [])
    sv1 = SparseVector(2, [1], [2.0])
    udt = VectorUDT()

    def test_json_schema(self):
        self.assertEqual(VectorUDT.fromJson(self.udt.jsonValue()), self.udt)

    def test_serialization(self):
        for v in [self.dv0, self.dv1, self.sv0, self.sv1]:
            self.assertEqual(v, self.udt.deserialize(self.udt.serialize(v)))

    def test_infer_schema(self):
        rdd = self.sc.parallelize([Row(label=1.0, features=self.dv1),
                                   Row(label=0.0, features=self.sv1)])
        df = rdd.toDF()
        schema = df.schema
        field = [f for f in schema.fields if f.name == "features"][0]
        self.assertEqual(field.dataType, self.udt)
        vectors = df.rdd.map(lambda p: p.features).collect()
        self.assertEqual(len(vectors), 2)
        for v in vectors:
            if isinstance(v, SparseVector):
                self.assertEqual(v, self.sv1)
            elif isinstance(v, DenseVector):
                self.assertEqual(v, self.dv1)
            else:
                raise TypeError("expecting a vector but got %r of type %r" % (v, type(v)))


class MatrixUDTTests(MLlibTestCase):

    dm1 = DenseMatrix(3, 2, [0, 1, 4, 5, 9, 10])
    dm2 = DenseMatrix(3, 2, [0, 1, 4, 5, 9, 10], isTransposed=True)
    sm1 = SparseMatrix(1, 1, [0, 1], [0], [2.0])
    sm2 = SparseMatrix(2, 1, [0, 0, 1], [0], [5.0], isTransposed=True)
    udt = MatrixUDT()

    def test_json_schema(self):
        self.assertEqual(MatrixUDT.fromJson(self.udt.jsonValue()), self.udt)

    def test_serialization(self):
        for m in [self.dm1, self.dm2, self.sm1, self.sm2]:
            self.assertEqual(m, self.udt.deserialize(self.udt.serialize(m)))

    def test_infer_schema(self):
        rdd = self.sc.parallelize([("dense", self.dm1), ("sparse", self.sm1)])
        df = rdd.toDF()
        schema = df.schema
        self.assertTrue(schema.fields[1].dataType, self.udt)
        matrices = df.rdd.map(lambda x: x._2).collect()
        self.assertEqual(len(matrices), 2)
        for m in matrices:
            if isinstance(m, DenseMatrix):
                self.assertTrue(m, self.dm1)
            elif isinstance(m, SparseMatrix):
                self.assertTrue(m, self.sm1)
            else:
                raise ValueError("Expected a matrix but got type %r" % type(m))


class WrapperTests(MLlibTestCase):

    def test_new_java_array(self):
        # test array of strings
        str_list = ["a", "b", "c"]
        java_class = self.sc._gateway.jvm.java.lang.String
        java_array = JavaWrapper._new_java_array(str_list, java_class)
        self.assertEqual(_java2py(self.sc, java_array), str_list)
        # test array of integers
        int_list = [1, 2, 3]
        java_class = self.sc._gateway.jvm.java.lang.Integer
        java_array = JavaWrapper._new_java_array(int_list, java_class)
        self.assertEqual(_java2py(self.sc, java_array), int_list)
        # test array of floats
        float_list = [0.1, 0.2, 0.3]
        java_class = self.sc._gateway.jvm.java.lang.Double
        java_array = JavaWrapper._new_java_array(float_list, java_class)
        self.assertEqual(_java2py(self.sc, java_array), float_list)
        # test array of bools
        bool_list = [False, True, True]
        java_class = self.sc._gateway.jvm.java.lang.Boolean
        java_array = JavaWrapper._new_java_array(bool_list, java_class)
        self.assertEqual(_java2py(self.sc, java_array), bool_list)
        # test array of Java DenseVectors
        v1 = DenseVector([0.0, 1.0])
        v2 = DenseVector([1.0, 0.0])
        vec_java_list = [_py2java(self.sc, v1), _py2java(self.sc, v2)]
        java_class = self.sc._gateway.jvm.org.apache.spark.ml.linalg.DenseVector
        java_array = JavaWrapper._new_java_array(vec_java_list, java_class)
        self.assertEqual(_java2py(self.sc, java_array), [v1, v2])
        # test empty array
        java_class = self.sc._gateway.jvm.java.lang.Integer
        java_array = JavaWrapper._new_java_array([], java_class)
        self.assertEqual(_java2py(self.sc, java_array), [])


class ChiSquareTestTests(SparkSessionTestCase):

    def test_chisquaretest(self):
        data = [[0, Vectors.dense([0, 1, 2])],
                [1, Vectors.dense([1, 1, 1])],
                [2, Vectors.dense([2, 1, 0])]]
        df = self.spark.createDataFrame(data, ['label', 'feat'])
        res = ChiSquareTest.test(df, 'feat', 'label')
        # This line is hitting the collect bug described in #17218, commented for now.
        # pValues = res.select("degreesOfFreedom").collect())
        self.assertIsInstance(res, DataFrame)
        fieldNames = set(field.name for field in res.schema.fields)
        expectedFields = ["pValues", "degreesOfFreedom", "statistics"]
        self.assertTrue(all(field in fieldNames for field in expectedFields))


if __name__ == "__main__":
    from pyspark.ml.tests import *
    if xmlrunner:
        unittest.main(testRunner=xmlrunner.XMLTestRunner(output='target/test-reports'))
    else:
        unittest.main()<|MERGE_RESOLUTION|>--- conflicted
+++ resolved
@@ -404,8 +404,6 @@
         self.assertEqual(tp._paramMap, copied_no_extra)
         self.assertEqual(tp._defaultParamMap, tp_copy._defaultParamMap)
 
-<<<<<<< HEAD
-=======
     def test_logistic_regression_check_thresholds(self):
         self.assertIsInstance(
             LogisticRegression(threshold=0.5, thresholds=[0.5, 0.5]),
@@ -418,7 +416,6 @@
             LogisticRegression, threshold=0.42, thresholds=[0.5, 0.5]
         )
 
->>>>>>> 86cd3c08
 
 class EvaluatorTests(SparkSessionTestCase):
 
@@ -821,18 +818,6 @@
             rmtree(path)
         except OSError:
             pass
-
-    def logistic_regression_check_thresholds(self):
-        self.assertIsInstance(
-            LogisticRegression(threshold=0.5, thresholds=[0.5, 0.5]),
-            LogisticRegressionModel
-        )
-
-        self.assertRaisesRegexp(
-            ValueError,
-            "Logistic Regression getThreshold found inconsistent.*$",
-            LogisticRegression, threshold=0.42, thresholds=[0.5, 0.5]
-        )
 
     def _compare_params(self, m1, m2, param):
         """
