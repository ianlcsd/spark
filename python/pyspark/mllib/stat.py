#
# Licensed to the Apache Software Foundation (ASF) under one or more
# contributor license agreements.  See the NOTICE file distributed with
# this work for additional information regarding copyright ownership.
# The ASF licenses this file to You under the Apache License, Version 2.0
# (the "License"); you may not use this file except in compliance with
# the License.  You may obtain a copy of the License at
#
#    http://www.apache.org/licenses/LICENSE-2.0
#
# Unless required by applicable law or agreed to in writing, software
# distributed under the License is distributed on an "AS IS" BASIS,
# WITHOUT WARRANTIES OR CONDITIONS OF ANY KIND, either express or implied.
# See the License for the specific language governing permissions and
# limitations under the License.
#

"""
Python package for statistical functions in MLlib.
"""

<<<<<<< HEAD
from pyspark.mllib._common import \
    _get_unmangled_double_vector_rdd, _get_unmangled_rdd, \
    _serialize_double, _serialize_double_vector, \
    _deserialize_double, _deserialize_double_matrix, _deserialize_double_vector


class MultivariateStatisticalSummary(object):
=======
from pyspark import RDD
from pyspark.mllib.common import callMLlibFunc, JavaModelWrapper
from pyspark.mllib.linalg import Matrix, _convert_to_vector
from pyspark.mllib.regression import LabeledPoint


__all__ = ['MultivariateStatisticalSummary', 'ChiSqTestResult', 'Statistics']


class MultivariateStatisticalSummary(JavaModelWrapper):
>>>>>>> 1056e9ec

    """
    Trait for multivariate statistical summary of a data matrix.
    """

<<<<<<< HEAD
    def __init__(self, sc, java_summary):
        """
        :param sc:  Spark context
        :param java_summary:  Handle to Java summary object
        """
        self._sc = sc
        self._java_summary = java_summary

    def __del__(self):
        self._sc._gateway.detach(self._java_summary)

    def mean(self):
        return _deserialize_double_vector(self._java_summary.mean())

    def variance(self):
        return _deserialize_double_vector(self._java_summary.variance())

    def count(self):
        return self._java_summary.count()

    def numNonzeros(self):
        return _deserialize_double_vector(self._java_summary.numNonzeros())

    def max(self):
        return _deserialize_double_vector(self._java_summary.max())

    def min(self):
        return _deserialize_double_vector(self._java_summary.min())
=======
    def mean(self):
        return self.call("mean").toArray()

    def variance(self):
        return self.call("variance").toArray()

    def count(self):
        return self.call("count")

    def numNonzeros(self):
        return self.call("numNonzeros").toArray()

    def max(self):
        return self.call("max").toArray()

    def min(self):
        return self.call("min").toArray()


class ChiSqTestResult(JavaModelWrapper):
    """
    :: Experimental ::

    Object containing the test results for the chi-squared hypothesis test.
    """
    @property
    def method(self):
        """
        Name of the test method
        """
        return self._java_model.method()

    @property
    def pValue(self):
        """
        The probability of obtaining a test statistic result at least as
        extreme as the one that was actually observed, assuming that the
        null hypothesis is true.
        """
        return self._java_model.pValue()

    @property
    def degreesOfFreedom(self):
        """
        Returns the degree(s) of freedom of the hypothesis test.
        Return type should be Number(e.g. Int, Double) or tuples of Numbers.
        """
        return self._java_model.degreesOfFreedom()

    @property
    def statistic(self):
        """
        Test statistic.
        """
        return self._java_model.statistic()

    @property
    def nullHypothesis(self):
        """
        Null hypothesis of the test.
        """
        return self._java_model.nullHypothesis()

    def __str__(self):
        return self._java_model.toString()
>>>>>>> 1056e9ec


class Statistics(object):

    @staticmethod
<<<<<<< HEAD
    def colStats(X):
        """
        Computes column-wise summary statistics for the input RDD[Vector].

        >>> from linalg import Vectors
=======
    def colStats(rdd):
        """
        Computes column-wise summary statistics for the input RDD[Vector].

        :param rdd: an RDD[Vector] for which column-wise summary statistics
                    are to be computed.
        :return: :class:`MultivariateStatisticalSummary` object containing
                 column-wise summary statistics.

        >>> from pyspark.mllib.linalg import Vectors
>>>>>>> 1056e9ec
        >>> rdd = sc.parallelize([Vectors.dense([2, 0, 0, -2]),
        ...                       Vectors.dense([4, 5, 0,  3]),
        ...                       Vectors.dense([6, 7, 0,  8])])
        >>> cStats = Statistics.colStats(rdd)
        >>> cStats.mean()
        array([ 4.,  4.,  0.,  3.])
        >>> cStats.variance()
        array([  4.,  13.,   0.,  25.])
        >>> cStats.count()
        3L
        >>> cStats.numNonzeros()
        array([ 3.,  2.,  0.,  3.])
        >>> cStats.max()
        array([ 6.,  7.,  0.,  8.])
        >>> cStats.min()
        array([ 2.,  0.,  0., -2.])
        """
<<<<<<< HEAD
        sc = X.ctx
        Xser = _get_unmangled_double_vector_rdd(X)
        cStats = sc._jvm.PythonMLLibAPI().colStats(Xser._jrdd)
        return MultivariateStatisticalSummary(sc, cStats)
=======
        cStats = callMLlibFunc("colStats", rdd.map(_convert_to_vector))
        return MultivariateStatisticalSummary(cStats)
>>>>>>> 1056e9ec

    @staticmethod
    def corr(x, y=None, method=None):
        """
        Compute the correlation (matrix) for the input RDD(s) using the
        specified method.
        Methods currently supported: I{pearson (default), spearman}.

        If a single RDD of Vectors is passed in, a correlation matrix
        comparing the columns in the input RDD is returned. Use C{method=}
        to specify the method to be used for single RDD inout.
        If two RDDs of floats are passed in, a single float is returned.

        :param x: an RDD of vector for which the correlation matrix is to be computed,
                  or an RDD of float of the same cardinality as y when y is specified.
        :param y: an RDD of float of the same cardinality as x.
        :param method: String specifying the method to use for computing correlation.
                       Supported: `pearson` (default), `spearman`
        :return: Correlation matrix comparing columns in x.

        >>> x = sc.parallelize([1.0, 0.0, -2.0], 2)
        >>> y = sc.parallelize([4.0, 5.0, 3.0], 2)
        >>> zeros = sc.parallelize([0.0, 0.0, 0.0], 2)
        >>> abs(Statistics.corr(x, y) - 0.6546537) < 1e-7
        True
        >>> Statistics.corr(x, y) == Statistics.corr(x, y, "pearson")
        True
        >>> Statistics.corr(x, y, "spearman")
        0.5
        >>> from math import isnan
        >>> isnan(Statistics.corr(x, zeros))
        True
        >>> from pyspark.mllib.linalg import Vectors
        >>> rdd = sc.parallelize([Vectors.dense([1, 0, 0, -2]), Vectors.dense([4, 5, 0, 3]),
        ...                       Vectors.dense([6, 7, 0,  8]), Vectors.dense([9, 0, 0, 1])])
        >>> pearsonCorr = Statistics.corr(rdd)
        >>> print str(pearsonCorr).replace('nan', 'NaN')
        [[ 1.          0.05564149         NaN  0.40047142]
         [ 0.05564149  1.                 NaN  0.91359586]
         [        NaN         NaN  1.                 NaN]
         [ 0.40047142  0.91359586         NaN  1.        ]]
        >>> spearmanCorr = Statistics.corr(rdd, method="spearman")
        >>> print str(spearmanCorr).replace('nan', 'NaN')
        [[ 1.          0.10540926         NaN  0.4       ]
         [ 0.10540926  1.                 NaN  0.9486833 ]
         [        NaN         NaN  1.                 NaN]
         [ 0.4         0.9486833          NaN  1.        ]]
        >>> try:
        ...     Statistics.corr(rdd, "spearman")
        ...     print "Method name as second argument without 'method=' shouldn't be allowed."
        ... except TypeError:
        ...     pass
        """
        # Check inputs to determine whether a single value or a matrix is needed for output.
        # Since it's legal for users to use the method name as the second argument, we need to
        # check if y is used to specify the method name instead.
        if type(y) == str:
            raise TypeError("Use 'method=' to specify method name.")

        if not y:
            return callMLlibFunc("corr", x.map(_convert_to_vector), method).toArray()
        else:
            return callMLlibFunc("corr", x.map(float), y.map(float), method)

    @staticmethod
    def chiSqTest(observed, expected=None):
        """
        :: Experimental ::

        If `observed` is Vector, conduct Pearson's chi-squared goodness
        of fit test of the observed data against the expected distribution,
        or againt the uniform distribution (by default), with each category
        having an expected frequency of `1 / len(observed)`.
        (Note: `observed` cannot contain negative values)

        If `observed` is matrix, conduct Pearson's independence test on the
        input contingency matrix, which cannot contain negative entries or
        columns or rows that sum up to 0.

        If `observed` is an RDD of LabeledPoint, conduct Pearson's independence
        test for every feature against the label across the input RDD.
        For each feature, the (feature, label) pairs are converted into a
        contingency matrix for which the chi-squared statistic is computed.
        All label and feature values must be categorical.

        :param observed: it could be a vector containing the observed categorical
                         counts/relative frequencies, or the contingency matrix
                         (containing either counts or relative frequencies),
                         or an RDD of LabeledPoint containing the labeled dataset
                         with categorical features. Real-valued features will be
                         treated as categorical for each distinct value.
        :param expected: Vector containing the expected categorical counts/relative
                         frequencies. `expected` is rescaled if the `expected` sum
                         differs from the `observed` sum.
        :return: ChiSquaredTest object containing the test statistic, degrees
                 of freedom, p-value, the method used, and the null hypothesis.

        >>> from pyspark.mllib.linalg import Vectors, Matrices
        >>> observed = Vectors.dense([4, 6, 5])
        >>> pearson = Statistics.chiSqTest(observed)
        >>> print pearson.statistic
        0.4
        >>> pearson.degreesOfFreedom
        2
        >>> print round(pearson.pValue, 4)
        0.8187
        >>> pearson.method
        u'pearson'
        >>> pearson.nullHypothesis
        u'observed follows the same distribution as expected.'

        >>> observed = Vectors.dense([21, 38, 43, 80])
        >>> expected = Vectors.dense([3, 5, 7, 20])
        >>> pearson = Statistics.chiSqTest(observed, expected)
        >>> print round(pearson.pValue, 4)
        0.0027

        >>> data = [40.0, 24.0, 29.0, 56.0, 32.0, 42.0, 31.0, 10.0, 0.0, 30.0, 15.0, 12.0]
        >>> chi = Statistics.chiSqTest(Matrices.dense(3, 4, data))
        >>> print round(chi.statistic, 4)
        21.9958

        >>> data = [LabeledPoint(0.0, Vectors.dense([0.5, 10.0])),
        ...         LabeledPoint(0.0, Vectors.dense([1.5, 20.0])),
        ...         LabeledPoint(1.0, Vectors.dense([1.5, 30.0])),
        ...         LabeledPoint(0.0, Vectors.dense([3.5, 30.0])),
        ...         LabeledPoint(0.0, Vectors.dense([3.5, 40.0])),
        ...         LabeledPoint(1.0, Vectors.dense([3.5, 40.0])),]
        >>> rdd = sc.parallelize(data, 4)
        >>> chi = Statistics.chiSqTest(rdd)
        >>> print chi[0].statistic
        0.75
        >>> print chi[1].statistic
        1.5
        """
        if isinstance(observed, RDD):
            if not isinstance(observed.first(), LabeledPoint):
                raise ValueError("observed should be an RDD of LabeledPoint")
            jmodels = callMLlibFunc("chiSqTest", observed)
            return [ChiSqTestResult(m) for m in jmodels]

        if isinstance(observed, Matrix):
            jmodel = callMLlibFunc("chiSqTest", observed)
        else:
            if expected and len(expected) != len(observed):
                raise ValueError("`expected` should have same length with `observed`")
            jmodel = callMLlibFunc("chiSqTest", _convert_to_vector(observed), expected)
        return ChiSqTestResult(jmodel)


def _test():
    import doctest
    from pyspark import SparkContext
    globs = globals().copy()
    globs['sc'] = SparkContext('local[4]', 'PythonTest', batchSize=2)
    (failure_count, test_count) = doctest.testmod(globs=globs, optionflags=doctest.ELLIPSIS)
    globs['sc'].stop()
    if failure_count:
        exit(-1)


if __name__ == "__main__":
    _test()<|MERGE_RESOLUTION|>--- conflicted
+++ resolved
@@ -19,15 +19,6 @@
 Python package for statistical functions in MLlib.
 """
 
-<<<<<<< HEAD
-from pyspark.mllib._common import \
-    _get_unmangled_double_vector_rdd, _get_unmangled_rdd, \
-    _serialize_double, _serialize_double_vector, \
-    _deserialize_double, _deserialize_double_matrix, _deserialize_double_vector
-
-
-class MultivariateStatisticalSummary(object):
-=======
 from pyspark import RDD
 from pyspark.mllib.common import callMLlibFunc, JavaModelWrapper
 from pyspark.mllib.linalg import Matrix, _convert_to_vector
@@ -38,42 +29,11 @@
 
 
 class MultivariateStatisticalSummary(JavaModelWrapper):
->>>>>>> 1056e9ec
 
     """
     Trait for multivariate statistical summary of a data matrix.
     """
 
-<<<<<<< HEAD
-    def __init__(self, sc, java_summary):
-        """
-        :param sc:  Spark context
-        :param java_summary:  Handle to Java summary object
-        """
-        self._sc = sc
-        self._java_summary = java_summary
-
-    def __del__(self):
-        self._sc._gateway.detach(self._java_summary)
-
-    def mean(self):
-        return _deserialize_double_vector(self._java_summary.mean())
-
-    def variance(self):
-        return _deserialize_double_vector(self._java_summary.variance())
-
-    def count(self):
-        return self._java_summary.count()
-
-    def numNonzeros(self):
-        return _deserialize_double_vector(self._java_summary.numNonzeros())
-
-    def max(self):
-        return _deserialize_double_vector(self._java_summary.max())
-
-    def min(self):
-        return _deserialize_double_vector(self._java_summary.min())
-=======
     def mean(self):
         return self.call("mean").toArray()
 
@@ -139,19 +99,11 @@
 
     def __str__(self):
         return self._java_model.toString()
->>>>>>> 1056e9ec
 
 
 class Statistics(object):
 
     @staticmethod
-<<<<<<< HEAD
-    def colStats(X):
-        """
-        Computes column-wise summary statistics for the input RDD[Vector].
-
-        >>> from linalg import Vectors
-=======
     def colStats(rdd):
         """
         Computes column-wise summary statistics for the input RDD[Vector].
@@ -162,7 +114,6 @@
                  column-wise summary statistics.
 
         >>> from pyspark.mllib.linalg import Vectors
->>>>>>> 1056e9ec
         >>> rdd = sc.parallelize([Vectors.dense([2, 0, 0, -2]),
         ...                       Vectors.dense([4, 5, 0,  3]),
         ...                       Vectors.dense([6, 7, 0,  8])])
@@ -180,15 +131,8 @@
         >>> cStats.min()
         array([ 2.,  0.,  0., -2.])
         """
-<<<<<<< HEAD
-        sc = X.ctx
-        Xser = _get_unmangled_double_vector_rdd(X)
-        cStats = sc._jvm.PythonMLLibAPI().colStats(Xser._jrdd)
-        return MultivariateStatisticalSummary(sc, cStats)
-=======
         cStats = callMLlibFunc("colStats", rdd.map(_convert_to_vector))
         return MultivariateStatisticalSummary(cStats)
->>>>>>> 1056e9ec
 
     @staticmethod
     def corr(x, y=None, method=None):
