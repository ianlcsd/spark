--- conflicted
+++ resolved
@@ -21,19 +21,6 @@
 
 
 class RDDSamplerBase(object):
-<<<<<<< HEAD
-
-    def __init__(self, withReplacement, seed=None):
-        try:
-            import numpy
-            self._use_numpy = True
-        except ImportError:
-            print >> sys.stderr, (
-                "NumPy does not appear to be installed. "
-                "Falling back to default random generator for sampling.")
-            self._use_numpy = False
-=======
->>>>>>> 1056e9ec
 
     def __init__(self, withReplacement, seed=None):
         self._seed = seed if seed is not None else random.randint(0, sys.maxint)
@@ -41,31 +28,12 @@
         self._random = None
 
     def initRandomGenerator(self, split):
-<<<<<<< HEAD
-        if self._use_numpy:
-            import numpy
-            self._random = numpy.random.RandomState(self._seed ^ split)
-        else:
-            self._random = random.Random(self._seed ^ split)
-=======
         self._random = random.Random(self._seed ^ split)
->>>>>>> 1056e9ec
 
         # mixing because the initial seeds are close to each other
         for _ in xrange(10):
             self._random.randint(0, 1)
 
-<<<<<<< HEAD
-        self._split = split
-        self._rand_initialized = True
-
-    def getUniformSample(self, split):
-        if not self._rand_initialized or split != self._split:
-            self.initRandomGenerator(split)
-
-        if self._use_numpy:
-            return self._random.random_sample()
-=======
     def getUniformSample(self):
         return self._random.random()
 
@@ -80,7 +48,6 @@
             while p > l:
                 k += 1
                 p *= self._random.random()
->>>>>>> 1056e9ec
         else:
             # switch to the log domain, k+1 expovariate (random + log) calls
             p = self._random.expovariate(mean)
@@ -116,8 +83,6 @@
                     yield obj
 
 
-<<<<<<< HEAD
-=======
 class RDDRangeSampler(RDDSamplerBase):
 
     def __init__(self, lowerBound, upperBound, seed=None):
@@ -132,7 +97,6 @@
                 yield obj
 
 
->>>>>>> 1056e9ec
 class RDDStratifiedSampler(RDDSamplerBase):
 
     def __init__(self, withReplacement, fractions, seed=None):
