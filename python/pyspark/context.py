--- conflicted
+++ resolved
@@ -29,11 +29,7 @@
 from pyspark.files import SparkFiles
 from pyspark.java_gateway import launch_gateway
 from pyspark.serializers import PickleSerializer, BatchedSerializer, UTF8Deserializer, \
-<<<<<<< HEAD
-    PairDeserializer, CompressedSerializer
-=======
     PairDeserializer, AutoBatchedSerializer, NoOpSerializer
->>>>>>> 1056e9ec
 from pyspark.storagelevel import StorageLevel
 from pyspark.rdd import RDD
 from pyspark.traceback_utils import CallSite, first_spark_call
@@ -475,11 +471,7 @@
         minSplits = minSplits or min(self.defaultParallelism, 2)
         jrdd = self._jvm.PythonRDD.sequenceFile(self._jsc, path, keyClass, valueClass,
                                                 keyConverter, valueConverter, minSplits, batchSize)
-<<<<<<< HEAD
-        return RDD(jrdd, self, ser)
-=======
         return RDD(jrdd, self)
->>>>>>> 1056e9ec
 
     def newAPIHadoopFile(self, path, inputFormatClass, keyClass, valueClass, keyConverter=None,
                          valueConverter=None, conf=None, batchSize=0):
@@ -509,11 +501,7 @@
         jrdd = self._jvm.PythonRDD.newAPIHadoopFile(self._jsc, path, inputFormatClass, keyClass,
                                                     valueClass, keyConverter, valueConverter,
                                                     jconf, batchSize)
-<<<<<<< HEAD
-        return RDD(jrdd, self, ser)
-=======
         return RDD(jrdd, self)
->>>>>>> 1056e9ec
 
     def newAPIHadoopRDD(self, inputFormatClass, keyClass, valueClass, keyConverter=None,
                         valueConverter=None, conf=None, batchSize=0):
@@ -540,11 +528,7 @@
         jrdd = self._jvm.PythonRDD.newAPIHadoopRDD(self._jsc, inputFormatClass, keyClass,
                                                    valueClass, keyConverter, valueConverter,
                                                    jconf, batchSize)
-<<<<<<< HEAD
-        return RDD(jrdd, self, ser)
-=======
         return RDD(jrdd, self)
->>>>>>> 1056e9ec
 
     def hadoopFile(self, path, inputFormatClass, keyClass, valueClass, keyConverter=None,
                    valueConverter=None, conf=None, batchSize=0):
@@ -574,11 +558,7 @@
         jrdd = self._jvm.PythonRDD.hadoopFile(self._jsc, path, inputFormatClass, keyClass,
                                               valueClass, keyConverter, valueConverter,
                                               jconf, batchSize)
-<<<<<<< HEAD
-        return RDD(jrdd, self, ser)
-=======
         return RDD(jrdd, self)
->>>>>>> 1056e9ec
 
     def hadoopRDD(self, inputFormatClass, keyClass, valueClass, keyConverter=None,
                   valueConverter=None, conf=None, batchSize=0):
@@ -602,19 +582,10 @@
                Java object. (default 0, choose batchSize automatically)
         """
         jconf = self._dictToJavaMap(conf)
-<<<<<<< HEAD
-        batchSize = max(1, batchSize or self._default_batch_size_for_serialized_input)
-        ser = BatchedSerializer(PickleSerializer()) if (batchSize > 1) else PickleSerializer()
-        jrdd = self._jvm.PythonRDD.hadoopRDD(self._jsc, inputFormatClass, keyClass,
-                                             valueClass, keyConverter, valueConverter,
-                                             jconf, batchSize)
-        return RDD(jrdd, self, ser)
-=======
         jrdd = self._jvm.PythonRDD.hadoopRDD(self._jsc, inputFormatClass, keyClass,
                                              valueClass, keyConverter, valueConverter,
                                              jconf, batchSize)
         return RDD(jrdd, self)
->>>>>>> 1056e9ec
 
     def _checkpointFile(self, name, input_deserializer):
         jrdd = self._jsc.checkpointFile(name)
@@ -653,18 +624,7 @@
         object for reading it in distributed functions. The variable will
         be sent to each cluster only once.
         """
-<<<<<<< HEAD
-        ser = CompressedSerializer(PickleSerializer())
-        # pass large object by py4j is very slow and need much memory
-        tempFile = NamedTemporaryFile(delete=False, dir=self._temp_dir)
-        ser.dump_stream([value], tempFile)
-        tempFile.close()
-        jbroadcast = self._jvm.PythonRDD.readBroadcastFromFile(self._jsc, tempFile.name)
-        return Broadcast(jbroadcast.id(), None, jbroadcast,
-                         self._pickled_broadcast_vars, tempFile.name)
-=======
         return Broadcast(self, value, self._pickled_broadcast_vars)
->>>>>>> 1056e9ec
 
     def accumulator(self, value, accum_param=None):
         """
