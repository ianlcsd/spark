--- conflicted
+++ resolved
@@ -35,11 +35,7 @@
       ____              __
      / __/__  ___ _____/ /__
     _\ \/ _ \/ _ `/ __/  '_/
-<<<<<<< HEAD
-   /__ / .__/\_,_/_/ /_/\_\   version 0.9.0-candidate-csd-1-SNAPSHOT
-=======
    /__ / .__/\_,_/_/ /_/\_\   version 1.0.0-SNAPSHOT
->>>>>>> b0dab1bb
       /_/
 """
 print "Using Python version %s (%s, %s)" % (
