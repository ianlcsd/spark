--- conflicted
+++ resolved
@@ -54,11 +54,6 @@
 if [ -n "$_RUN_SQL_TESTS" ]; then
   run_test "pyspark/sql.py"
 fi
-<<<<<<< HEAD
-run_test "pyspark/broadcast.py"
-run_test "pyspark/accumulators.py"
-run_test "pyspark/serializers.py"
-=======
 # These tests are included in the module-level docs, and so must
 # be handled on a higher level rather than within the python file.
 export PYSPARK_DOC_TEST=1
@@ -66,7 +61,6 @@
 run_test "pyspark/accumulators.py"
 run_test "pyspark/serializers.py"
 unset PYSPARK_DOC_TEST
->>>>>>> 420c1c3e
 run_test "pyspark/tests.py"
 run_test "pyspark/mllib/_common.py"
 run_test "pyspark/mllib/classification.py"
