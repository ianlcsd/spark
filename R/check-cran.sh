#!/bin/bash

#
# Licensed to the Apache Software Foundation (ASF) under one or more
# contributor license agreements.  See the NOTICE file distributed with
# this work for additional information regarding copyright ownership.
# The ASF licenses this file to You under the Apache License, Version 2.0
# (the "License"); you may not use this file except in compliance with
# the License.  You may obtain a copy of the License at
#
#    http://www.apache.org/licenses/LICENSE-2.0
#
# Unless required by applicable law or agreed to in writing, software
# distributed under the License is distributed on an "AS IS" BASIS,
# WITHOUT WARRANTIES OR CONDITIONS OF ANY KIND, either express or implied.
# See the License for the specific language governing permissions and
# limitations under the License.
#

set -o pipefail
set -e

FWDIR="$(cd "`dirname "${BASH_SOURCE[0]}"`"; pwd)"
pushd "$FWDIR" > /dev/null

. "$FWDIR/find-r.sh"

# Install the package (this is required for code in vignettes to run when building it later)
# Build the latest docs, but not vignettes, which is built with the package next
. "$FWDIR/install-dev.sh"

# Build source package with vignettes
SPARK_HOME="$(cd "${FWDIR}"/..; pwd)"
. "${SPARK_HOME}/bin/load-spark-env.sh"
if [ -f "${SPARK_HOME}/RELEASE" ]; then
  SPARK_JARS_DIR="${SPARK_HOME}/jars"
else
  SPARK_JARS_DIR="${SPARK_HOME}/assembly/target/scala-$SPARK_SCALA_VERSION/jars"
fi
<<<<<<< HEAD
echo "Using R_SCRIPT_PATH = ${R_SCRIPT_PATH}"

# Install the package (this is required for code in vignettes to run when building it later)
# Build the latest docs, but not vignettes, which is built with the package next
$FWDIR/create-docs.sh

# Build source package with vignettes
SPARK_HOME="$(cd "${FWDIR}"/..; pwd)"
. "${SPARK_HOME}"/bin/load-spark-env.sh
if [ -f "${SPARK_HOME}/RELEASE" ]; then
  SPARK_JARS_DIR="${SPARK_HOME}/jars"
else
  SPARK_JARS_DIR="${SPARK_HOME}/assembly/target/scala-$SPARK_SCALA_VERSION/jars"
fi

if [ -d "$SPARK_JARS_DIR" ]; then
  # Build a zip file containing the source package with vignettes
  SPARK_HOME="${SPARK_HOME}" "$R_SCRIPT_PATH/"R CMD build $FWDIR/pkg

  find pkg/vignettes/. -not -name '.' -not -name '*.Rmd' -not -name '*.md' -not -name '*.pdf' -not -name '*.html' -delete
else
  echo "Error Spark JARs not found in $SPARK_HOME"
=======

if [ -d "$SPARK_JARS_DIR" ]; then
  # Build a zip file containing the source package with vignettes
  SPARK_HOME="${SPARK_HOME}" "$R_SCRIPT_PATH/R" CMD build "$FWDIR/pkg"

  find pkg/vignettes/. -not -name '.' -not -name '*.Rmd' -not -name '*.md' -not -name '*.pdf' -not -name '*.html' -delete
else
  echo "Error Spark JARs not found in '$SPARK_HOME'"
>>>>>>> 86cd3c08
  exit 1
fi

# Run check as-cran.
VERSION=`grep Version "$FWDIR/pkg/DESCRIPTION" | awk '{print $NF}'`

CRAN_CHECK_OPTIONS="--as-cran"

if [ -n "$NO_TESTS" ]
then
  CRAN_CHECK_OPTIONS=$CRAN_CHECK_OPTIONS" --no-tests"
fi

if [ -n "$NO_MANUAL" ]
then
  CRAN_CHECK_OPTIONS=$CRAN_CHECK_OPTIONS" --no-manual --no-vignettes"
fi

echo "Running CRAN check with $CRAN_CHECK_OPTIONS options"

if [ -n "$NO_TESTS" ] && [ -n "$NO_MANUAL" ]
then
<<<<<<< HEAD
  "$R_SCRIPT_PATH/"R CMD check $CRAN_CHECK_OPTIONS SparkR_"$VERSION".tar.gz
else
  # This will run tests and/or build vignettes, and require SPARK_HOME
  SPARK_HOME="${SPARK_HOME}" "$R_SCRIPT_PATH/"R CMD check $CRAN_CHECK_OPTIONS SparkR_"$VERSION".tar.gz
fi

# Install source package to get it to generate vignettes rds files, etc.
if [ -n "$CLEAN_INSTALL" ]
then
  echo "Removing lib path and installing from source package"
  LIB_DIR="$FWDIR/lib"
  rm -rf $LIB_DIR
  mkdir -p $LIB_DIR
  "$R_SCRIPT_PATH/"R CMD INSTALL SparkR_"$VERSION".tar.gz --library=$LIB_DIR

  # Zip the SparkR package so that it can be distributed to worker nodes on YARN
  pushd $LIB_DIR > /dev/null
  jar cfM "$LIB_DIR/sparkr.zip" SparkR
  popd > /dev/null
=======
  "$R_SCRIPT_PATH/R" CMD check $CRAN_CHECK_OPTIONS "SparkR_$VERSION.tar.gz"
else
  # This will run tests and/or build vignettes, and require SPARK_HOME
  SPARK_HOME="${SPARK_HOME}" "$R_SCRIPT_PATH/R" CMD check $CRAN_CHECK_OPTIONS "SparkR_$VERSION.tar.gz"
>>>>>>> 86cd3c08
fi

popd > /dev/null<|MERGE_RESOLUTION|>--- conflicted
+++ resolved
@@ -37,30 +37,6 @@
 else
   SPARK_JARS_DIR="${SPARK_HOME}/assembly/target/scala-$SPARK_SCALA_VERSION/jars"
 fi
-<<<<<<< HEAD
-echo "Using R_SCRIPT_PATH = ${R_SCRIPT_PATH}"
-
-# Install the package (this is required for code in vignettes to run when building it later)
-# Build the latest docs, but not vignettes, which is built with the package next
-$FWDIR/create-docs.sh
-
-# Build source package with vignettes
-SPARK_HOME="$(cd "${FWDIR}"/..; pwd)"
-. "${SPARK_HOME}"/bin/load-spark-env.sh
-if [ -f "${SPARK_HOME}/RELEASE" ]; then
-  SPARK_JARS_DIR="${SPARK_HOME}/jars"
-else
-  SPARK_JARS_DIR="${SPARK_HOME}/assembly/target/scala-$SPARK_SCALA_VERSION/jars"
-fi
-
-if [ -d "$SPARK_JARS_DIR" ]; then
-  # Build a zip file containing the source package with vignettes
-  SPARK_HOME="${SPARK_HOME}" "$R_SCRIPT_PATH/"R CMD build $FWDIR/pkg
-
-  find pkg/vignettes/. -not -name '.' -not -name '*.Rmd' -not -name '*.md' -not -name '*.pdf' -not -name '*.html' -delete
-else
-  echo "Error Spark JARs not found in $SPARK_HOME"
-=======
 
 if [ -d "$SPARK_JARS_DIR" ]; then
   # Build a zip file containing the source package with vignettes
@@ -69,7 +45,6 @@
   find pkg/vignettes/. -not -name '.' -not -name '*.Rmd' -not -name '*.md' -not -name '*.pdf' -not -name '*.html' -delete
 else
   echo "Error Spark JARs not found in '$SPARK_HOME'"
->>>>>>> 86cd3c08
   exit 1
 fi
 
@@ -92,32 +67,10 @@
 
 if [ -n "$NO_TESTS" ] && [ -n "$NO_MANUAL" ]
 then
-<<<<<<< HEAD
-  "$R_SCRIPT_PATH/"R CMD check $CRAN_CHECK_OPTIONS SparkR_"$VERSION".tar.gz
-else
-  # This will run tests and/or build vignettes, and require SPARK_HOME
-  SPARK_HOME="${SPARK_HOME}" "$R_SCRIPT_PATH/"R CMD check $CRAN_CHECK_OPTIONS SparkR_"$VERSION".tar.gz
-fi
-
-# Install source package to get it to generate vignettes rds files, etc.
-if [ -n "$CLEAN_INSTALL" ]
-then
-  echo "Removing lib path and installing from source package"
-  LIB_DIR="$FWDIR/lib"
-  rm -rf $LIB_DIR
-  mkdir -p $LIB_DIR
-  "$R_SCRIPT_PATH/"R CMD INSTALL SparkR_"$VERSION".tar.gz --library=$LIB_DIR
-
-  # Zip the SparkR package so that it can be distributed to worker nodes on YARN
-  pushd $LIB_DIR > /dev/null
-  jar cfM "$LIB_DIR/sparkr.zip" SparkR
-  popd > /dev/null
-=======
   "$R_SCRIPT_PATH/R" CMD check $CRAN_CHECK_OPTIONS "SparkR_$VERSION.tar.gz"
 else
   # This will run tests and/or build vignettes, and require SPARK_HOME
   SPARK_HOME="${SPARK_HOME}" "$R_SCRIPT_PATH/R" CMD check $CRAN_CHECK_OPTIONS "SparkR_$VERSION.tar.gz"
->>>>>>> 86cd3c08
 fi
 
 popd > /dev/null