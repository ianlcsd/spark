--- conflicted
+++ resolved
@@ -2639,15 +2639,10 @@
 #'
 #' Return a new SparkDataFrame containing the union of rows in this SparkDataFrame
 #' and another SparkDataFrame. This is equivalent to \code{UNION ALL} in SQL.
-<<<<<<< HEAD
-#'
-#' Note: This does not remove duplicate rows across the two SparkDataFrames.
-=======
 #' Input SparkDataFrames can have different schemas (names and data types).
 #'
 #' Note: This does not remove duplicate rows across the two SparkDataFrames.
 #' Also as standard in SQL, this function resolves columns by position (not by name).
->>>>>>> 86cd3c08
 #'
 #' @param x A SparkDataFrame
 #' @param y A SparkDataFrame
@@ -2689,12 +2684,8 @@
 
 #' Union two or more SparkDataFrames
 #'
-<<<<<<< HEAD
-#' Union two or more SparkDataFrames. This is equivalent to \code{UNION ALL} in SQL.
-=======
 #' Union two or more SparkDataFrames by row. As in R's \code{rbind}, this method
 #' requires that the input SparkDataFrames have the same column names.
->>>>>>> 86cd3c08
 #'
 #' Note: This does not remove duplicate rows across the two SparkDataFrames.
 #'
@@ -3521,8 +3512,6 @@
           signature(x = "SparkDataFrame"),
           function(x) {
             callJMethod(callJMethod(x@sdf, "rdd"), "getNumPartitions")
-<<<<<<< HEAD
-=======
           })
 
 #' isStreaming
@@ -3683,5 +3672,4 @@
             stopifnot(all(sapply(parameters, is.character)))
             jdf <- callJMethod(x@sdf, "hint", name, parameters)
             dataFrame(jdf)
->>>>>>> 86cd3c08
           })