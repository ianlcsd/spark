#
# Licensed to the Apache Software Foundation (ASF) under one or more
# contributor license agreements.  See the NOTICE file distributed with
# this work for additional information regarding copyright ownership.
# The ASF licenses this file to You under the Apache License, Version 2.0
# (the "License"); you may not use this file except in compliance with
# the License.  You may obtain a copy of the License at
#
#    http://www.apache.org/licenses/LICENSE-2.0
#
# Unless required by applicable law or agreed to in writing, software
# distributed under the License is distributed on an "AS IS" BASIS,
# WITHOUT WARRANTIES OR CONDITIONS OF ANY KIND, either express or implied.
# See the License for the specific language governing permissions and
# limitations under the License.
#

# Imports from base R
# Do not include stats:: "rpois", "runif" - causes error at runtime
importFrom("methods", "setGeneric", "setMethod", "setOldClass")
importFrom("methods", "is", "new", "signature", "show")
importFrom("stats", "gaussian", "setNames")
importFrom("utils", "download.file", "object.size", "packageVersion", "tail", "untar")

# Disable native libraries till we figure out how to package it
# See SPARKR-7839
#useDynLib(SparkR, stringHashCode)

# S3 methods exported
export("sparkR.session")
export("sparkR.init")
export("sparkR.stop")
export("sparkR.session.stop")
export("sparkR.conf")
export("sparkR.version")
export("sparkR.uiWebUrl")
export("print.jobj")

export("sparkR.newJObject")
export("sparkR.callJMethod")
export("sparkR.callJStatic")

export("install.spark")

export("sparkRSQL.init",
       "sparkRHive.init")

# MLlib integration
exportMethods("glm",
              "spark.glm",
              "predict",
              "summary",
              "spark.kmeans",
              "fitted",
              "spark.mlp",
              "spark.naiveBayes",
              "spark.survreg",
              "spark.lda",
              "spark.posterior",
              "spark.perplexity",
              "spark.isoreg",
              "spark.gaussianMixture",
              "spark.als",
              "spark.kstest",
              "spark.logit",
              "spark.randomForest",
<<<<<<< HEAD
              "spark.gbt")
=======
              "spark.gbt",
              "spark.bisectingKmeans",
              "spark.svmLinear",
              "spark.fpGrowth",
              "spark.freqItemsets",
              "spark.associationRules")
>>>>>>> 86cd3c08

# Job group lifecycle management methods
export("setJobGroup",
       "clearJobGroup",
       "cancelJobGroup")

# Export Utility methods
export("setLogLevel")

exportClasses("SparkDataFrame")

exportMethods("arrange",
              "as.data.frame",
              "attach",
              "cache",
<<<<<<< HEAD
=======
              "checkpoint",
>>>>>>> 86cd3c08
              "coalesce",
              "collect",
              "colnames",
              "colnames<-",
              "coltypes",
              "coltypes<-",
              "columns",
              "count",
              "cov",
              "corr",
              "covar_samp",
              "covar_pop",
              "createOrReplaceTempView",
              "crossJoin",
              "crosstab",
              "dapply",
              "dapplyCollect",
              "describe",
              "dim",
              "distinct",
              "drop",
              "dropDuplicates",
              "dropna",
              "dtypes",
              "except",
              "explain",
              "fillna",
              "filter",
              "first",
              "freqItems",
              "gapply",
              "gapplyCollect",
              "getNumPartitions",
              "group_by",
              "groupBy",
              "head",
              "hint",
              "insertInto",
              "intersect",
              "isLocal",
              "isStreaming",
              "join",
              "limit",
              "merge",
              "mutate",
              "na.omit",
              "names",
              "names<-",
              "ncol",
              "nrow",
              "orderBy",
              "persist",
              "printSchema",
              "randomSplit",
              "rbind",
              "registerTempTable",
              "rename",
              "repartition",
              "sample",
              "sample_frac",
              "sampleBy",
              "saveAsParquetFile",
              "saveAsTable",
              "saveDF",
              "schema",
              "select",
              "selectExpr",
              "show",
              "showDF",
              "storageLevel",
              "subset",
              "summarize",
              "summary",
              "take",
              "toJSON",
              "transform",
              "union",
              "unionAll",
              "unique",
              "unpersist",
              "where",
              "with",
              "withColumn",
              "withColumnRenamed",
              "write.df",
              "write.jdbc",
              "write.json",
              "write.orc",
              "write.parquet",
              "write.stream",
              "write.text",
              "write.ml")

exportClasses("Column")

exportMethods("%in%",
              "abs",
              "acos",
              "add_months",
              "alias",
              "approxCountDistinct",
              "approxQuantile",
              "array_contains",
              "asc",
              "ascii",
              "asin",
              "atan",
              "atan2",
              "avg",
              "base64",
              "between",
              "bin",
              "bitwiseNOT",
              "bround",
              "cast",
              "cbrt",
              "ceil",
              "ceiling",
              "column",
              "concat",
              "concat_ws",
              "contains",
              "conv",
              "cos",
              "cosh",
              "count",
              "countDistinct",
              "crc32",
              "hash",
              "cume_dist",
              "date_add",
              "date_format",
              "date_sub",
              "datediff",
              "dayofmonth",
              "dayofyear",
              "decode",
              "dense_rank",
              "desc",
              "encode",
              "endsWith",
              "exp",
              "explode",
              "expm1",
              "expr",
              "factorial",
              "first",
              "floor",
              "format_number",
              "format_string",
              "from_json",
              "from_unixtime",
              "from_utc_timestamp",
              "getField",
              "getItem",
              "greatest",
              "hex",
              "histogram",
              "hour",
              "hypot",
              "ifelse",
              "initcap",
              "instr",
              "isNaN",
              "isNotNull",
              "isNull",
              "is.nan",
              "isnan",
              "kurtosis",
              "lag",
              "last",
              "last_day",
              "lead",
              "least",
              "length",
              "levenshtein",
              "like",
              "lit",
              "locate",
              "log",
              "log10",
              "log1p",
              "log2",
              "lower",
              "lpad",
              "ltrim",
              "max",
              "md5",
              "mean",
              "min",
              "minute",
              "monotonically_increasing_id",
              "month",
              "months_between",
              "n",
              "n_distinct",
              "nanvl",
              "negate",
              "next_day",
              "ntile",
              "otherwise",
              "over",
              "percent_rank",
              "pmod",
              "posexplode",
              "quarter",
              "rand",
              "randn",
              "rank",
              "regexp_extract",
              "regexp_replace",
              "reverse",
              "rint",
              "rlike",
              "round",
              "row_number",
              "rpad",
              "rtrim",
              "second",
              "sha1",
              "sha2",
              "shiftLeft",
              "shiftRight",
              "shiftRightUnsigned",
              "sd",
              "sign",
              "signum",
              "sin",
              "sinh",
              "size",
              "skewness",
              "sort_array",
              "soundex",
              "spark_partition_id",
              "stddev",
              "stddev_pop",
              "stddev_samp",
              "struct",
              "sqrt",
              "startsWith",
              "substr",
              "substring_index",
              "sum",
              "sumDistinct",
              "tan",
              "tanh",
              "toDegrees",
              "toRadians",
              "to_date",
              "to_json",
              "to_timestamp",
              "to_utc_timestamp",
              "translate",
              "trim",
              "unbase64",
              "unhex",
              "unix_timestamp",
              "upper",
              "var",
              "variance",
              "var_pop",
              "var_samp",
              "weekofyear",
              "when",
              "window",
              "year")

exportClasses("GroupedData")
exportMethods("agg")
exportMethods("pivot")

export("as.DataFrame",
       "cacheTable",
       "clearCache",
       "createDataFrame",
       "createExternalTable",
       "createTable",
       "currentDatabase",
       "dropTempTable",
       "dropTempView",
       "jsonFile",
       "listColumns",
       "listDatabases",
       "listFunctions",
       "listTables",
       "loadDF",
       "parquetFile",
       "read.df",
       "read.jdbc",
       "read.json",
       "read.orc",
       "read.parquet",
       "read.stream",
       "read.text",
       "recoverPartitions",
       "refreshByPath",
       "refreshTable",
       "setCheckpointDir",
       "setCurrentDatabase",
       "spark.lapply",
       "spark.addFile",
       "spark.getSparkFilesRootDirectory",
       "spark.getSparkFiles",
       "sql",
       "str",
       "tableToDF",
       "tableNames",
       "tables",
       "uncacheTable",
       "print.summary.GeneralizedLinearRegressionModel",
       "read.ml",
       "print.summary.KSTest",
       "print.summary.RandomForestRegressionModel",
       "print.summary.RandomForestClassificationModel",
       "print.summary.GBTRegressionModel",
       "print.summary.GBTClassificationModel")

export("structField",
       "structField.jobj",
       "structField.character",
       "print.structField",
       "structType",
       "structType.jobj",
       "structType.structField",
       "print.structType")

exportClasses("WindowSpec")

export("partitionBy",
       "rowsBetween",
       "rangeBetween")

export("windowPartitionBy",
       "windowOrderBy")

exportClasses("StreamingQuery")

export("awaitTermination",
       "isActive",
       "lastProgress",
       "queryName",
       "status",
       "stopQuery")


S3method(print, jobj)
S3method(print, structField)
S3method(print, structType)
S3method(print, summary.GeneralizedLinearRegressionModel)
S3method(print, summary.KSTest)
S3method(print, summary.RandomForestRegressionModel)
S3method(print, summary.RandomForestClassificationModel)
S3method(print, summary.GBTRegressionModel)
S3method(print, summary.GBTClassificationModel)
S3method(structField, character)
S3method(structField, jobj)
S3method(structType, jobj)
S3method(structType, structField)<|MERGE_RESOLUTION|>--- conflicted
+++ resolved
@@ -64,16 +64,12 @@
               "spark.kstest",
               "spark.logit",
               "spark.randomForest",
-<<<<<<< HEAD
-              "spark.gbt")
-=======
               "spark.gbt",
               "spark.bisectingKmeans",
               "spark.svmLinear",
               "spark.fpGrowth",
               "spark.freqItemsets",
               "spark.associationRules")
->>>>>>> 86cd3c08
 
 # Job group lifecycle management methods
 export("setJobGroup",
@@ -89,10 +85,7 @@
               "as.data.frame",
               "attach",
               "cache",
-<<<<<<< HEAD
-=======
               "checkpoint",
->>>>>>> 86cd3c08
               "coalesce",
               "collect",
               "colnames",
