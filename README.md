--- conflicted
+++ resolved
@@ -54,11 +54,7 @@
     # Cloudera CDH 4.2.0 with MapReduce v1
     $ SPARK_HADOOP_VERSION=2.0.0-mr1-cdh4.2.0 sbt/sbt assembly
 
-<<<<<<< HEAD
-For Apache Hadoop 2.0.X, 2.1.X, 2.2.X, 0.23.x, Cloudera CDH MRv2, and other Hadoop versions
-=======
 For Apache Hadoop 2.0.X, 2.1.X, 0.23.x, Cloudera CDH MRv2, and other Hadoop versions
->>>>>>> 2fd781d3
 with YARN, also set `SPARK_YARN=true`:
 
     # Apache Hadoop 2.0.5-alpha
@@ -67,15 +63,10 @@
     # Cloudera CDH 4.2.0 with MapReduce v2
     $ SPARK_HADOOP_VERSION=2.0.0-cdh4.2.0 SPARK_YARN=true sbt/sbt assembly
 
-<<<<<<< HEAD
-    # Apache Hadoop 2.2.0 with YARN
-    $ SPARK_HADOOP_VERSION=2.2.0 SPARK_YARN=true sbt/sbt assembly
-=======
 When building for Hadoop 2.2.X and newer, you'll need to include the additional `new-yarn` profile:
 
     # Apache Hadoop 2.2.X and newer
     $ mvn -Dyarn.version=2.2.0 -Dhadoop.version=2.2.0 -Pnew-yarn
->>>>>>> 2fd781d3
 
 When developing a Spark application, specify the Hadoop version by adding the
 "hadoop-client" artifact to your project's dependencies. For example, if you're
