--- conflicted
+++ resolved
@@ -22,13 +22,8 @@
   def sharedSettings = Defaults.defaultSettings ++ Seq(
     organization := "org.spark-project",
     version := "0.6.0-SNAPSHOT",
-<<<<<<< HEAD
-    scalaVersion := "2.9.1",
+    scalaVersion := "2.9.2",
     scalacOptions := Seq(/* "-deprecation", */ "-unchecked", "-optimize"), // -deprecation is too noisy due to usage of old Hadoop API, enable it once that's no longer an issue
-=======
-    scalaVersion := "2.9.2",
-    scalacOptions := Seq(/*"-deprecation",*/ "-unchecked", "-optimize"), // -deprecation is too noisy due to usage of old Hadoop API, enable it once that's no longer an issue
->>>>>>> 6eeb379c
     unmanagedJars in Compile <<= baseDirectory map { base => (base / "lib" ** "*.jar").classpath },
     retrieveManaged := true,
     transitiveClassifiers in Scope.GlobalScope := Seq("sources"),
