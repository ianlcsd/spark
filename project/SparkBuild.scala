--- conflicted
+++ resolved
@@ -32,11 +32,7 @@
 // import com.jsuereth.pgp.sbtplugin.PgpKeys._
 
 object SparkBuild extends Build {
-<<<<<<< HEAD
-  val SPARK_VERSION = "1.0.1-SNAPSHOT"
-=======
   val SPARK_VERSION = "1.1.0-SNAPSHOT"
->>>>>>> 420c1c3e
   val SPARK_VERSION_SHORT = SPARK_VERSION.replaceAll("-SNAPSHOT", "")
 
   // Hadoop version to build against. For example, "1.0.4" for Apache releases, or
@@ -63,13 +59,10 @@
 
   lazy val core = Project("core", file("core"), settings = coreSettings)
 
-<<<<<<< HEAD
-=======
   /** Following project only exists to pull previous artifacts of Spark for generating
     Mima ignores. For more information see: SPARK 2071 */
   lazy val oldDeps = Project("oldDeps", file("dev"), settings = oldDepsSettings)
 
->>>>>>> 420c1c3e
   def replDependencies = Seq[ProjectReference](core, graphx, bagel, mllib, sql) ++ maybeHiveRef
 
   lazy val repl = Project("repl", file("repl"), settings = replSettings)
@@ -300,13 +293,9 @@
         "com.novocode"      % "junit-interface"        % "0.10"   % "test",
         "org.easymock"      % "easymockclassextension" % "3.1"    % "test",
         "org.mockito"       % "mockito-all"            % "1.9.0"  % "test",
-<<<<<<< HEAD
-        "junit"             % "junit"                  % "4.10"   % "test"
-=======
         "junit"             % "junit"                  % "4.10"   % "test",
         // Needed by cglib which is needed by easymock.
         "asm"               % "asm"                    % "3.3.1"  % "test"
->>>>>>> 420c1c3e
     ),
 
     testOptions += Tests.Argument(TestFrameworks.JUnit, "-v", "-a"),
@@ -349,10 +338,7 @@
   val excludeJruby = ExclusionRule(organization = "org.jruby")
   val excludeThrift = ExclusionRule(organization = "org.apache.thrift")
   val excludeServletApi = ExclusionRule(organization = "javax.servlet", artifact = "servlet-api")
-<<<<<<< HEAD
-=======
   val excludeJUnit = ExclusionRule(organization = "junit")
->>>>>>> 420c1c3e
 
   def sparkPreviousArtifact(id: String, organization: String = "org.apache.spark",
       version: String = "1.0.0", crossVersion: String = "2.10"): Option[sbt.ModuleID] = {
