--- conflicted
+++ resolved
@@ -21,11 +21,7 @@
   <parent>
     <groupId>org.apache.spark</groupId>
     <artifactId>spark-parent_2.10</artifactId>
-<<<<<<< HEAD
-    <version>1.6.0-csd-13-SNAPSHOT</version>
-=======
-    <version>1.6.1-SNAPSHOT</version>
->>>>>>> 29027980
+    <version>1.6.1-csd-1-SNAPSHOT</version>
     <relativePath>../pom.xml</relativePath>
   </parent>
 
