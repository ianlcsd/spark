/*
 * Licensed to the Apache Software Foundation (ASF) under one or more
 * contributor license agreements.  See the NOTICE file distributed with
 * this work for additional information regarding copyright ownership.
 * The ASF licenses this file to You under the Apache License, Version 2.0
 * (the "License"); you may not use this file except in compliance with
 * the License.  You may obtain a copy of the License at
 *
 *    http://www.apache.org/licenses/LICENSE-2.0
 *
 * Unless required by applicable law or agreed to in writing, software
 * distributed under the License is distributed on an "AS IS" BASIS,
 * WITHOUT WARRANTIES OR CONDITIONS OF ANY KIND, either express or implied.
 * See the License for the specific language governing permissions and
 * limitations under the License.
 */

package org.apache.spark.mllib.api.python

import org.scalatest.FunSuite

import org.apache.spark.mllib.linalg.{DenseMatrix, Matrices, Vectors}
import org.apache.spark.mllib.regression.LabeledPoint
import org.apache.spark.mllib.recommendation.Rating

class PythonMLLibAPISuite extends FunSuite {

  SerDe.initialize()

  test("pickle vector") {
    val vectors = Seq(
      Vectors.dense(Array.empty[Double]),
      Vectors.dense(0.0),
      Vectors.dense(0.0, -2.0),
      Vectors.sparse(0, Array.empty[Int], Array.empty[Double]),
      Vectors.sparse(1, Array.empty[Int], Array.empty[Double]),
      Vectors.sparse(2, Array(1), Array(-2.0)))
    vectors.foreach { v =>
<<<<<<< HEAD
      val bytes = SerDe.serializeDoubleVector(v)
      val u = SerDe.deserializeDoubleVector(bytes)
=======
      val u = SerDe.loads(SerDe.dumps(v))
>>>>>>> 1056e9ec
      assert(u.getClass === v.getClass)
      assert(u === v)
    }
  }

  test("pickle labeled point") {
    val points = Seq(
      LabeledPoint(0.0, Vectors.dense(Array.empty[Double])),
      LabeledPoint(1.0, Vectors.dense(0.0)),
      LabeledPoint(-0.5, Vectors.dense(0.0, -2.0)),
      LabeledPoint(0.0, Vectors.sparse(0, Array.empty[Int], Array.empty[Double])),
      LabeledPoint(1.0, Vectors.sparse(1, Array.empty[Int], Array.empty[Double])),
      LabeledPoint(-0.5, Vectors.sparse(2, Array(1), Array(-2.0))))
    points.foreach { p =>
<<<<<<< HEAD
      val bytes = SerDe.serializeLabeledPoint(p)
      val q = SerDe.deserializeLabeledPoint(bytes)
=======
      val q = SerDe.loads(SerDe.dumps(p)).asInstanceOf[LabeledPoint]
>>>>>>> 1056e9ec
      assert(q.label === p.label)
      assert(q.features.getClass === p.features.getClass)
      assert(q.features === p.features)
    }
  }

  test("pickle double") {
    for (x <- List(123.0, -10.0, 0.0, Double.MaxValue, Double.MinValue, Double.NaN)) {
<<<<<<< HEAD
      val bytes = SerDe.serializeDouble(x)
      val deser = SerDe.deserializeDouble(bytes)
=======
      val deser = SerDe.loads(SerDe.dumps(x.asInstanceOf[AnyRef])).asInstanceOf[Double]
>>>>>>> 1056e9ec
      // We use `equals` here for comparison because we cannot use `==` for NaN
      assert(x.equals(deser))
    }
  }

  test("pickle matrix") {
    val values = Array[Double](0, 1.2, 3, 4.56, 7, 8)
    val matrix = Matrices.dense(2, 3, values)
<<<<<<< HEAD
    val arr = SerDe.to2dArray(matrix)
    val expected = Array(Array[Double](0, 3, 7), Array[Double](1.2, 4.56, 8))
    assert(arr === expected)
=======
    val nm = SerDe.loads(SerDe.dumps(matrix)).asInstanceOf[DenseMatrix]
    assert(matrix === nm)
>>>>>>> 1056e9ec

    // Test conversion for empty matrix
    val empty = Array[Double]()
    val emptyMatrix = Matrices.dense(0, 0, empty)
<<<<<<< HEAD
    val empty2D = SerDe.to2dArray(emptyMatrix)
    assert(empty2D === Array[Array[Double]]())
=======
    val ne = SerDe.loads(SerDe.dumps(emptyMatrix)).asInstanceOf[DenseMatrix]
    assert(emptyMatrix == ne)
  }

  test("pickle rating") {
    val rat = new Rating(1, 2, 3.0)
    val rat2 = SerDe.loads(SerDe.dumps(rat)).asInstanceOf[Rating]
    assert(rat == rat2)

    // Test name of class only occur once
    val rats = (1 to 10).map(x => new Rating(x, x + 1, x + 3.0)).toArray
    val bytes = SerDe.dumps(rats)
    assert(bytes.toString.split("Rating").length == 1)
    assert(bytes.length / 10 < 25) //  25 bytes per rating

>>>>>>> 1056e9ec
  }
}<|MERGE_RESOLUTION|>--- conflicted
+++ resolved
@@ -36,12 +36,7 @@
       Vectors.sparse(1, Array.empty[Int], Array.empty[Double]),
       Vectors.sparse(2, Array(1), Array(-2.0)))
     vectors.foreach { v =>
-<<<<<<< HEAD
-      val bytes = SerDe.serializeDoubleVector(v)
-      val u = SerDe.deserializeDoubleVector(bytes)
-=======
       val u = SerDe.loads(SerDe.dumps(v))
->>>>>>> 1056e9ec
       assert(u.getClass === v.getClass)
       assert(u === v)
     }
@@ -56,12 +51,7 @@
       LabeledPoint(1.0, Vectors.sparse(1, Array.empty[Int], Array.empty[Double])),
       LabeledPoint(-0.5, Vectors.sparse(2, Array(1), Array(-2.0))))
     points.foreach { p =>
-<<<<<<< HEAD
-      val bytes = SerDe.serializeLabeledPoint(p)
-      val q = SerDe.deserializeLabeledPoint(bytes)
-=======
       val q = SerDe.loads(SerDe.dumps(p)).asInstanceOf[LabeledPoint]
->>>>>>> 1056e9ec
       assert(q.label === p.label)
       assert(q.features.getClass === p.features.getClass)
       assert(q.features === p.features)
@@ -70,12 +60,7 @@
 
   test("pickle double") {
     for (x <- List(123.0, -10.0, 0.0, Double.MaxValue, Double.MinValue, Double.NaN)) {
-<<<<<<< HEAD
-      val bytes = SerDe.serializeDouble(x)
-      val deser = SerDe.deserializeDouble(bytes)
-=======
       val deser = SerDe.loads(SerDe.dumps(x.asInstanceOf[AnyRef])).asInstanceOf[Double]
->>>>>>> 1056e9ec
       // We use `equals` here for comparison because we cannot use `==` for NaN
       assert(x.equals(deser))
     }
@@ -84,22 +69,12 @@
   test("pickle matrix") {
     val values = Array[Double](0, 1.2, 3, 4.56, 7, 8)
     val matrix = Matrices.dense(2, 3, values)
-<<<<<<< HEAD
-    val arr = SerDe.to2dArray(matrix)
-    val expected = Array(Array[Double](0, 3, 7), Array[Double](1.2, 4.56, 8))
-    assert(arr === expected)
-=======
     val nm = SerDe.loads(SerDe.dumps(matrix)).asInstanceOf[DenseMatrix]
     assert(matrix === nm)
->>>>>>> 1056e9ec
 
     // Test conversion for empty matrix
     val empty = Array[Double]()
     val emptyMatrix = Matrices.dense(0, 0, empty)
-<<<<<<< HEAD
-    val empty2D = SerDe.to2dArray(emptyMatrix)
-    assert(empty2D === Array[Array[Double]]())
-=======
     val ne = SerDe.loads(SerDe.dumps(emptyMatrix)).asInstanceOf[DenseMatrix]
     assert(emptyMatrix == ne)
   }
@@ -115,6 +90,5 @@
     assert(bytes.toString.split("Rating").length == 1)
     assert(bytes.length / 10 < 25) //  25 bytes per rating
 
->>>>>>> 1056e9ec
   }
 }