/*
 * Licensed to the Apache Software Foundation (ASF) under one or more
 * contributor license agreements.  See the NOTICE file distributed with
 * this work for additional information regarding copyright ownership.
 * The ASF licenses this file to You under the Apache License, Version 2.0
 * (the "License"); you may not use this file except in compliance with
 * the License.  You may obtain a copy of the License at
 *
 *    http://www.apache.org/licenses/LICENSE-2.0
 *
 * Unless required by applicable law or agreed to in writing, software
 * distributed under the License is distributed on an "AS IS" BASIS,
 * WITHOUT WARRANTIES OR CONDITIONS OF ANY KIND, either express or implied.
 * See the License for the specific language governing permissions and
 * limitations under the License.
 */

package org.apache.spark.mllib.linalg

import breeze.linalg.{DenseMatrix => BDM}
import org.scalatest.FunSuite

import org.apache.spark.SparkException

class VectorsSuite extends FunSuite {

  val arr = Array(0.1, 0.0, 0.3, 0.4)
  val n = 4
  val indices = Array(0, 2, 3)
  val values = Array(0.1, 0.3, 0.4)

  test("dense vector construction with varargs") {
    val vec = Vectors.dense(arr).asInstanceOf[DenseVector]
    assert(vec.size === arr.length)
    assert(vec.values.eq(arr))
  }

  test("dense vector construction from a double array") {
   val vec = Vectors.dense(arr).asInstanceOf[DenseVector]
    assert(vec.size === arr.length)
    assert(vec.values.eq(arr))
  }

  test("sparse vector construction") {
    val vec = Vectors.sparse(n, indices, values).asInstanceOf[SparseVector]
    assert(vec.size === n)
    assert(vec.indices.eq(indices))
    assert(vec.values.eq(values))
  }

  test("sparse vector construction with unordered elements") {
    val vec = Vectors.sparse(n, indices.zip(values).reverse).asInstanceOf[SparseVector]
    assert(vec.size === n)
    assert(vec.indices === indices)
    assert(vec.values === values)
  }

  test("dense to array") {
    val vec = Vectors.dense(arr).asInstanceOf[DenseVector]
    assert(vec.toArray.eq(arr))
  }

  test("sparse to array") {
    val vec = Vectors.sparse(n, indices, values).asInstanceOf[SparseVector]
    assert(vec.toArray === arr)
  }

  test("vector equals") {
    val dv1 = Vectors.dense(arr.clone())
    val dv2 = Vectors.dense(arr.clone())
    val sv1 = Vectors.sparse(n, indices.clone(), values.clone())
    val sv2 = Vectors.sparse(n, indices.clone(), values.clone())

    val vectors = Seq(dv1, dv2, sv1, sv2)

    for (v <- vectors; u <- vectors) {
      assert(v === u)
      assert(v.## === u.##)
    }

    val another = Vectors.dense(0.1, 0.2, 0.3, 0.4)

    for (v <- vectors) {
      assert(v != another)
      assert(v.## != another.##)
    }
  }

  test("indexing dense vectors") {
    val vec = Vectors.dense(1.0, 2.0, 3.0, 4.0)
    assert(vec(0) === 1.0)
    assert(vec(3) === 4.0)
  }

  test("indexing sparse vectors") {
    val vec = Vectors.sparse(7, Array(0, 2, 4, 6), Array(1.0, 2.0, 3.0, 4.0))
    assert(vec(0) === 1.0)
    assert(vec(1) === 0.0)
    assert(vec(2) === 2.0)
    assert(vec(3) === 0.0)
    assert(vec(6) === 4.0)
    val vec2 = Vectors.sparse(8, Array(0, 2, 4, 6), Array(1.0, 2.0, 3.0, 4.0))
    assert(vec2(6) === 4.0)
    assert(vec2(7) === 0.0)
  }

  test("parse vectors") {
    val vectors = Seq(
      Vectors.dense(Array.empty[Double]),
      Vectors.dense(1.0),
      Vectors.dense(1.0E6, 0.0, -2.0e-7),
      Vectors.sparse(0, Array.empty[Int], Array.empty[Double]),
      Vectors.sparse(1, Array(0), Array(1.0)),
      Vectors.sparse(3, Array(0, 2), Array(1.0, -2.0)))
    vectors.foreach { v =>
      val v1 = Vectors.parse(v.toString)
      assert(v.getClass === v1.getClass)
      assert(v === v1)
    }

    val malformatted = Seq("1", "[1,,]", "[1,2b]", "(1,[1,2])", "([1],[2.0,1.0])")
    malformatted.foreach { s =>
      intercept[SparkException] {
        Vectors.parse(s)
        println(s"Didn't detect malformatted string $s.")
      }
    }
  }

  test("zeros") {
    assert(Vectors.zeros(3) === Vectors.dense(0.0, 0.0, 0.0))
  }

  test("Vector.copy") {
    val sv = Vectors.sparse(4, Array(0, 2), Array(1.0, 2.0))
    val svCopy = sv.copy
    (sv, svCopy) match {
      case (sv: SparseVector, svCopy: SparseVector) =>
        assert(sv.size === svCopy.size)
        assert(sv.indices === svCopy.indices)
        assert(sv.values === svCopy.values)
        assert(!sv.indices.eq(svCopy.indices))
        assert(!sv.values.eq(svCopy.values))
      case _ =>
        throw new RuntimeException(s"copy returned ${svCopy.getClass} on ${sv.getClass}.")
    }

    val dv = Vectors.dense(1.0, 0.0, 2.0)
    val dvCopy = dv.copy
    (dv, dvCopy) match {
      case (dv: DenseVector, dvCopy: DenseVector) =>
        assert(dv.size === dvCopy.size)
        assert(dv.values === dvCopy.values)
        assert(!dv.values.eq(dvCopy.values))
      case _ =>
        throw new RuntimeException(s"copy returned ${dvCopy.getClass} on ${dv.getClass}.")
    }
  }
<<<<<<< HEAD
=======

  test("VectorUDT") {
    val dv0 = Vectors.dense(Array.empty[Double])
    val dv1 = Vectors.dense(1.0, 2.0)
    val sv0 = Vectors.sparse(2, Array.empty, Array.empty)
    val sv1 = Vectors.sparse(2, Array(1), Array(2.0))
    val udt = new VectorUDT()
    for (v <- Seq(dv0, dv1, sv0, sv1)) {
      assert(v === udt.deserialize(udt.serialize(v)))
    }
  }

  test("fromBreeze") {
    val x = BDM.zeros[Double](10, 10)
    val v = Vectors.fromBreeze(x(::, 0))
    assert(v.size === x.rows)
  }

  test("foreachActive") {
    val dv = Vectors.dense(0.0, 1.2, 3.1, 0.0)
    val sv = Vectors.sparse(4, Seq((1, 1.2), (2, 3.1), (3, 0.0)))

    val dvMap = scala.collection.mutable.Map[Int, Double]()
    dv.foreachActive { (index, value) =>
      dvMap.put(index, value)
    }
    assert(dvMap.size === 4)
    assert(dvMap.get(0) === Some(0.0))
    assert(dvMap.get(1) === Some(1.2))
    assert(dvMap.get(2) === Some(3.1))
    assert(dvMap.get(3) === Some(0.0))

    val svMap = scala.collection.mutable.Map[Int, Double]()
    sv.foreachActive { (index, value) =>
      svMap.put(index, value)
    }
    assert(svMap.size === 3)
    assert(svMap.get(1) === Some(1.2))
    assert(svMap.get(2) === Some(3.1))
    assert(svMap.get(3) === Some(0.0))
  }
>>>>>>> 1056e9ec
}<|MERGE_RESOLUTION|>--- conflicted
+++ resolved
@@ -156,8 +156,6 @@
         throw new RuntimeException(s"copy returned ${dvCopy.getClass} on ${dv.getClass}.")
     }
   }
-<<<<<<< HEAD
-=======
 
   test("VectorUDT") {
     val dv0 = Vectors.dense(Array.empty[Double])
@@ -199,5 +197,4 @@
     assert(svMap.get(2) === Some(3.1))
     assert(svMap.get(3) === Some(0.0))
   }
->>>>>>> 1056e9ec
 }