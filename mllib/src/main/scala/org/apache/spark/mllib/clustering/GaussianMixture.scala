--- conflicted
+++ resolved
@@ -46,13 +46,9 @@
  *                       is considered to have occurred.
  * @param maxIterations Maximum number of iterations allowed.
  *
-<<<<<<< HEAD
- * @note For high-dimensional data (with many features), this algorithm may perform poorly.
-=======
  * @note This algorithm is limited in its number of features since it requires storing a covariance
  * matrix which has size quadratic in the number of features. Even when the number of features does
  * not exceed this limit, this algorithm may perform poorly on high-dimensional data.
->>>>>>> 86cd3c08
  * This is due to high-dimensional data (a) making it difficult to cluster at all (based
  * on statistical/theoretical arguments) and (b) numerical issues with Gaussian distributions.
  */
