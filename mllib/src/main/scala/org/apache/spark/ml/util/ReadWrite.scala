/*
 * Licensed to the Apache Software Foundation (ASF) under one or more
 * contributor license agreements.  See the NOTICE file distributed with
 * this work for additional information regarding copyright ownership.
 * The ASF licenses this file to You under the Apache License, Version 2.0
 * (the "License"); you may not use this file except in compliance with
 * the License.  You may obtain a copy of the License at
 *
 *    http://www.apache.org/licenses/LICENSE-2.0
 *
 * Unless required by applicable law or agreed to in writing, software
 * distributed under the License is distributed on an "AS IS" BASIS,
 * WITHOUT WARRANTIES OR CONDITIONS OF ANY KIND, either express or implied.
 * See the License for the specific language governing permissions and
 * limitations under the License.
 */

package org.apache.spark.ml.util

import java.io.IOException

import org.apache.hadoop.fs.Path
import org.json4s._
import org.json4s.{DefaultFormats, JObject}
import org.json4s.JsonDSL._
import org.json4s.jackson.JsonMethods._

import org.apache.spark.SparkContext
import org.apache.spark.annotation.{DeveloperApi, Since}
import org.apache.spark.internal.Logging
import org.apache.spark.ml._
import org.apache.spark.ml.classification.{OneVsRest, OneVsRestModel}
import org.apache.spark.ml.feature.RFormulaModel
import org.apache.spark.ml.param.{ParamPair, Params}
import org.apache.spark.ml.tuning.ValidatorParams
import org.apache.spark.sql.{SparkSession, SQLContext}
import org.apache.spark.util.Utils

/**
 * Trait for `MLWriter` and `MLReader`.
 */
private[util] sealed trait BaseReadWrite {
  private var optionSparkSession: Option[SparkSession] = None

  /**
   * Sets the Spark SQLContext to use for saving/loading.
   *
   * @deprecated Use session instead. This method will be removed in 3.0.0.
   */
  @Since("1.6.0")
<<<<<<< HEAD
  @deprecated("Use session instead, This method will be removed in 2.2.0.", "2.0.0")
=======
  @deprecated("Use session instead. This method will be removed in 3.0.0.", "2.0.0")
>>>>>>> 86cd3c08
  def context(sqlContext: SQLContext): this.type = {
    optionSparkSession = Option(sqlContext.sparkSession)
    this
  }

  /**
   * Sets the Spark Session to use for saving/loading.
   */
  @Since("2.0.0")
  def session(sparkSession: SparkSession): this.type = {
    optionSparkSession = Option(sparkSession)
    this
  }

  /**
   * Returns the user-specified Spark Session or the default.
   */
  protected final def sparkSession: SparkSession = {
    if (optionSparkSession.isEmpty) {
      optionSparkSession = Some(SparkSession.builder().getOrCreate())
    }
    optionSparkSession.get
  }

  /**
   * Returns the user-specified SQL context or the default.
   */
  protected final def sqlContext: SQLContext = sparkSession.sqlContext

  /** Returns the underlying `SparkContext`. */
  protected final def sc: SparkContext = sparkSession.sparkContext
}

/**
 * Abstract class for utility classes that can save ML instances.
 */
@Since("1.6.0")
abstract class MLWriter extends BaseReadWrite with Logging {

  protected var shouldOverwrite: Boolean = false

  /**
   * Saves the ML instances to the input path.
   */
  @Since("1.6.0")
  @throws[IOException]("If the input path already exists but overwrite is not enabled.")
  def save(path: String): Unit = {
    val hadoopConf = sc.hadoopConfiguration
    val outputPath = new Path(path)
    val fs = outputPath.getFileSystem(hadoopConf)
    val qualifiedOutputPath = outputPath.makeQualified(fs.getUri, fs.getWorkingDirectory)
    if (fs.exists(qualifiedOutputPath)) {
      if (shouldOverwrite) {
        logInfo(s"Path $path already exists. It will be overwritten.")
        // TODO: Revert back to the original content if save is not successful.
        fs.delete(qualifiedOutputPath, true)
      } else {
        throw new IOException(s"Path $path already exists. To overwrite it, " +
          s"please use write.overwrite().save(path) for Scala and use " +
          s"write().overwrite().save(path) for Java and Python.")
      }
    }
    saveImpl(path)
  }

  /**
   * `save()` handles overwriting and then calls this method.  Subclasses should override this
   * method to implement the actual saving of the instance.
   */
  @Since("1.6.0")
  protected def saveImpl(path: String): Unit

  /**
   * Overwrites if the output path already exists.
   */
  @Since("1.6.0")
  def overwrite(): this.type = {
    shouldOverwrite = true
    this
  }

  // override for Java compatibility
  override def session(sparkSession: SparkSession): this.type = super.session(sparkSession)

  // override for Java compatibility
  override def context(sqlContext: SQLContext): this.type = super.session(sqlContext.sparkSession)
}

/**
<<<<<<< HEAD
 * Trait for classes that provide [[MLWriter]].
=======
 * Trait for classes that provide `MLWriter`.
>>>>>>> 86cd3c08
 */
@Since("1.6.0")
trait MLWritable {

  /**
   * Returns an `MLWriter` instance for this ML instance.
   */
  @Since("1.6.0")
  def write: MLWriter

  /**
   * Saves this ML instance to the input path, a shortcut of `write.save(path)`.
   */
  @Since("1.6.0")
  @throws[IOException]("If the input path already exists but overwrite is not enabled.")
  def save(path: String): Unit = write.save(path)
}

/**
 * :: DeveloperApi ::
 *
 * Helper trait for making simple `Params` types writable.  If a `Params` class stores
 * all data as [[org.apache.spark.ml.param.Param]] values, then extending this trait will provide
 * a default implementation of writing saved instances of the class.
 * This only handles simple [[org.apache.spark.ml.param.Param]] types; e.g., it will not handle
 * [[org.apache.spark.sql.Dataset]].
 *
 * @see `DefaultParamsReadable`, the counterpart to this trait
 */
@DeveloperApi
trait DefaultParamsWritable extends MLWritable { self: Params =>

  override def write: MLWriter = new DefaultParamsWriter(this)
}

/**
 * Abstract class for utility classes that can load ML instances.
 *
 * @tparam T ML instance type
 */
@Since("1.6.0")
abstract class MLReader[T] extends BaseReadWrite {

  /**
   * Loads the ML component from the input path.
   */
  @Since("1.6.0")
  def load(path: String): T

  // override for Java compatibility
  override def session(sparkSession: SparkSession): this.type = super.session(sparkSession)

  // override for Java compatibility
  override def context(sqlContext: SQLContext): this.type = super.session(sqlContext.sparkSession)
}

/**
<<<<<<< HEAD
 * Trait for objects that provide [[MLReader]].
=======
 * Trait for objects that provide `MLReader`.
>>>>>>> 86cd3c08
 *
 * @tparam T ML instance type
 */
@Since("1.6.0")
trait MLReadable[T] {

  /**
   * Returns an `MLReader` instance for this class.
   */
  @Since("1.6.0")
  def read: MLReader[T]

  /**
   * Reads an ML instance from the input path, a shortcut of `read.load(path)`.
   *
   * @note Implementing classes should override this to be Java-friendly.
   */
  @Since("1.6.0")
  def load(path: String): T = read.load(path)
}


/**
 * :: DeveloperApi ::
 *
 * Helper trait for making simple `Params` types readable.  If a `Params` class stores
 * all data as [[org.apache.spark.ml.param.Param]] values, then extending this trait will provide
 * a default implementation of reading saved instances of the class.
 * This only handles simple [[org.apache.spark.ml.param.Param]] types; e.g., it will not handle
 * [[org.apache.spark.sql.Dataset]].
 *
 * @tparam T ML instance type
 * @see `DefaultParamsWritable`, the counterpart to this trait
 */
@DeveloperApi
trait DefaultParamsReadable[T] extends MLReadable[T] {

  override def read: MLReader[T] = new DefaultParamsReader[T]
}

/**
 * Default `MLWriter` implementation for transformers and estimators that contain basic
 * (json4s-serializable) params and no data. This will not handle more complex params or types with
 * data (e.g., models with coefficients).
 *
 * @param instance object to save
 */
private[ml] class DefaultParamsWriter(instance: Params) extends MLWriter {

  override protected def saveImpl(path: String): Unit = {
    DefaultParamsWriter.saveMetadata(instance, path, sc)
  }
}

private[ml] object DefaultParamsWriter {

  /**
   * Saves metadata + Params to: path + "/metadata"
   *  - class
   *  - timestamp
   *  - sparkVersion
   *  - uid
   *  - paramMap
   *  - (optionally, extra metadata)
   *
   * @param extraMetadata  Extra metadata to be saved at same level as uid, paramMap, etc.
   * @param paramMap  If given, this is saved in the "paramMap" field.
   *                  Otherwise, all [[org.apache.spark.ml.param.Param]]s are encoded using
   *                  [[org.apache.spark.ml.param.Param.jsonEncode()]].
   */
  def saveMetadata(
      instance: Params,
      path: String,
      sc: SparkContext,
      extraMetadata: Option[JObject] = None,
      paramMap: Option[JValue] = None): Unit = {
    val metadataPath = new Path(path, "metadata").toString
    val metadataJson = getMetadataToSave(instance, sc, extraMetadata, paramMap)
    sc.parallelize(Seq(metadataJson), 1).saveAsTextFile(metadataPath)
  }

  /**
   * Helper for [[saveMetadata()]] which extracts the JSON to save.
   * This is useful for ensemble models which need to save metadata for many sub-models.
   *
   * @see [[saveMetadata()]] for details on what this includes.
   */
  def getMetadataToSave(
      instance: Params,
      sc: SparkContext,
      extraMetadata: Option[JObject] = None,
      paramMap: Option[JValue] = None): String = {
    val uid = instance.uid
    val cls = instance.getClass.getName
    val params = instance.extractParamMap().toSeq.asInstanceOf[Seq[ParamPair[Any]]]
    val jsonParams = paramMap.getOrElse(render(params.map { case ParamPair(p, v) =>
      p.name -> parse(p.jsonEncode(v))
    }.toList))
    val basicMetadata = ("class" -> cls) ~
      ("timestamp" -> System.currentTimeMillis()) ~
      ("sparkVersion" -> sc.version) ~
      ("uid" -> uid) ~
      ("paramMap" -> jsonParams)
    val metadata = extraMetadata match {
      case Some(jObject) =>
        basicMetadata ~ jObject
      case None =>
        basicMetadata
    }
    val metadataJson: String = compact(render(metadata))
    metadataJson
  }
}

/**
 * Default `MLReader` implementation for transformers and estimators that contain basic
 * (json4s-serializable) params and no data. This will not handle more complex params or types with
 * data (e.g., models with coefficients).
 *
 * @tparam T ML instance type
 * TODO: Consider adding check for correct class name.
 */
private[ml] class DefaultParamsReader[T] extends MLReader[T] {

  override def load(path: String): T = {
    val metadata = DefaultParamsReader.loadMetadata(path, sc)
    val cls = Utils.classForName(metadata.className)
    val instance =
      cls.getConstructor(classOf[String]).newInstance(metadata.uid).asInstanceOf[Params]
    DefaultParamsReader.getAndSetParams(instance, metadata)
    instance.asInstanceOf[T]
  }
}

private[ml] object DefaultParamsReader {

  /**
   * All info from metadata file.
   *
   * @param params  paramMap, as a `JValue`
   * @param metadata  All metadata, including the other fields
   * @param metadataJson  Full metadata file String (for debugging)
   */
  case class Metadata(
      className: String,
      uid: String,
      timestamp: Long,
      sparkVersion: String,
      params: JValue,
      metadata: JValue,
      metadataJson: String) {

    /**
     * Get the JSON value of the [[org.apache.spark.ml.param.Param]] of the given name.
     * This can be useful for getting a Param value before an instance of `Params`
     * is available.
     */
    def getParamValue(paramName: String): JValue = {
      implicit val format = DefaultFormats
      params match {
        case JObject(pairs) =>
          val values = pairs.filter { case (pName, jsonValue) =>
            pName == paramName
          }.map(_._2)
          assert(values.length == 1, s"Expected one instance of Param '$paramName' but found" +
            s" ${values.length} in JSON Params: " + pairs.map(_.toString).mkString(", "))
          values.head
        case _ =>
          throw new IllegalArgumentException(
            s"Cannot recognize JSON metadata: $metadataJson.")
      }
    }
  }

  /**
   * Load metadata saved using [[DefaultParamsWriter.saveMetadata()]]
   *
   * @param expectedClassName  If non empty, this is checked against the loaded metadata.
   * @throws IllegalArgumentException if expectedClassName is specified and does not match metadata
   */
  def loadMetadata(path: String, sc: SparkContext, expectedClassName: String = ""): Metadata = {
    val metadataPath = new Path(path, "metadata").toString
    val metadataStr = sc.textFile(metadataPath, 1).first()
    parseMetadata(metadataStr, expectedClassName)
  }

  /**
   * Parse metadata JSON string produced by [[DefaultParamsWriter.getMetadataToSave()]].
   * This is a helper function for [[loadMetadata()]].
   *
   * @param metadataStr  JSON string of metadata
   * @param expectedClassName  If non empty, this is checked against the loaded metadata.
   * @throws IllegalArgumentException if expectedClassName is specified and does not match metadata
   */
  def parseMetadata(metadataStr: String, expectedClassName: String = ""): Metadata = {
    val metadata = parse(metadataStr)

    implicit val format = DefaultFormats
    val className = (metadata \ "class").extract[String]
    val uid = (metadata \ "uid").extract[String]
    val timestamp = (metadata \ "timestamp").extract[Long]
    val sparkVersion = (metadata \ "sparkVersion").extract[String]
    val params = metadata \ "paramMap"
    if (expectedClassName.nonEmpty) {
      require(className == expectedClassName, s"Error loading metadata: Expected class name" +
        s" $expectedClassName but found class name $className")
    }

    Metadata(className, uid, timestamp, sparkVersion, params, metadata, metadataStr)
  }

  /**
   * Extract Params from metadata, and set them in the instance.
   * This works if all Params implement [[org.apache.spark.ml.param.Param.jsonDecode()]].
   * TODO: Move to [[Metadata]] method
   */
  def getAndSetParams(instance: Params, metadata: Metadata): Unit = {
    implicit val format = DefaultFormats
    metadata.params match {
      case JObject(pairs) =>
        pairs.foreach { case (paramName, jsonValue) =>
          val param = instance.getParam(paramName)
          val value = param.jsonDecode(compact(render(jsonValue)))
          instance.set(param, value)
        }
      case _ =>
        throw new IllegalArgumentException(
          s"Cannot recognize JSON metadata: ${metadata.metadataJson}.")
    }
  }

  /**
   * Load a `Params` instance from the given path, and return it.
   * This assumes the instance implements [[MLReadable]].
   */
  def loadParamsInstance[T](path: String, sc: SparkContext): T = {
    val metadata = DefaultParamsReader.loadMetadata(path, sc)
    val cls = Utils.classForName(metadata.className)
    cls.getMethod("read").invoke(null).asInstanceOf[MLReader[T]].load(path)
  }
}

/**
 * Default Meta-Algorithm read and write implementation.
 */
private[ml] object MetaAlgorithmReadWrite {
  /**
   * Examine the given estimator (which may be a compound estimator) and extract a mapping
   * from UIDs to corresponding `Params` instances.
   */
  def getUidMap(instance: Params): Map[String, Params] = {
    val uidList = getUidMapImpl(instance)
    val uidMap = uidList.toMap
    if (uidList.size != uidMap.size) {
      throw new RuntimeException(s"${instance.getClass.getName}.load found a compound estimator" +
        s" with stages with duplicate UIDs. List of UIDs: ${uidList.map(_._1).mkString(", ")}.")
    }
    uidMap
  }

  private def getUidMapImpl(instance: Params): List[(String, Params)] = {
    val subStages: Array[Params] = instance match {
      case p: Pipeline => p.getStages.asInstanceOf[Array[Params]]
      case pm: PipelineModel => pm.stages.asInstanceOf[Array[Params]]
      case v: ValidatorParams => Array(v.getEstimator, v.getEvaluator)
      case ovr: OneVsRest => Array(ovr.getClassifier)
      case ovrModel: OneVsRestModel => Array(ovrModel.getClassifier) ++ ovrModel.models
      case rformModel: RFormulaModel => Array(rformModel.pipelineModel)
      case _: Params => Array.empty[Params]
    }
    val subStageMaps = subStages.flatMap(getUidMapImpl)
    List((instance.uid, instance)) ++ subStageMaps
  }
}<|MERGE_RESOLUTION|>--- conflicted
+++ resolved
@@ -48,11 +48,7 @@
    * @deprecated Use session instead. This method will be removed in 3.0.0.
    */
   @Since("1.6.0")
-<<<<<<< HEAD
-  @deprecated("Use session instead, This method will be removed in 2.2.0.", "2.0.0")
-=======
   @deprecated("Use session instead. This method will be removed in 3.0.0.", "2.0.0")
->>>>>>> 86cd3c08
   def context(sqlContext: SQLContext): this.type = {
     optionSparkSession = Option(sqlContext.sparkSession)
     this
@@ -142,11 +138,7 @@
 }
 
 /**
-<<<<<<< HEAD
- * Trait for classes that provide [[MLWriter]].
-=======
  * Trait for classes that provide `MLWriter`.
->>>>>>> 86cd3c08
  */
 @Since("1.6.0")
 trait MLWritable {
@@ -204,11 +196,7 @@
 }
 
 /**
-<<<<<<< HEAD
- * Trait for objects that provide [[MLReader]].
-=======
  * Trait for objects that provide `MLReader`.
->>>>>>> 86cd3c08
  *
  * @tparam T ML instance type
  */
