--- conflicted
+++ resolved
@@ -73,13 +73,9 @@
       tol: Double,
       maxIter: Int,
       weightCol: String,
-<<<<<<< HEAD
-      regParam: Double): GeneralizedLinearRegressionWrapper = {
-=======
       regParam: Double,
       variancePower: Double,
       linkPower: Double): GeneralizedLinearRegressionWrapper = {
->>>>>>> 86cd3c08
     val rFormula = new RFormula().setFormula(formula)
     checkDataColumns(rFormula, data)
     val rFormulaModel = rFormula.fit(data)
