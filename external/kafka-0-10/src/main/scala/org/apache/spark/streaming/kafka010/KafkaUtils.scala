--- conflicted
+++ resolved
@@ -128,15 +128,9 @@
    * :: Experimental ::
    * Scala constructor for a DStream where
    * each given Kafka topic/partition corresponds to an RDD partition.
-<<<<<<< HEAD
-   * @param locationStrategy In most cases, pass in LocationStrategies.preferConsistent,
-   *   see [[LocationStrategies]] for more details.
-   * @param consumerStrategy In most cases, pass in ConsumerStrategies.subscribe,
-=======
-   * @param locationStrategy In most cases, pass in [[LocationStrategies.PreferConsistent]],
-   *   see [[LocationStrategies]] for more details.
-   * @param consumerStrategy In most cases, pass in [[ConsumerStrategies.Subscribe]],
->>>>>>> 86cd3c08
+   * @param locationStrategy In most cases, pass in [[LocationStrategies.PreferConsistent]],
+   *   see [[LocationStrategies]] for more details.
+   * @param consumerStrategy In most cases, pass in [[ConsumerStrategies.Subscribe]],
    *   see [[ConsumerStrategies]] for more details.
    * @param perPartitionConfig configuration of settings such as max rate on a per-partition basis.
    *   see [[PerPartitionConfig]] for more details.
@@ -179,17 +173,9 @@
    * :: Experimental ::
    * Java constructor for a DStream where
    * each given Kafka topic/partition corresponds to an RDD partition.
-<<<<<<< HEAD
-   * @param keyClass Class of the keys in the Kafka records
-   * @param valueClass Class of the values in the Kafka records
-   * @param locationStrategy In most cases, pass in LocationStrategies.preferConsistent,
-   *   see [[LocationStrategies]] for more details.
-   * @param consumerStrategy In most cases, pass in ConsumerStrategies.subscribe,
-=======
-   * @param locationStrategy In most cases, pass in [[LocationStrategies.PreferConsistent]],
-   *   see [[LocationStrategies]] for more details.
-   * @param consumerStrategy In most cases, pass in [[ConsumerStrategies.Subscribe]],
->>>>>>> 86cd3c08
+   * @param locationStrategy In most cases, pass in [[LocationStrategies.PreferConsistent]],
+   *   see [[LocationStrategies]] for more details.
+   * @param consumerStrategy In most cases, pass in [[ConsumerStrategies.Subscribe]],
    *   see [[ConsumerStrategies]] for more details
    * @param perPartitionConfig configuration of settings such as max rate on a per-partition basis.
    *   see [[PerPartitionConfig]] for more details.
