--- conflicted
+++ resolved
@@ -20,15 +20,8 @@
 import scala.collection.JavaConversions._
 import scala.collection.mutable.{ArrayBuffer, HashMap}
 
-<<<<<<< HEAD
-import org.apache.spark.{Logging, SparkConf, SparkEnv}
-import org.apache.spark.scheduler.{SplitInfo,TaskSchedulerImpl}
-import org.apache.spark.scheduler.cluster.CoarseGrainedSchedulerBackend
-import org.apache.spark.util.Utils
-=======
-import org.apache.spark.{SecurityManager, SparkConf} 
+import org.apache.spark.{SecurityManager, SparkConf}
 import org.apache.spark.scheduler.SplitInfo
->>>>>>> 1056e9ec
 
 import org.apache.hadoop.conf.Configuration
 import org.apache.hadoop.yarn.api.records._
@@ -46,7 +39,7 @@
     amClient: AMRMClient[ContainerRequest],
     appAttemptId: ApplicationAttemptId,
     args: ApplicationMasterArguments,
-    preferredNodes: collection.Map[String, collection.Set[SplitInfo]], 
+    preferredNodes: collection.Map[String, collection.Set[SplitInfo]],
     securityMgr: SecurityManager)
   extends YarnAllocator(conf, sparkConf, appAttemptId, args, preferredNodes, securityMgr) {
 
@@ -61,270 +54,7 @@
     // We have already set the container request. Poll the ResourceManager for a response.
     // This doubles as a heartbeat if there are no pending container requests.
     val progressIndicator = 0.1f
-<<<<<<< HEAD
-    val allocateResponse = amClient.allocate(progressIndicator)
-
-    val allocatedContainers = allocateResponse.getAllocatedContainers()
-    if (allocatedContainers.size > 0) {
-      var numPendingAllocateNow = numPendingAllocate.addAndGet(-1 * allocatedContainers.size)
-
-      if (numPendingAllocateNow < 0) {
-        numPendingAllocateNow = numPendingAllocate.addAndGet(-1 * numPendingAllocateNow)
-      }
-
-      logDebug("""
-        Allocated containers: %d
-        Current executor count: %d
-        Containers released: %s
-        Containers to-be-released: %s
-        Cluster resources: %s
-        """.format(
-          allocatedContainers.size,
-          numExecutorsRunning.get(),
-          releasedContainerList,
-          pendingReleaseContainers,
-          allocateResponse.getAvailableResources))
-
-      val hostToContainers = new HashMap[String, ArrayBuffer[Container]]()
-
-      for (container <- allocatedContainers) {
-        if (isResourceConstraintSatisfied(container)) {
-          // Add the accepted `container` to the host's list of already accepted,
-          // allocated containers
-          val host = container.getNodeId.getHost
-          val containersForHost = hostToContainers.getOrElseUpdate(host,
-            new ArrayBuffer[Container]())
-          containersForHost += container
-        } else {
-          // Release container, since it doesn't satisfy resource constraints.
-          releaseContainer(container)
-        }
-      }
-
-       // Find the appropriate containers to use.
-      // TODO: Cleanup this group-by...
-      val dataLocalContainers = new HashMap[String, ArrayBuffer[Container]]()
-      val rackLocalContainers = new HashMap[String, ArrayBuffer[Container]]()
-      val offRackContainers = new HashMap[String, ArrayBuffer[Container]]()
-
-      for (candidateHost <- hostToContainers.keySet) {
-        val maxExpectedHostCount = preferredHostToCount.getOrElse(candidateHost, 0)
-        val requiredHostCount = maxExpectedHostCount - allocatedContainersOnHost(candidateHost)
-
-        val remainingContainersOpt = hostToContainers.get(candidateHost)
-        assert(remainingContainersOpt.isDefined)
-        var remainingContainers = remainingContainersOpt.get
-
-        if (requiredHostCount >= remainingContainers.size) {
-          // Since we have <= required containers, add all remaining containers to
-          // `dataLocalContainers`.
-          dataLocalContainers.put(candidateHost, remainingContainers)
-          // There are no more free containers remaining.
-          remainingContainers = null
-        } else if (requiredHostCount > 0) {
-          // Container list has more containers than we need for data locality.
-          // Split the list into two: one based on the data local container count,
-          // (`remainingContainers.size` - `requiredHostCount`), and the other to hold remaining
-          // containers.
-          val (dataLocal, remaining) = remainingContainers.splitAt(
-            remainingContainers.size - requiredHostCount)
-          dataLocalContainers.put(candidateHost, dataLocal)
-
-          // Invariant: remainingContainers == remaining
-
-          // YARN has a nasty habit of allocating a ton of containers on a host - discourage this.
-          // Add each container in `remaining` to list of containers to release. If we have an
-          // insufficient number of containers, then the next allocation cycle will reallocate
-          // (but won't treat it as data local).
-          // TODO(harvey): Rephrase this comment some more.
-          for (container <- remaining) releaseContainer(container)
-          remainingContainers = null
-        }
-
-        // For rack local containers
-        if (remainingContainers != null) {
-          val rack = YarnAllocationHandler.lookupRack(conf, candidateHost)
-          if (rack != null) {
-            val maxExpectedRackCount = preferredRackToCount.getOrElse(rack, 0)
-            val requiredRackCount = maxExpectedRackCount - allocatedContainersOnRack(rack) -
-              rackLocalContainers.getOrElse(rack, List()).size
-
-            if (requiredRackCount >= remainingContainers.size) {
-              // Add all remaining containers to to `dataLocalContainers`.
-              dataLocalContainers.put(rack, remainingContainers)
-              remainingContainers = null
-            } else if (requiredRackCount > 0) {
-              // Container list has more containers that we need for data locality.
-              // Split the list into two: one based on the data local container count,
-              // (`remainingContainers.size` - `requiredHostCount`), and the other to hold remaining
-              // containers.
-              val (rackLocal, remaining) = remainingContainers.splitAt(
-                remainingContainers.size - requiredRackCount)
-              val existingRackLocal = rackLocalContainers.getOrElseUpdate(rack,
-                new ArrayBuffer[Container]())
-
-              existingRackLocal ++= rackLocal
-
-              remainingContainers = remaining
-            }
-          }
-        }
-
-        if (remainingContainers != null) {
-          // Not all containers have been consumed - add them to the list of off-rack containers.
-          offRackContainers.put(candidateHost, remainingContainers)
-        }
-      }
-
-      // Now that we have split the containers into various groups, go through them in order:
-      // first host-local, then rack-local, and finally off-rack.
-      // Note that the list we create below tries to ensure that not all containers end up within
-      // a host if there is a sufficiently large number of hosts/containers.
-      val allocatedContainersToProcess = new ArrayBuffer[Container](allocatedContainers.size)
-      allocatedContainersToProcess ++= TaskSchedulerImpl.prioritizeContainers(dataLocalContainers)
-      allocatedContainersToProcess ++= TaskSchedulerImpl.prioritizeContainers(rackLocalContainers)
-      allocatedContainersToProcess ++= TaskSchedulerImpl.prioritizeContainers(offRackContainers)
-
-      // Run each of the allocated containers.
-      for (container <- allocatedContainersToProcess) {
-        val numExecutorsRunningNow = numExecutorsRunning.incrementAndGet()
-        val executorHostname = container.getNodeId.getHost
-        val containerId = container.getId
-
-        val executorMemoryOverhead = (executorMemory + memoryOverhead)
-        assert(container.getResource.getMemory >= executorMemoryOverhead)
-
-        if (numExecutorsRunningNow > maxExecutors) {
-          logInfo("""Ignoring container %s at host %s, since we already have the required number of
-            containers for it.""".format(containerId, executorHostname))
-          releaseContainer(container)
-          numExecutorsRunning.decrementAndGet()
-        } else {
-          val executorId = executorIdCounter.incrementAndGet().toString
-          val driverUrl = "akka.tcp://%s@%s:%s/user/%s".format(
-            SparkEnv.driverActorSystemName,
-            sparkConf.get("spark.driver.host"),
-            sparkConf.get("spark.driver.port"),
-            CoarseGrainedSchedulerBackend.ACTOR_NAME)
-
-          logInfo("Launching container %s for on host %s".format(containerId, executorHostname))
-
-          // To be safe, remove the container from `pendingReleaseContainers`.
-          pendingReleaseContainers.remove(containerId)
-
-          val rack = YarnAllocationHandler.lookupRack(conf, executorHostname)
-          allocatedHostToContainersMap.synchronized {
-            val containerSet = allocatedHostToContainersMap.getOrElseUpdate(executorHostname,
-              new HashSet[ContainerId]())
-
-            containerSet += containerId
-            allocatedContainerToHostMap.put(containerId, executorHostname)
-
-            if (rack != null) {
-              allocatedRackCount.put(rack, allocatedRackCount.getOrElse(rack, 0) + 1)
-            }
-          }
-          logInfo("Launching ExecutorRunnable. driverUrl: %s,  executorHostname: %s".format(
-            driverUrl, executorHostname))
-          val executorRunnable = new ExecutorRunnable(
-            container,
-            conf,
-            sparkConf,
-            driverUrl,
-            executorId,
-            executorHostname,
-            executorMemory,
-            executorCores)
-          new Thread(executorRunnable).start()
-        }
-      }
-      logDebug("""
-        Finished allocating %s containers (from %s originally).
-        Current number of executors running: %d,
-        releasedContainerList: %s,
-        pendingReleaseContainers: %s
-        """.format(
-          allocatedContainersToProcess,
-          allocatedContainers,
-          numExecutorsRunning.get(),
-          releasedContainerList,
-          pendingReleaseContainers))
-    }
-
-    val completedContainers = allocateResponse.getCompletedContainersStatuses()
-    if (completedContainers.size > 0) {
-      logDebug("Completed %d containers".format(completedContainers.size))
-
-      for (completedContainer <- completedContainers) {
-        val containerId = completedContainer.getContainerId
-
-        if (pendingReleaseContainers.containsKey(containerId)) {
-          // YarnAllocationHandler already marked the container for release, so remove it from
-          // `pendingReleaseContainers`.
-          pendingReleaseContainers.remove(containerId)
-        } else {
-          // Decrement the number of executors running. The next iteration of
-          // the ApplicationMaster's reporting thread will take care of allocating.
-          numExecutorsRunning.decrementAndGet()
-          logInfo("Completed container %s (state: %s, exit status: %s)".format(
-            containerId,
-            completedContainer.getState,
-            completedContainer.getExitStatus()))
-          // Hadoop 2.2.X added a ContainerExitStatus we should switch to use
-          // there are some exit status' we shouldn't necessarily count against us, but for
-          // now I think its ok as none of the containers are expected to exit
-          if (completedContainer.getExitStatus() != 0) {
-            logInfo("Container marked as failed: " + containerId)
-            numExecutorsFailed.incrementAndGet()
-          }
-        }
-
-        allocatedHostToContainersMap.synchronized {
-          if (allocatedContainerToHostMap.containsKey(containerId)) {
-            val hostOpt = allocatedContainerToHostMap.get(containerId)
-            assert(hostOpt.isDefined)
-            val host = hostOpt.get
-
-            val containerSetOpt = allocatedHostToContainersMap.get(host)
-            assert(containerSetOpt.isDefined)
-            val containerSet = containerSetOpt.get
-
-            containerSet.remove(containerId)
-            if (containerSet.isEmpty) {
-              allocatedHostToContainersMap.remove(host)
-            } else {
-              allocatedHostToContainersMap.update(host, containerSet)
-            }
-
-            allocatedContainerToHostMap.remove(containerId)
-
-            // TODO: Move this part outside the synchronized block?
-            val rack = YarnAllocationHandler.lookupRack(conf, host)
-            if (rack != null) {
-              val rackCount = allocatedRackCount.getOrElse(rack, 0) - 1
-              if (rackCount > 0) {
-                allocatedRackCount.put(rack, rackCount)
-              } else {
-                allocatedRackCount.remove(rack)
-              }
-            }
-          }
-        }
-      }
-      logDebug("""
-        Finished processing %d completed containers.
-        Current number of executors running: %d,
-        releasedContainerList: %s,
-        pendingReleaseContainers: %s
-        """.format(
-          completedContainers.size,
-          numExecutorsRunning.get(),
-          releasedContainerList,
-          pendingReleaseContainers))
-    }
-=======
     new StableAllocateResponse(amClient.allocate(progressIndicator))
->>>>>>> 1056e9ec
   }
 
   private def createRackResourceRequests(
