/*
 * Licensed to the Apache Software Foundation (ASF) under one or more
 * contributor license agreements.  See the NOTICE file distributed with
 * this work for additional information regarding copyright ownership.
 * The ASF licenses this file to You under the Apache License, Version 2.0
 * (the "License"); you may not use this file except in compliance with
 * the License.  You may obtain a copy of the License at
 *
 *    http://www.apache.org/licenses/LICENSE-2.0
 *
 * Unless required by applicable law or agreed to in writing, software
 * distributed under the License is distributed on an "AS IS" BASIS,
 * WITHOUT WARRANTIES OR CONDITIONS OF ANY KIND, either express or implied.
 * See the License for the specific language governing permissions and
 * limitations under the License.
 */

package org.apache.spark.deploy.yarn

import java.nio.ByteBuffer

import org.apache.hadoop.conf.Configuration
import org.apache.hadoop.io.DataOutputBuffer
import org.apache.hadoop.yarn.api.records._
import org.apache.hadoop.yarn.client.api.{YarnClient, YarnClientApplication}
import org.apache.hadoop.yarn.conf.YarnConfiguration
import org.apache.hadoop.yarn.util.Records

<<<<<<< HEAD
import org.apache.spark.{Logging, SparkConf, SparkException}

=======
import org.apache.spark.{Logging, SparkConf}
import org.apache.spark.deploy.SparkHadoopUtil
>>>>>>> 1056e9ec

/**
 * Version of [[org.apache.spark.deploy.yarn.ClientBase]] tailored to YARN's stable API.
 */
private[spark] class Client(
    val args: ClientArguments,
    val hadoopConf: Configuration,
    val sparkConf: SparkConf)
  extends ClientBase with Logging {

  def this(clientArgs: ClientArguments, spConf: SparkConf) =
    this(clientArgs, SparkHadoopUtil.get.newConfiguration(spConf), spConf)

  def this(clientArgs: ClientArguments) = this(clientArgs, new SparkConf())

  val yarnClient = YarnClient.createYarnClient
  val yarnConf = new YarnConfiguration(hadoopConf)

  def stop(): Unit = yarnClient.stop()

  /* ------------------------------------------------------------------------------------- *
   | The following methods have much in common in the stable and alpha versions of Client, |
   | but cannot be implemented in the parent trait due to subtle API differences across    |
   | hadoop versions.                                                                      |
   * ------------------------------------------------------------------------------------- */

  /**
   * Submit an application running our ApplicationMaster to the ResourceManager.
   *
   * The stable Yarn API provides a convenience method (YarnClient#createApplication) for
   * creating applications and setting up the application submission context. This was not
   * available in the alpha API.
   */
  override def submitApplication(): ApplicationId = {
    yarnClient.init(yarnConf)
    yarnClient.start()

    logInfo("Requesting a new application from cluster with %d NodeManagers"
      .format(yarnClient.getYarnClusterMetrics.getNumNodeManagers))

    // Get a new application from our RM
    val newApp = yarnClient.createApplication()
    val newAppResponse = newApp.getNewApplicationResponse()
    val appId = newAppResponse.getApplicationId()

    // Verify whether the cluster has enough resources for our AM
    verifyClusterResources(newAppResponse)

    // Set up the appropriate contexts to launch our AM
    val containerContext = createContainerLaunchContext(newAppResponse)
    val appContext = createApplicationSubmissionContext(newApp, containerContext)

    // Finally, submit and monitor the application
    logInfo(s"Submitting application ${appId.getId} to ResourceManager")
    yarnClient.submitApplication(appContext)
    appId
  }

<<<<<<< HEAD
  def run() {
    val appId = runApp()
    if (!monitorApplication(appId)) {
      throw new SparkException("Application is not successful")
    }
  }

  def logClusterResourceDetails() {
    val clusterMetrics: YarnClusterMetrics = yarnClient.getYarnClusterMetrics
    logInfo("Got cluster metric info from ResourceManager, number of NodeManagers: " +
      clusterMetrics.getNumNodeManagers)
=======
  /**
   * Set up the context for submitting our ApplicationMaster.
   * This uses the YarnClientApplication not available in the Yarn alpha API.
   */
  def createApplicationSubmissionContext(
      newApp: YarnClientApplication,
      containerContext: ContainerLaunchContext): ApplicationSubmissionContext = {
    val appContext = newApp.getApplicationSubmissionContext
    appContext.setApplicationName(args.appName)
    appContext.setQueue(args.amQueue)
    appContext.setAMContainerSpec(containerContext)
    appContext.setApplicationType("SPARK")
    val capability = Records.newRecord(classOf[Resource])
    capability.setMemory(args.amMemory + amMemoryOverhead)
    appContext.setResource(capability)
    appContext
>>>>>>> 1056e9ec
  }

  /** Set up security tokens for launching our ApplicationMaster container. */
  override def setupSecurityToken(amContainer: ContainerLaunchContext): Unit = {
    val dob = new DataOutputBuffer
    credentials.writeTokenStorageToStream(dob)
    amContainer.setTokens(ByteBuffer.wrap(dob.getData))
  }

  /** Get the application report from the ResourceManager for an application we have submitted. */
  override def getApplicationReport(appId: ApplicationId): ApplicationReport =
    yarnClient.getApplicationReport(appId)

<<<<<<< HEAD
  def getApplicationReport(appId: ApplicationId) =
      yarnClient.getApplicationReport(appId)

  def stop = yarnClient.stop

  def monitorApplication(appId: ApplicationId): Boolean = {
    val interval = sparkConf.getLong("spark.yarn.report.interval", 1000)

    while (true) {
      Thread.sleep(interval)
      val report = yarnClient.getApplicationReport(appId)

      logInfo("Application report from ResourceManager: \n" +
        "\t application identifier: " + appId.toString() + "\n" +
        "\t appId: " + appId.getId() + "\n" +
        "\t clientToAMToken: " + report.getClientToAMToken() + "\n" +
        "\t appDiagnostics: " + report.getDiagnostics() + "\n" +
        "\t appMasterHost: " + report.getHost() + "\n" +
        "\t appQueue: " + report.getQueue() + "\n" +
        "\t appMasterRpcPort: " + report.getRpcPort() + "\n" +
        "\t appStartTime: " + report.getStartTime() + "\n" +
        "\t yarnAppState: " + report.getYarnApplicationState() + "\n" +
        "\t distributedFinalState: " + report.getFinalApplicationStatus() + "\n" +
        "\t appTrackingUrl: " + report.getTrackingUrl() + "\n" +
        "\t appUser: " + report.getUser()
      )

      val state = report.getYarnApplicationState()
      if (state == YarnApplicationState.FINISHED) {
        return report.getFinalApplicationStatus() == FinalApplicationStatus.SUCCEEDED
      }
      if (state == YarnApplicationState.FAILED ||
        state == YarnApplicationState.KILLED) {
        return false
      }
    }
    true
  }
=======
  /**
   * Return the security token used by this client to communicate with the ApplicationMaster.
   * If no security is enabled, the token returned by the report is null.
   */
  override def getClientToken(report: ApplicationReport): String =
    Option(report.getClientToAMToken).map(_.toString).getOrElse("")
>>>>>>> 1056e9ec
}

object Client {
  def main(argStrings: Array[String]) {
    if (!sys.props.contains("SPARK_SUBMIT")) {
      println("WARNING: This client is deprecated and will be removed in a " +
        "future version of Spark. Use ./bin/spark-submit with \"--master yarn\"")
    }

    // Set an env variable indicating we are running in YARN mode.
    // Note that any env variable with the SPARK_ prefix gets propagated to all (remote) processes
    System.setProperty("SPARK_YARN_MODE", "true")
<<<<<<< HEAD
    val sparkConf = new SparkConf()
=======
    val sparkConf = new SparkConf
>>>>>>> 1056e9ec

    val args = new ClientArguments(argStrings, sparkConf)
    new Client(args, sparkConf).run()
  }
}<|MERGE_RESOLUTION|>--- conflicted
+++ resolved
@@ -26,13 +26,8 @@
 import org.apache.hadoop.yarn.conf.YarnConfiguration
 import org.apache.hadoop.yarn.util.Records
 
-<<<<<<< HEAD
-import org.apache.spark.{Logging, SparkConf, SparkException}
-
-=======
 import org.apache.spark.{Logging, SparkConf}
 import org.apache.spark.deploy.SparkHadoopUtil
->>>>>>> 1056e9ec
 
 /**
  * Version of [[org.apache.spark.deploy.yarn.ClientBase]] tailored to YARN's stable API.
@@ -91,19 +86,6 @@
     appId
   }
 
-<<<<<<< HEAD
-  def run() {
-    val appId = runApp()
-    if (!monitorApplication(appId)) {
-      throw new SparkException("Application is not successful")
-    }
-  }
-
-  def logClusterResourceDetails() {
-    val clusterMetrics: YarnClusterMetrics = yarnClient.getYarnClusterMetrics
-    logInfo("Got cluster metric info from ResourceManager, number of NodeManagers: " +
-      clusterMetrics.getNumNodeManagers)
-=======
   /**
    * Set up the context for submitting our ApplicationMaster.
    * This uses the YarnClientApplication not available in the Yarn alpha API.
@@ -120,7 +102,6 @@
     capability.setMemory(args.amMemory + amMemoryOverhead)
     appContext.setResource(capability)
     appContext
->>>>>>> 1056e9ec
   }
 
   /** Set up security tokens for launching our ApplicationMaster container. */
@@ -134,53 +115,12 @@
   override def getApplicationReport(appId: ApplicationId): ApplicationReport =
     yarnClient.getApplicationReport(appId)
 
-<<<<<<< HEAD
-  def getApplicationReport(appId: ApplicationId) =
-      yarnClient.getApplicationReport(appId)
-
-  def stop = yarnClient.stop
-
-  def monitorApplication(appId: ApplicationId): Boolean = {
-    val interval = sparkConf.getLong("spark.yarn.report.interval", 1000)
-
-    while (true) {
-      Thread.sleep(interval)
-      val report = yarnClient.getApplicationReport(appId)
-
-      logInfo("Application report from ResourceManager: \n" +
-        "\t application identifier: " + appId.toString() + "\n" +
-        "\t appId: " + appId.getId() + "\n" +
-        "\t clientToAMToken: " + report.getClientToAMToken() + "\n" +
-        "\t appDiagnostics: " + report.getDiagnostics() + "\n" +
-        "\t appMasterHost: " + report.getHost() + "\n" +
-        "\t appQueue: " + report.getQueue() + "\n" +
-        "\t appMasterRpcPort: " + report.getRpcPort() + "\n" +
-        "\t appStartTime: " + report.getStartTime() + "\n" +
-        "\t yarnAppState: " + report.getYarnApplicationState() + "\n" +
-        "\t distributedFinalState: " + report.getFinalApplicationStatus() + "\n" +
-        "\t appTrackingUrl: " + report.getTrackingUrl() + "\n" +
-        "\t appUser: " + report.getUser()
-      )
-
-      val state = report.getYarnApplicationState()
-      if (state == YarnApplicationState.FINISHED) {
-        return report.getFinalApplicationStatus() == FinalApplicationStatus.SUCCEEDED
-      }
-      if (state == YarnApplicationState.FAILED ||
-        state == YarnApplicationState.KILLED) {
-        return false
-      }
-    }
-    true
-  }
-=======
   /**
    * Return the security token used by this client to communicate with the ApplicationMaster.
    * If no security is enabled, the token returned by the report is null.
    */
   override def getClientToken(report: ApplicationReport): String =
     Option(report.getClientToAMToken).map(_.toString).getOrElse("")
->>>>>>> 1056e9ec
 }
 
 object Client {
@@ -193,11 +133,7 @@
     // Set an env variable indicating we are running in YARN mode.
     // Note that any env variable with the SPARK_ prefix gets propagated to all (remote) processes
     System.setProperty("SPARK_YARN_MODE", "true")
-<<<<<<< HEAD
-    val sparkConf = new SparkConf()
-=======
     val sparkConf = new SparkConf
->>>>>>> 1056e9ec
 
     val args = new ClientArguments(argStrings, sparkConf)
     new Client(args, sparkConf).run()
