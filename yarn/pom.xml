--- conflicted
+++ resolved
@@ -20,15 +20,7 @@
   <parent>
     <groupId>org.apache.spark</groupId>
     <artifactId>spark-parent</artifactId>
-<<<<<<< HEAD
-<<<<<<< HEAD
-    <version>1.0.0-candidate-csd-1-SNAPSHOT</version>
-=======
-    <version>1.0.1-SNAPSHOT</version>
->>>>>>> 1696a44704b8efa6515da9fa311f8acd9dda970e
-=======
-    <version>1.1.0-SNAPSHOT</version>
->>>>>>> 420c1c3e
+    <version>1.1.0-candidate-csd-1-SNAPSHOT</version>
     <relativePath>../pom.xml</relativePath>
   </parent>
 
