--- conflicted
+++ resolved
@@ -20,12 +20,7 @@
   <parent>
     <groupId>org.apache.spark</groupId>
     <artifactId>spark-parent</artifactId>
-<<<<<<< HEAD
     <version>1.0.2-candidate-csd-1-SNAPSHOT</version>
-    <version>1.0.2-SNAPSHOT</version>
-=======
-    <version>1.0.3-SNAPSHOT</version>
->>>>>>> c6421b6f
     <relativePath>../pom.xml</relativePath>
   </parent>
 
