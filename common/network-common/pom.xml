<?xml version="1.0" encoding="UTF-8"?>
<!--
  ~ Licensed to the Apache Software Foundation (ASF) under one or more
  ~ contributor license agreements.  See the NOTICE file distributed with
  ~ this work for additional information regarding copyright ownership.
  ~ The ASF licenses this file to You under the Apache License, Version 2.0
  ~ (the "License"); you may not use this file except in compliance with
  ~ the License.  You may obtain a copy of the License at
  ~
  ~    http://www.apache.org/licenses/LICENSE-2.0
  ~
  ~ Unless required by applicable law or agreed to in writing, software
  ~ distributed under the License is distributed on an "AS IS" BASIS,
  ~ WITHOUT WARRANTIES OR CONDITIONS OF ANY KIND, either express or implied.
  ~ See the License for the specific language governing permissions and
  ~ limitations under the License.
  -->

<project xmlns="http://maven.apache.org/POM/4.0.0" xmlns:xsi="http://www.w3.org/2001/XMLSchema-instance"
         xsi:schemaLocation="http://maven.apache.org/POM/4.0.0 http://maven.apache.org/xsd/maven-4.0.0.xsd">
  <modelVersion>4.0.0</modelVersion>
  <parent>
    <groupId>org.apache.spark</groupId>
    <artifactId>spark-parent_2.11</artifactId>
<<<<<<< HEAD
    <version>2.1.1-csd-1-SNAPSHOT</version>
=======
    <version>2.2.1-SNAPSHOT</version>
>>>>>>> 86cd3c08
    <relativePath>../../pom.xml</relativePath>
  </parent>

  <artifactId>spark-network-common_2.11</artifactId>
  <packaging>jar</packaging>
  <name>Spark Project Networking</name>
  <url>http://spark.apache.org/</url>
  <properties>
    <sbt.project.name>network-common</sbt.project.name>
  </properties>

  <dependencies>
    <!-- Core dependencies -->
    <dependency>
      <groupId>io.netty</groupId>
      <artifactId>netty-all</artifactId>
    </dependency>
    <dependency>
      <groupId>org.apache.commons</groupId>
      <artifactId>commons-lang3</artifactId>
    </dependency>

    <dependency>
      <groupId>org.fusesource.leveldbjni</groupId>
      <artifactId>leveldbjni-all</artifactId>
      <version>1.8</version>
    </dependency>

    <dependency>
      <groupId>com.fasterxml.jackson.core</groupId>
      <artifactId>jackson-databind</artifactId>
    </dependency>

    <dependency>
      <groupId>com.fasterxml.jackson.core</groupId>
      <artifactId>jackson-annotations</artifactId>
    </dependency>

    <!-- Provided dependencies -->
    <dependency>
      <groupId>org.slf4j</groupId>
      <artifactId>slf4j-api</artifactId>
      <scope>provided</scope>
    </dependency>
    <dependency>
      <groupId>com.google.code.findbugs</groupId>
      <artifactId>jsr305</artifactId>
    </dependency>
    <dependency>
      <groupId>com.google.guava</groupId>
      <artifactId>guava</artifactId>
      <scope>compile</scope>
    </dependency>
    <dependency>
      <groupId>org.apache.commons</groupId>
      <artifactId>commons-crypto</artifactId>
    </dependency>

    <!-- Test dependencies -->
    <dependency>
      <groupId>log4j</groupId>
      <artifactId>log4j</artifactId>
      <scope>test</scope>
    </dependency>
    <dependency>
      <groupId>org.apache.spark</groupId>
      <artifactId>spark-tags_${scala.binary.version}</artifactId>
      <scope>test</scope>
   </dependency>

    <!--
      This spark-tags test-dep is needed even though it isn't used in this module, otherwise testing-cmds that exclude
      them will yield errors.
    -->
    <dependency>
      <groupId>org.apache.spark</groupId>
      <artifactId>spark-tags_${scala.binary.version}</artifactId>
      <type>test-jar</type>
      <scope>test</scope>
    </dependency>

<<<<<<< HEAD
    <!--
      This spark-tags test-dep is needed even though it isn't used in this module, otherwise testing-cmds that exclude
      them will yield errors.
    -->
    <dependency>
      <groupId>org.apache.spark</groupId>
      <artifactId>spark-tags_${scala.binary.version}</artifactId>
      <type>test-jar</type>
      <scope>test</scope>
    </dependency>

=======
>>>>>>> 86cd3c08
    <dependency>
      <groupId>org.mockito</groupId>
      <artifactId>mockito-core</artifactId>
      <scope>test</scope>
    </dependency>
    <dependency>
      <groupId>org.slf4j</groupId>
      <artifactId>slf4j-log4j12</artifactId>
      <scope>test</scope>
    </dependency>
  </dependencies>

  <build>
    <outputDirectory>target/scala-${scala.binary.version}/classes</outputDirectory>
    <testOutputDirectory>target/scala-${scala.binary.version}/test-classes</testOutputDirectory>
    <plugins>
      <!-- Create a test-jar so network-shuffle can depend on our test utilities. -->
      <plugin>
        <groupId>org.apache.maven.plugins</groupId>
        <artifactId>maven-jar-plugin</artifactId>
        <executions>
          <execution>
            <id>test-jar-on-test-compile</id>
            <phase>test-compile</phase>
            <goals>
              <goal>test-jar</goal>
            </goals>
          </execution>
        </executions>
      </plugin>
    </plugins>
  </build>
</project><|MERGE_RESOLUTION|>--- conflicted
+++ resolved
@@ -22,11 +22,7 @@
   <parent>
     <groupId>org.apache.spark</groupId>
     <artifactId>spark-parent_2.11</artifactId>
-<<<<<<< HEAD
-    <version>2.1.1-csd-1-SNAPSHOT</version>
-=======
-    <version>2.2.1-SNAPSHOT</version>
->>>>>>> 86cd3c08
+    <version>2.2.0-csd-1-SNAPSHOT</version>
     <relativePath>../../pom.xml</relativePath>
   </parent>
 
@@ -108,20 +104,6 @@
       <scope>test</scope>
     </dependency>
 
-<<<<<<< HEAD
-    <!--
-      This spark-tags test-dep is needed even though it isn't used in this module, otherwise testing-cmds that exclude
-      them will yield errors.
-    -->
-    <dependency>
-      <groupId>org.apache.spark</groupId>
-      <artifactId>spark-tags_${scala.binary.version}</artifactId>
-      <type>test-jar</type>
-      <scope>test</scope>
-    </dependency>
-
-=======
->>>>>>> 86cd3c08
     <dependency>
       <groupId>org.mockito</groupId>
       <artifactId>mockito-core</artifactId>
