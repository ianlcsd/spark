--- conflicted
+++ resolved
@@ -256,11 +256,7 @@
   public final int months;
   public final long microseconds;
 
-<<<<<<< HEAD
-  public final long milliseconds() {
-=======
   public long milliseconds() {
->>>>>>> 86cd3c08
     return this.microseconds / MICROS_PER_MILLI;
   }
 
