--- conflicted
+++ resolved
@@ -26,11 +26,7 @@
   </parent>
   <groupId>org.apache.spark</groupId>
   <artifactId>spark-parent</artifactId>
-<<<<<<< HEAD
-  <version>1.0.1-candidate-csd-1-SNAPSHOT</version>
-=======
-  <version>1.1.0-SNAPSHOT</version>
->>>>>>> 420c1c3e
+  <version>1.1.0-candidate-csd-1-SNAPSHOT</version>
   <packaging>pom</packaging>
   <name>Spark Project Parent POM</name>
   <url>http://spark.apache.org/</url>
@@ -215,22 +211,14 @@
     <repository>
       <id>spring-releases</id>
       <name>Spring Release Repository</name>
-<<<<<<< HEAD
-      <url>http://repo.spring.io/libs-release</url> 
-=======
       <url>http://repo.spring.io/libs-release</url>
->>>>>>> 420c1c3e
       <releases>
         <enabled>true</enabled>
       </releases>
       <snapshots>
         <enabled>false</enabled>
       </snapshots>
-<<<<<<< HEAD
-    </repository> 
-=======
     </repository>
->>>>>>> 420c1c3e
   </repositories>
 
   <distributionManagement>
@@ -557,13 +545,6 @@
             <artifactId>commons-logging</artifactId>
           </exclusion>
           <exclusion>
-<<<<<<< HEAD
-            <groupId>javax.servlet</groupId>
-            <artifactId>servlet-api</artifactId>
-          </exclusion>
-          <exclusion>
-=======
->>>>>>> 420c1c3e
             <groupId>org.mortbay.jetty</groupId>
             <artifactId>servlet-api-2.5</artifactId>
           </exclusion>
@@ -870,11 +851,7 @@
             <junitxml>.</junitxml>
             <filereports>${project.build.directory}/SparkTestSuite.txt</filereports>
             <argLine>-Xmx3g -XX:MaxPermSize=${MaxPermGen} -XX:ReservedCodeCacheSize=512m</argLine>
-<<<<<<< HEAD
-            <stderr />
-=======
             <stderr/>
->>>>>>> 420c1c3e
             <environmentVariables>
               <SPARK_HOME>${session.executionRootDirectory}</SPARK_HOME>
               <SPARK_TESTING>1</SPARK_TESTING>
